[build-system]
requires = ["flit_core>=3.12"]
build-backend = "flit_core.buildapi"

# project metadata
[project]
name = "Sphinx"
description = "Python documentation generator"
readme = "README.rst"
urls.Changelog = "https://www.sphinx-doc.org/en/master/changes.html"
urls.Code = "https://github.com/sphinx-doc/sphinx"
urls.Documentation = "https://www.sphinx-doc.org/"
urls.Download = "https://pypi.org/project/Sphinx/"
urls.Homepage = "https://www.sphinx-doc.org/"
urls."Issue tracker" = "https://github.com/sphinx-doc/sphinx/issues"
license = "BSD-2-Clause"
license-files = [
    "LICENSE.rst",
]
requires-python = ">=3.11"

# Classifiers list: https://pypi.org/classifiers/
classifiers = [
    "Development Status :: 5 - Production/Stable",
    "Environment :: Console",
    "Environment :: Web Environment",
    "Intended Audience :: Developers",
    "Intended Audience :: Education",
    "Intended Audience :: End Users/Desktop",
    "Intended Audience :: Information Technology",
    "Intended Audience :: Other Audience",
    "Intended Audience :: Science/Research",
    "Intended Audience :: System Administrators",
    "Operating System :: OS Independent",
    "Programming Language :: Python",
    "Programming Language :: Python :: 3",
    "Programming Language :: Python :: 3 :: Only",
    "Programming Language :: Python :: 3.11",
    "Programming Language :: Python :: 3.12",
    "Programming Language :: Python :: 3.13",
    "Programming Language :: Python :: 3.14",
    "Programming Language :: Python :: Implementation :: CPython",
    "Programming Language :: Python :: Implementation :: PyPy",
    "Framework :: Sphinx",
    "Framework :: Sphinx :: Domain",
    "Framework :: Sphinx :: Extension",
    "Framework :: Sphinx :: Theme",
    "Topic :: Documentation",
    "Topic :: Documentation :: Sphinx",
    "Topic :: Education",
    "Topic :: Internet :: WWW/HTTP :: Site Management",
    "Topic :: Internet :: WWW/HTTP :: Site Management :: Link Checking",
    "Topic :: Printing",
    "Topic :: Software Development",
    "Topic :: Software Development :: Documentation",
    "Topic :: Text Editors :: Documentation",
    "Topic :: Text Processing",
    "Topic :: Text Processing :: General",
    "Topic :: Text Processing :: Indexing",
    "Topic :: Text Processing :: Markup",
    "Topic :: Text Processing :: Markup :: HTML",
    "Topic :: Text Processing :: Markup :: LaTeX",
    "Topic :: Text Processing :: Markup :: Markdown",
    "Topic :: Text Processing :: Markup :: reStructuredText",
    "Topic :: Text Processing :: Markup :: XML",
    "Topic :: Utilities",
    "Typing :: Typed",
]
dependencies = [
    "sphinxcontrib-applehelp>=1.0.7",
    "sphinxcontrib-devhelp>=1.0.6",
    "sphinxcontrib-htmlhelp>=2.0.6",
    "sphinxcontrib-jsmath>=1.0.1",
    "sphinxcontrib-qthelp>=1.0.6",
    "sphinxcontrib-serializinghtml>=1.1.9",
    "Jinja2>=3.1",
    "Pygments>=2.17",
    "docutils>=0.20,<0.22",
    "snowballstemmer>=2.2",
    "babel>=2.13",
    "alabaster>=0.7.14",
    "imagesize>=1.3",
    "requests>=2.30.0",
    "roman-numerals-py>=1.0.0",
    "packaging>=23.0",
    "colorama>=0.4.6; sys_platform == 'win32'",
]
dynamic = ["version"]

[project.optional-dependencies]
docs = [
    "sphinxcontrib-websupport",
]
lint = [
    "ruff==0.11.10",
    "mypy==1.15.0",
    "sphinx-lint>=0.9",
    "types-colorama==0.4.15.20240311",
    "types-defusedxml==0.7.0.20250516",
    "types-docutils==0.21.0.20250514",
    "types-Pillow==10.2.0.20240822",
    "types-Pygments==2.19.0.20250516",
    "types-requests==2.32.0.20250515",  # align with requests
    "types-urllib3==1.26.25.14",
    "pyright==1.1.400",
    "pytest>=8.0",
    "pypi-attestations==0.0.26",
    "betterproto==2.0.0b6",
]
test = [
    "pytest>=8.0",
    "pytest-xdist[psutil]>=3.4",
    "defusedxml>=0.7.1", # for secure XML/HTML parsing
    "cython>=3.0",
    "setuptools>=70.0",  # for Cython compilation
    "typing_extensions>=4.9",  # for typing_extensions.Unpack
]

[[project.authors]]
name = "Adam Turner"
email = "aa-turner@users.noreply.github.com"

[[project.authors]]
name = "Georg Brandl"
email = "georg@python.org"

[project.scripts]
sphinx-build = "sphinx.cmd.build:main"
sphinx-quickstart = "sphinx.cmd.quickstart:main"
sphinx-apidoc = "sphinx.ext.apidoc:main"
sphinx-autogen = "sphinx.ext.autosummary.generate:main"

[dependency-groups]
docs = [
    "sphinxcontrib-websupport",
]
lint = [
    "ruff==0.11.10",
    "sphinx-lint>=0.9",
]
package = [
    "betterproto==2.0.0b6",  # resolution fails without betterproto
    "build",
    "pypi-attestations==0.0.26",
    "twine>=6.1",
]
test = [
    "pytest>=8.0",
    "pytest-xdist[psutil]>=3.4",
    "cython>=3.0",  # for Cython compilation
    "defusedxml>=0.7.1",  # for secure XML/HTML parsing
    "setuptools>=70.0",  # for Cython compilation
    "typing_extensions>=4.9",  # for typing_extensions.Unpack
]
translations = [
    "babel>=2.13",
    "Jinja2>=3.1",
]
types = [
    "mypy==1.15.0",
    "pyright==1.1.400",
    { include-group = "type-stubs" },
]
type-stubs = [
    # align with versions used elsewhere
    "types-colorama==0.4.15.20240311",
    "types-defusedxml==0.7.0.20250516",
    "types-docutils==0.21.0.20250514",
    "types-Pillow==10.2.0.20240822",
    "types-Pygments==2.19.0.20250516",
    "types-requests==2.32.0.20250515",
    "types-urllib3==1.26.25.14",
]

[tool.flit.module]
name = "sphinx"

[tool.flit.sdist]
include = [
    "LICENSE.rst",
    "AUTHORS.rst",
    "CHANGES.rst",
    # Documentation
    "doc/",
    "CODE_OF_CONDUCT.rst",  # used as an include in the Documentation
    "EXAMPLES.rst",  # used as an include in the Documentation
    # Tests
    "tests/",
    "tox.ini",
    # Utilities
    "utils/",
    "babel.cfg",
]
exclude = [
    "doc/_build",
]

[tool.mypy]
files = [
    "doc/conf.py",
    "doc/development/tutorials/examples/autodoc_intenum.py",
    "doc/development/tutorials/examples/helloworld.py",
    "sphinx",
    "tests",
    "utils",
]
exclude = [
    "tests/roots",
]
python_version = "3.11"
strict = true
show_column_numbers = true
show_error_context = true
strict_equality = false
warn_return_any = false
enable_error_code = [
    "type-arg",
    "redundant-self",
    "truthy-iterable",
    "ignore-without-code",
    "unused-awaitable",
]

[[tool.mypy.overrides]]
module = [
    "sphinx.domains.c",
    "sphinx.domains.c._ast",
    "sphinx.domains.c._parser",
    "sphinx.domains.c._symbol",
    "sphinx.domains.cpp",
    "sphinx.domains.cpp._ast",
    "sphinx.domains.cpp._parser",
    "sphinx.domains.cpp._symbol",
]
strict_optional = false

[[tool.mypy.overrides]]
module = [
    "imagesize",
    "pyximport",
    "snowballstemmer",
]
ignore_missing_imports = true

[[tool.mypy.overrides]]
module = [
    # tests/
    "tests.test_highlighting",
    "tests.test_project",
    "tests.test_versioning",
    # tests/test_builders
    "tests.test_builders.test_build",
    "tests.test_builders.test_build_html",
    "tests.test_builders.test_build_html_5_output",
    "tests.test_builders.test_build_html_assets",
    "tests.test_builders.test_build_html_maths",
    "tests.test_builders.test_build_html_numfig",
    "tests.test_builders.test_build_html_tocdepth",
    "tests.test_builders.test_build_html_toctree",
    "tests.test_builders.test_build_linkcheck",
    "tests.test_builders.test_build_warnings",
    # tests/test_directives
    "tests.test_directives.test_directive_code",
    "tests.test_directives.test_directives_no_typesetting",
    # tests/test_environment
    "tests.test_environment.test_environment",
    # tests/test_extensions
    "tests.test_extensions.test_ext_autodoc_autoclass",
    "tests.test_extensions.test_ext_autosummary_imports",
    "tests.test_extensions.test_ext_imgconverter",
    "tests.test_extensions.test_ext_intersphinx_cache",
    "tests.test_extensions.test_ext_math",
    "tests.test_extensions.test_ext_napoleon",
    "tests.test_extensions.test_ext_todo",
    "tests.test_extensions.test_ext_viewcode",
    # tests/test_intl
    "tests.test_intl.test_catalogs",
    "tests.test_intl.test_locale",
    # tests/test_markup
    "tests.test_markup.test_markup",
    "tests.test_markup.test_parser",
    # tests/test_theming
    "tests.test_theming.test_templating",
    "tests.test_theming.test_theming",
    # tests/test_transforms
    "tests.test_transforms.test_transforms_post_transforms_images",
    "tests.test_transforms.test_transforms_reorder_nodes",
    # tests/test_util
<<<<<<< HEAD
    "tests.test_util.test_util",
=======
    "tests.test_util.test_util_display",
>>>>>>> a94fcd9e
    "tests.test_util.test_util_docutils",
    # tests/test_writers
    "tests.test_writers.test_docutilsconf",
]
disallow_untyped_defs = false

[[tool.mypy.overrides]]
module = [
    # tests/
    "tests.test_quickstart",
    "tests.test_search",
    # tests/test_builders
    "tests.test_builders.test_build_latex",
    # tests/test_config
    "tests.test_config.test_config",
    # tests/test_directives
    "tests.test_directives.test_directive_only",
    "tests.test_directives.test_directive_other",
    "tests.test_directives.test_directive_patch",
    # tests/test_domains
    "tests.test_domains.test_domain_c",
    "tests.test_domains.test_domain_cpp",
    "tests.test_domains.test_domain_js",
    "tests.test_domains.test_domain_py",
    "tests.test_domains.test_domain_py_fields",
    "tests.test_domains.test_domain_py_pyfunction",
    "tests.test_domains.test_domain_py_pyobject",
    "tests.test_domains.test_domain_rst",
    "tests.test_domains.test_domain_std",
    # tests/test_environment
    "tests.test_environment.test_environment_toctree",
    # tests/test_extensions
    "tests.test_extensions.test_ext_apidoc",
    "tests.test_extensions.test_ext_autodoc",
    "tests.test_extensions.test_ext_autodoc_events",
    "tests.test_extensions.test_ext_autodoc_mock",
    "tests.test_extensions.test_ext_autosummary",
    "tests.test_extensions.test_ext_doctest",
    "tests.test_extensions.test_ext_inheritance_diagram",
    "tests.test_extensions.test_ext_intersphinx",
    "tests.test_extensions.test_ext_napoleon_docstring",
    # tests/test_intl
    "tests.test_intl.test_intl",
    # tests/test_pycode
    "tests.test_pycode.test_pycode_ast",
    # tests/test_transforms
    "tests.test_transforms.test_transforms_post_transforms",
    # tests/test_util
    "tests.test_util.test_util_i18n",
    "tests.test_util.test_util_inspect",
    "tests.test_util.test_util_logging",
    "tests.test_util.test_util_nodes",
    "tests.test_util.test_util_typing",
]
check_untyped_defs = false
disable_error_code = [
    "annotation-unchecked",
]
disallow_incomplete_defs = false
disallow_untyped_calls = false
disallow_untyped_defs = false

[[tool.mypy.overrides]]
module = ["tests.test_util.typing_test_data"]
ignore_errors = true

[tool.pytest.ini_options]
minversion = "6.0"
addopts = [
    "-ra",
    "--import-mode=prepend",
#    "--pythonwarnings=error",
    "--strict-config",
    "--strict-markers",
]
empty_parameter_set_mark = "xfail"
filterwarnings = [
    "all",
    "ignore::DeprecationWarning:docutils.io",
    "ignore:Distutils was imported before Setuptools:UserWarning:_distutils_hack",
    "ignore:Setuptools is replacing distutils:UserWarning:_distutils_hack",
    "ignore::DeprecationWarning:pyximport.pyximport",
    "ignore::ImportWarning:importlib._bootstrap",
]
log_cli_level = "INFO"
markers = [
    "apidoc",
]
testpaths = ["tests"]
xfail_strict = true

[tool.coverage.run]
branch = true
parallel = true
source = ['sphinx']

[tool.coverage.report]
exclude_lines = [
    # Have to re-enable the standard pragma
    'pragma: no cover',
    # Don't complain if tests don't hit defensive assertion code:
    'raise NotImplementedError',
    # Don't complain if non-runnable code isn't run:
    'if __name__ == .__main__.:',
]
ignore_errors = true

[tool.pyright]
typeCheckingMode = "strict"
include = [
    "doc/conf.py",
    "doc/development/tutorials/examples/autodoc_intenum.py",
    "doc/development/tutorials/examples/helloworld.py",
    "sphinx",
    "tests",
    "utils",
]

reportArgumentType = "none"
reportAssignmentType = "none"
reportAttributeAccessIssue = "none"
reportCallIssue = "none"
reportConstantRedefinition = "none"
reportDeprecated = "none"
reportGeneralTypeIssues = "none"
reportIncompatibleMethodOverride = "none"
reportIncompatibleVariableOverride = "none"
reportInconsistentOverload = "none"
reportIndexIssue = "none"
reportInvalidTypeArguments = "none"
reportInvalidTypeForm = "none"
reportInvalidTypeVarUse = "none"
reportMissingImports = "none"
reportMissingModuleSource = "none"
reportMissingParameterType = "none"
reportMissingTypeArgument = "none"
reportMissingTypeStubs = "none"
reportOperatorIssue = "none"
reportOptionalIterable = "none"
reportOptionalMemberAccess = "none"
reportOptionalOperand = "none"
reportOptionalSubscript = "none"
reportPossiblyUnboundVariable = "none"
reportPrivateUsage = "none"
reportRedeclaration = "none"
reportReturnType = "none"
reportSelfClsParameterName = "none"
reportTypeCommentUsage = "none"
reportTypedDictNotRequiredAccess = "none"
reportUndefinedVariable = "none"
reportUnknownArgumentType = "none"
reportUnknownLambdaType = "none"
reportUnknownMemberType = "none"
reportUnknownParameterType = "none"
reportUnknownVariableType = "none"
reportUnnecessaryComparison = "none"
reportUnnecessaryContains = "none"
reportUnnecessaryIsInstance = "none"
reportUnsupportedDunderAll = "none"
reportUntypedBaseClass = "none"
reportUntypedFunctionDecorator = "none"
reportUntypedNamedTuple = "none"
reportUnusedClass = "none"
reportUnusedFunction = "none"
reportUnusedImport = "none"
reportUnusedVariable = "none"
reportWildcardImportFromLibrary = "none"

[tool.uv]
default-groups = "all"<|MERGE_RESOLUTION|>--- conflicted
+++ resolved
@@ -286,11 +286,6 @@
     "tests.test_transforms.test_transforms_post_transforms_images",
     "tests.test_transforms.test_transforms_reorder_nodes",
     # tests/test_util
-<<<<<<< HEAD
-    "tests.test_util.test_util",
-=======
-    "tests.test_util.test_util_display",
->>>>>>> a94fcd9e
     "tests.test_util.test_util_docutils",
     # tests/test_writers
     "tests.test_writers.test_docutilsconf",
