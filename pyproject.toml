--- conflicted
+++ resolved
@@ -93,12 +93,8 @@
     "pytest>=6.0",
 ]
 test = [
-<<<<<<< HEAD
-    "pytest>=6.0",
+    "pytest>=8.0",
     "pytest-xdist==3.5.0",
-=======
-    "pytest>=8.0",
->>>>>>> 2bd973e7
     "defusedxml>=0.7.1", # for secure XML/HTML parsing
     "cython>=3.0",
     "setuptools>=70.0",  # for Cython compilation
