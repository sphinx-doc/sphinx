# project metadata
[project]
name = "Sphinx"
description = "Python documentation generator"
authors = [{ name = "Georg Brandl", email = "georg@python.org" }]
readme = "README.rst"
urls.Changelog = "https://www.sphinx-doc.org/en/master/changes.html"
urls.Code = "https://github.com/sphinx-doc/sphinx"
urls.Documentation = "https://www.sphinx-doc.org/"
urls.Download = "https://pypi.org/project/Sphinx/"
urls.Homepage = "https://www.sphinx-doc.org/"
urls."Issue tracker" = "https://github.com/sphinx-doc/sphinx/issues"
license.text = "BSD-2-Clause"
requires-python = ">=3.11"

# Classifiers list: https://pypi.org/classifiers/
classifiers = [
    "Development Status :: 5 - Production/Stable",
    "Environment :: Console",
    "Environment :: Web Environment",
    "Intended Audience :: Developers",
    "Intended Audience :: Education",
    "Intended Audience :: End Users/Desktop",
    "Intended Audience :: Science/Research",
    "Intended Audience :: System Administrators",
    "License :: OSI Approved :: BSD License",
    "Operating System :: OS Independent",
    "Programming Language :: Python",
    "Programming Language :: Python :: 3",
    "Programming Language :: Python :: 3 :: Only",
    "Programming Language :: Python :: 3.11",
    "Programming Language :: Python :: 3.12",
    "Programming Language :: Python :: 3.13",
    "Programming Language :: Python :: 3.14",
    "Programming Language :: Python :: Implementation :: CPython",
    "Programming Language :: Python :: Implementation :: PyPy",
    "Framework :: Sphinx",
    "Framework :: Sphinx :: Domain",
    "Framework :: Sphinx :: Extension",
    "Framework :: Sphinx :: Theme",
    "Topic :: Documentation",
    "Topic :: Documentation :: Sphinx",
    "Topic :: Internet :: WWW/HTTP :: Site Management",
    "Topic :: Printing",
    "Topic :: Software Development",
    "Topic :: Software Development :: Documentation",
    "Topic :: Text Processing",
    "Topic :: Text Processing :: General",
    "Topic :: Text Processing :: Indexing",
    "Topic :: Text Processing :: Markup",
    "Topic :: Text Processing :: Markup :: HTML",
    "Topic :: Text Processing :: Markup :: LaTeX",
    "Topic :: Utilities",
]
dependencies = [
    "sphinxcontrib-applehelp>=1.0.7",
    "sphinxcontrib-devhelp>=1.0.6",
    "sphinxcontrib-htmlhelp>=2.0.6",
    "sphinxcontrib-jsmath>=1.0.1",
    "sphinxcontrib-qthelp>=1.0.6",
    "sphinxcontrib-serializinghtml>=1.1.9",
    "Jinja2>=3.1",
    "Pygments>=2.17",
    "docutils>=0.20,<0.22",
    "snowballstemmer>=2.2",
    "babel>=2.13",
    "alabaster>=0.7.14",
    "imagesize>=1.3",
    "requests>=2.30.0",
    "roman-numerals-py>=1.0.0",
    "packaging>=23.0",
    "colorama>=0.4.6; sys_platform == 'win32'",
]
dynamic = ["version"]

<<<<<<< HEAD
=======
[project.optional-dependencies]
docs = [
    "sphinxcontrib-websupport",
]
lint = [
    "ruff==0.8.6",
    "mypy==1.14.1",
    "sphinx-lint>=0.9",
    "types-colorama==0.4.15.20240311",
    "types-defusedxml==0.7.0.20240218",
    "types-docutils==0.21.0.20241128",
    "types-Pillow==10.2.0.20240822",
    "types-Pygments==2.18.0.20240506",
    "types-requests==2.32.0.20241016",  # align with requests
    "types-urllib3==1.26.25.14",
    "pyright==1.1.391",
    "pytest>=6.0",
]
test = [
    "pytest>=8.0",
    "defusedxml>=0.7.1", # for secure XML/HTML parsing
    "cython>=3.0",
    "setuptools>=70.0",  # for Cython compilation
    "typing_extensions>=4.9",  # for typing_extensions.Unpack
]

[[project.authors]]
name = "Georg Brandl"
email = "georg@python.org"

>>>>>>> 91bae649
[project.scripts]
sphinx-build = "sphinx.cmd.build:main"
sphinx-quickstart = "sphinx.cmd.quickstart:main"
sphinx-apidoc = "sphinx.ext.apidoc:main"
sphinx-autogen = "sphinx.ext.autosummary.generate:main"

[build-system]
requires = ["flit_core >=3.9,<4"]
build-backend = "flit_core.buildapi"

[tool.flit.module]
name = "sphinx"

[tool.flit.sdist]
include = [
    "LICENSE.rst",
    "AUTHORS.rst",
    "CHANGES.rst",
    # Documentation
    "doc/",
    "CODE_OF_CONDUCT.rst",  # used as an include in the Documentation
    "EXAMPLES.rst",  # used as an include in the Documentation
    # Tests
    "tests/",
    "tox.ini",
    # Utilities
    "utils/",
    "babel.cfg",
]
exclude = [
    "doc/_build",
]

[tool.uv]
dev-dependencies = [
    # docs
    "sphinxcontrib-websupport",

    # lint
    "flake8>=6.0",
    "ruff==0.6.8",
    "mypy==1.11.1",
    "sphinx-lint>=0.9",
    "types-colorama==0.4.15.20240311",
    "types-defusedxml==0.7.0.20240218",
    "types-docutils==0.21.0.20240724",
    "types-Pillow==10.2.0.20240822",
    "types-Pygments==2.18.0.20240506",
    "types-requests==2.32.0.20240914",  # align with requests
    "types-urllib3==1.26.25.14",
    "tomli>=2",  # for mypy (Python<=3.10)
    "pyright==1.1.382.post0",
    "types-requests>=2.30.0",           # align with requests
    "tomli>=2",                         # for mypy (Python<=3.10)
    "pytest>=6.0",

    # test
    "pytest>=8.0",
    "defusedxml>=0.7.1",      # for secure XML/HTML parsing
    "cython>=3.0",
    "setuptools>=70.0",       # for Cython compilation
    "typing_extensions>=4.9", # for typing_extensions.Unpack
]

[tool.mypy]
files = [
    "doc/conf.py",
    "doc/development/tutorials/examples/autodoc_intenum.py",
    "doc/development/tutorials/examples/helloworld.py",
    "sphinx",
    "tests",
    "utils",
]
exclude = [
    "tests/roots",
    # tests/
    "^tests/test_quickstart\\.py$",
    "^tests/test_search\\.py$",
    # tests/test_builders
    "^tests/test_builders/test_build_epub\\.py$",
    "^tests/test_builders/test_build_gettext\\.py$",
    "^tests/test_builders/test_build_latex\\.py$",
    "^tests/test_builders/test_build_texinfo\\.py$",
    # tests/test_config
    "^tests/test_config/test_config\\.py$",
    # tests/test_directives
    "^tests/test_directives/test_directive_only\\.py$",
    "^tests/test_directives/test_directive_other\\.py$",
    "^tests/test_directives/test_directive_patch\\.py$",
    # tests/test_domains
    "^tests/test_domains/test_domain_c\\.py$",
    "^tests/test_domains/test_domain_cpp\\.py$",
    "^tests/test_domains/test_domain_js\\.py$",
    "^tests/test_domains/test_domain_py\\.py$",
    "^tests/test_domains/test_domain_py_fields\\.py$",
    "^tests/test_domains/test_domain_py_pyfunction\\.py$",
    "^tests/test_domains/test_domain_py_pyobject\\.py$",
    "^tests/test_domains/test_domain_rst\\.py$",
    "^tests/test_domains/test_domain_std\\.py$",
    # tests/test_environment
    "^tests/test_environment/test_environment_toctree\\.py$",
    # tests/test_extensions
    "^tests/test_extensions/test_ext_apidoc\\.py$",
    "^tests/test_extensions/test_ext_autodoc\\.py$",
    "^tests/test_extensions/test_ext_autodoc_events\\.py$",
    "^tests/test_extensions/test_ext_autodoc_mock\\.py$",
    "^tests/test_extensions/test_ext_autosummary\\.py$",
    "^tests/test_extensions/test_ext_doctest\\.py$",
    "^tests/test_extensions/test_ext_inheritance_diagram\\.py$",
    "^tests/test_extensions/test_ext_intersphinx\\.py$",
    "^tests/test_extensions/test_ext_napoleon_docstring\\.py$",
    # tests/test_intl
    "^tests/test_intl/test_intl\\.py$",
    # tests/test_pycode
    "^tests/test_pycode/test_pycode\\.py$",
    "^tests/test_pycode/test_pycode_ast\\.py$",
    # tests/test_transforms
    "^tests/test_transforms/test_transforms_post_transforms\\.py$",
    # tests/test_util
    "^tests/test_util/test_util_fileutil\\.py$",
    "^tests/test_util/test_util_i18n\\.py$",
    "^tests/test_util/test_util_inspect\\.py$",
    "^tests/test_util/test_util_logging\\.py$",
    "^tests/test_util/test_util_nodes\\.py$",
    "^tests/test_util/test_util_rst\\.py$",
    "^tests/test_util/test_util_template\\.py$",
    "^tests/test_util/test_util_typing\\.py$",
    "^tests/test_util/typing_test_data\\.py$",
    # tests/test_writers
    "^utils/convert_attestations\\.py$",
]
python_version = "3.11"
strict = true
show_column_numbers = true
show_error_context = true
strict_equality = false
warn_return_any = false
enable_error_code = [
    "type-arg",
    "redundant-self",
    "truthy-iterable",
    "ignore-without-code",
    "unused-awaitable",
]

[[tool.mypy.overrides]]
module = [
    "sphinx.domains.c",
    "sphinx.domains.c._ast",
    "sphinx.domains.c._parser",
    "sphinx.domains.c._symbol",
    "sphinx.domains.cpp",
    "sphinx.domains.cpp._ast",
    "sphinx.domains.cpp._parser",
    "sphinx.domains.cpp._symbol",
]
strict_optional = false

[[tool.mypy.overrides]]
module = [
    "sphinx.application",
    "sphinx.config",
    "sphinx.domains",
    "sphinx.domains.c",
    "sphinx.domains.cpp",
    "sphinx.events",
    "sphinx.ext.autodoc",
    "sphinx.ext.autodoc.importer",
    "sphinx.ext.doctest",
    "sphinx.ext.graphviz",
    "sphinx.ext.inheritance_diagram",
    "sphinx.highlighting",
    "sphinx.jinja2glue",
    "sphinx.registry",
    "sphinx.search",
    "sphinx.util.docfields",
    "sphinx.util.docutils",
    "sphinx.util.inspect",
    "sphinx.util.logging",
    "sphinx.util.parallel",
]
disallow_any_generics = false

[[tool.mypy.overrides]]
module = ["imagesize", "snowballstemmer"]
ignore_missing_imports = true

[[tool.mypy.overrides]]
module = ["tests.*"]
disallow_untyped_defs = false

[tool.pytest.ini_options]
minversion = "6.0"
addopts = [
    "-ra",
    "--import-mode=prepend",
    #    "--pythonwarnings=error",
    "--strict-config",
    "--strict-markers",
]
empty_parameter_set_mark = "xfail"
filterwarnings = [
    "all",
    "ignore::DeprecationWarning:docutils.io",
    "ignore:Distutils was imported before Setuptools:UserWarning:_distutils_hack",
    "ignore:Setuptools is replacing distutils:UserWarning:_distutils_hack",
    "ignore::DeprecationWarning:pyximport.pyximport",
    "ignore::ImportWarning:importlib._bootstrap",
]
log_cli_level = "INFO"
markers = ["apidoc"]
testpaths = ["tests"]
xfail_strict = true

[tool.coverage.run]
branch = true
parallel = true
source = ['sphinx']

[tool.coverage.report]
exclude_lines = [
    # Have to re-enable the standard pragma
    'pragma: no cover',
    # Don't complain if tests don't hit defensive assertion code:
    'raise NotImplementedError',
    # Don't complain if non-runnable code isn't run:
    'if __name__ == .__main__.:',
]
ignore_errors = true

[tool.pyright]
typeCheckingMode = "strict"
include = [
    "doc/conf.py",
    "utils",
    "sphinx",
    "tests",
]

reportArgumentType = "none"
reportAssignmentType = "none"
reportAttributeAccessIssue = "none"
reportCallIssue = "none"
reportConstantRedefinition = "none"
reportDeprecated = "none"
reportGeneralTypeIssues = "none"
reportIncompatibleMethodOverride = "none"
reportIncompatibleVariableOverride = "none"
reportInconsistentOverload = "none"
reportIndexIssue = "none"
reportInvalidTypeArguments = "none"
reportInvalidTypeForm = "none"
reportInvalidTypeVarUse = "none"
reportMissingImports = "none"
reportMissingModuleSource = "none"
reportMissingParameterType = "none"
reportMissingTypeArgument = "none"
reportMissingTypeStubs = "none"
reportOperatorIssue = "none"
reportOptionalIterable = "none"
reportOptionalMemberAccess = "none"
reportOptionalOperand = "none"
reportOptionalSubscript = "none"
reportPossiblyUnboundVariable = "none"
reportPrivateUsage = "none"
reportRedeclaration = "none"
reportReturnType = "none"
reportSelfClsParameterName = "none"
reportTypeCommentUsage = "none"
reportTypedDictNotRequiredAccess = "none"
reportUndefinedVariable = "none"
reportUnknownArgumentType = "none"
reportUnknownLambdaType = "none"
reportUnknownMemberType = "none"
reportUnknownParameterType = "none"
reportUnknownVariableType = "none"
reportUnnecessaryComparison = "none"
reportUnnecessaryContains = "none"
reportUnnecessaryIsInstance = "none"
reportUnsupportedDunderAll = "none"
reportUntypedBaseClass = "none"
reportUntypedFunctionDecorator = "none"
reportUntypedNamedTuple = "none"
reportUnusedClass = "none"
reportUnusedFunction = "none"
reportUnusedImport = "none"
reportUnusedVariable = "none"
reportWildcardImportFromLibrary = "none"<|MERGE_RESOLUTION|>--- conflicted
+++ resolved
@@ -73,39 +73,6 @@
 ]
 dynamic = ["version"]
 
-<<<<<<< HEAD
-=======
-[project.optional-dependencies]
-docs = [
-    "sphinxcontrib-websupport",
-]
-lint = [
-    "ruff==0.8.6",
-    "mypy==1.14.1",
-    "sphinx-lint>=0.9",
-    "types-colorama==0.4.15.20240311",
-    "types-defusedxml==0.7.0.20240218",
-    "types-docutils==0.21.0.20241128",
-    "types-Pillow==10.2.0.20240822",
-    "types-Pygments==2.18.0.20240506",
-    "types-requests==2.32.0.20241016",  # align with requests
-    "types-urllib3==1.26.25.14",
-    "pyright==1.1.391",
-    "pytest>=6.0",
-]
-test = [
-    "pytest>=8.0",
-    "defusedxml>=0.7.1", # for secure XML/HTML parsing
-    "cython>=3.0",
-    "setuptools>=70.0",  # for Cython compilation
-    "typing_extensions>=4.9",  # for typing_extensions.Unpack
-]
-
-[[project.authors]]
-name = "Georg Brandl"
-email = "georg@python.org"
-
->>>>>>> 91bae649
 [project.scripts]
 sphinx-build = "sphinx.cmd.build:main"
 sphinx-quickstart = "sphinx.cmd.quickstart:main"
@@ -145,29 +112,25 @@
     "sphinxcontrib-websupport",
 
     # lint
-    "flake8>=6.0",
-    "ruff==0.6.8",
-    "mypy==1.11.1",
+    "ruff==0.8.6",
+    "mypy==1.14.1",
     "sphinx-lint>=0.9",
     "types-colorama==0.4.15.20240311",
     "types-defusedxml==0.7.0.20240218",
-    "types-docutils==0.21.0.20240724",
+    "types-docutils==0.21.0.20241128",
     "types-Pillow==10.2.0.20240822",
     "types-Pygments==2.18.0.20240506",
-    "types-requests==2.32.0.20240914",  # align with requests
+    "types-requests==2.32.0.20241016",  # align with requests
     "types-urllib3==1.26.25.14",
-    "tomli>=2",  # for mypy (Python<=3.10)
-    "pyright==1.1.382.post0",
-    "types-requests>=2.30.0",           # align with requests
-    "tomli>=2",                         # for mypy (Python<=3.10)
+    "pyright==1.1.391",
     "pytest>=6.0",
 
     # test
     "pytest>=8.0",
-    "defusedxml>=0.7.1",      # for secure XML/HTML parsing
+    "defusedxml>=0.7.1",       # for secure XML/HTML parsing
     "cython>=3.0",
-    "setuptools>=70.0",       # for Cython compilation
-    "typing_extensions>=4.9", # for typing_extensions.Unpack
+    "setuptools>=70.0",        # for Cython compilation
+    "typing_extensions>=4.9",  # for typing_extensions.Unpack
 ]
 
 [tool.mypy]
