--- conflicted
+++ resolved
@@ -138,19 +138,12 @@
 
 [tool.mypy]
 files = [
-<<<<<<< HEAD
-    "sphinx",
-    "utils",
-    "tests",
     "doc/conf.py",
+    "doc/development/tutorials/examples/autodoc_intenum.py",
     "doc/development/tutorials/examples/helloworld.py",
-    "doc/development/tutorials/examples/autodoc_intenum.py",
-=======
-    "doc/conf.py",
     "sphinx",
     "tests",
     "utils",
->>>>>>> 545eaf5d
 ]
 exclude = [
     "tests/roots",
