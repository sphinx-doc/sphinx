--- conflicted
+++ resolved
@@ -91,12 +91,7 @@
 ]
 test = [
     "pytest>=6.0",
-<<<<<<< HEAD
-    "lxml",  # because native XML does not support all HTML specs
-=======
-    "html5lib",
-    "defusedxml>=0.7.1", # for secure XML/HTML parsing
->>>>>>> 66fa790b
+    "defusedxml>=0.7.1",  # for secure XML/HTML parsing
     "cython>=3.0",
     "setuptools>=67.0",  # for Cython compilation
     "filelock",
