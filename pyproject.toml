[build-system]
requires = ["flit_core>=3.7"]
build-backend = "flit_core.buildapi"

# project metadata
[project]
name = "Sphinx"
description = "Python documentation generator"
readme = "README.rst"
urls.Changelog = "https://www.sphinx-doc.org/en/master/changes.html"
urls.Code = "https://github.com/sphinx-doc/sphinx"
urls.Download = "https://pypi.org/project/Sphinx/"
urls.Homepage = "https://www.sphinx-doc.org/"
urls."Issue tracker" = "https://github.com/sphinx-doc/sphinx/issues"
license.text = "BSD-2-Clause"
requires-python = ">=3.9"

# Classifiers list: https://pypi.org/classifiers/
classifiers = [
    "Development Status :: 5 - Production/Stable",
    "Environment :: Console",
    "Environment :: Web Environment",
    "Intended Audience :: Developers",
    "Intended Audience :: Education",
    "Intended Audience :: End Users/Desktop",
    "Intended Audience :: Science/Research",
    "Intended Audience :: System Administrators",
    "License :: OSI Approved :: BSD License",
    "Operating System :: OS Independent",
    "Programming Language :: Python",
    "Programming Language :: Python :: 3",
    "Programming Language :: Python :: 3 :: Only",
    "Programming Language :: Python :: 3.9",
    "Programming Language :: Python :: 3.10",
    "Programming Language :: Python :: 3.11",
    "Programming Language :: Python :: 3.12",
    "Programming Language :: Python :: 3.13",
    "Programming Language :: Python :: Implementation :: CPython",
    "Programming Language :: Python :: Implementation :: PyPy",
    "Framework :: Sphinx",
    "Framework :: Sphinx :: Domain",
    "Framework :: Sphinx :: Extension",
    "Framework :: Sphinx :: Theme",
    "Topic :: Documentation",
    "Topic :: Documentation :: Sphinx",
    "Topic :: Internet :: WWW/HTTP :: Site Management",
    "Topic :: Printing",
    "Topic :: Software Development",
    "Topic :: Software Development :: Documentation",
    "Topic :: Text Processing",
    "Topic :: Text Processing :: General",
    "Topic :: Text Processing :: Indexing",
    "Topic :: Text Processing :: Markup",
    "Topic :: Text Processing :: Markup :: HTML",
    "Topic :: Text Processing :: Markup :: LaTeX",
    "Topic :: Utilities",
]
dependencies = [
    "sphinxcontrib-applehelp",
    "sphinxcontrib-devhelp",
    "sphinxcontrib-jsmath",
    "sphinxcontrib-htmlhelp>=2.0.0",
    "sphinxcontrib-serializinghtml>=1.1.9",
    "sphinxcontrib-qthelp",
    "Jinja2>=3.0",
    "Pygments>=2.14",
    "docutils>=0.18.1,<0.21",
    "snowballstemmer>=2.0",
    "babel>=2.9",
    "alabaster~=0.7.14",
    "imagesize>=1.3",
    "requests>=2.25.0",
    "packaging>=21.0",
    "importlib-metadata>=4.8; python_version < '3.10'",
    "colorama>=0.4.5; sys_platform == 'win32'",
]
dynamic = ["version"]

[project.optional-dependencies]
docs = [
    "sphinxcontrib-websupport",
]
lint = [
    "flake8>=3.5.0",
    "ruff==0.3.4",
    "mypy==1.9.0",
    "sphinx-lint",
    "types-docutils",
    "types-requests",
    "pytest>=6.0",
]
test = [
    "pytest>=6.0",
<<<<<<< HEAD
    "pytest-xdist==3.5.0",
    "html5lib",
=======
>>>>>>> 430866e0
    "defusedxml>=0.7.1", # for secure XML/HTML parsing
    "cython>=3.0",
    "setuptools>=67.0",  # for Cython compilation
    "filelock",
]

[[project.authors]]
name = "Georg Brandl"
email = "georg@python.org"

[project.scripts]
sphinx-build = "sphinx.cmd.build:main"
sphinx-quickstart = "sphinx.cmd.quickstart:main"
sphinx-apidoc = "sphinx.ext.apidoc:main"
sphinx-autogen = "sphinx.ext.autosummary.generate:main"

[tool.flit.module]
name = "sphinx"

[tool.flit.sdist]
include = [
    "LICENSE.rst",
    "AUTHORS.rst",
    "CHANGES.rst",
    # Documentation
    "doc/",
    "CODE_OF_CONDUCT.rst",  # used as an include in the Documentation
    "EXAMPLES.rst",  # used as an include in the Documentation
    # Tests
    "tests/",
    "tox.ini",
    # Utilities
    "utils/",
    "babel.cfg",
]
exclude = [
    "doc/_build",
]

[tool.mypy]
files = ["sphinx", "utils", "tests"]
exclude = ["tests/certs", "tests/js", "tests/roots"]
check_untyped_defs = true
disallow_incomplete_defs = true
python_version = "3.9"
show_column_numbers = true
show_error_context = true
strict_optional = true
warn_redundant_casts = true
warn_unused_configs = true
warn_unused_ignores = true
disallow_any_generics = true
extra_checks = true
enable_error_code = [
    "type-arg",
    "redundant-self",
    "truthy-iterable",
    "ignore-without-code",
    "unused-awaitable",
]
disable_error_code = [
    "import-untyped",
]

[[tool.mypy.overrides]]
module = [
    "sphinx.domains.c",
    "sphinx.domains.c._ast",
    "sphinx.domains.c._parser",
    "sphinx.domains.c._symbol",
    "sphinx.domains.cpp",
    "sphinx.domains.cpp._ast",
    "sphinx.domains.cpp._parser",
    "sphinx.domains.cpp._symbol",
]
strict_optional = false

[[tool.mypy.overrides]]
module = [
    "sphinx.application",
    "sphinx.builders._epub_base",
    "sphinx.builders.html",
    "sphinx.builders.linkcheck",
    "sphinx.cmd.quickstart",
    "sphinx.config",
    "sphinx.domains",
    "sphinx.domains.c",
    "sphinx.domains.cpp",
    "sphinx.environment",
    "sphinx.environment.adapters.indexentries",
    "sphinx.environment.collectors.toctree",
    "sphinx.events",
    "sphinx.ext.autodoc",
    "sphinx.ext.autodoc.directive",
    "sphinx.ext.autodoc.importer",
    "sphinx.ext.autodoc.mock",
    "sphinx.ext.autodoc.mock",
    "sphinx.ext.autosummary.generate",
    "sphinx.ext.doctest",
    "sphinx.ext.graphviz",
    "sphinx.ext.inheritance_diagram",
    "sphinx.ext.intersphinx",
    "sphinx.ext.napoleon.docstring",
    "sphinx.highlighting",
    "sphinx.jinja2glue",
    "sphinx.registry",
    "sphinx.search",
    "sphinx.testing.fixtures",
    "sphinx.testing.path",
    "sphinx.testing.util",
    "sphinx.util",
    "sphinx.util.display",
    "sphinx.util.docfields",
    "sphinx.util.docutils",
    "sphinx.util.i18n",
    "sphinx.util.inspect",
    "sphinx.util.logging",
    "sphinx.util.parallel",
    "sphinx.util.template",
]
disallow_any_generics = false

[[tool.mypy.overrides]]
module = [
    # tests/
    "tests.test_events",
    "tests.test_quickstart",
    "tests.test_search",
    "tests.test_versioning",
    # tests/test_builders
    "tests.test_builders.test_build_dirhtml",
    "tests.test_builders.test_build_epub",
    "tests.test_builders.test_builder",
    "tests.test_builders.test_build_gettext",
    "tests.test_builders.test_build_html",
    "tests.test_builders.test_build_latex",
    "tests.test_builders.test_build_linkcheck",
    "tests.test_builders.test_build_texinfo",
    # tests/test_config
    "tests.test_config.test_config",
    # tests/test_directives
    "tests.test_directives.test_directive_object_description",
    "tests.test_directives.test_directive_only",
    "tests.test_directives.test_directive_other",
    "tests.test_directives.test_directive_patch",
    # tests/test_domains
    "tests.test_domains.test_domain_c",
    "tests.test_domains.test_domain_cpp",
    "tests.test_domains.test_domain_js",
    "tests.test_domains.test_domain_py",
    "tests.test_domains.test_domain_py_fields",
    "tests.test_domains.test_domain_py_pyfunction",
    "tests.test_domains.test_domain_py_pyobject",
    "tests.test_domains.test_domain_rst",
    "tests.test_domains.test_domain_std",
    # tests/test_environment
    "tests.test_environment.test_environment_toctree",
    # tests/test_extensions
    "tests.test_extensions.test_ext_apidoc",
    "tests.test_extensions.test_ext_autodoc",
    "tests.test_extensions.test_ext_autodoc_autofunction",
    "tests.test_extensions.test_ext_autodoc_events",
    "tests.test_extensions.test_ext_autodoc_mock",
    "tests.test_extensions.test_ext_autosummary",
    "tests.test_extensions.test_ext_doctest",
    "tests.test_extensions.test_ext_inheritance_diagram",
    "tests.test_extensions.test_ext_intersphinx",
    "tests.test_extensions.test_ext_napoleon",
    "tests.test_extensions.test_ext_napoleon_docstring",
    # tests/test_intl
    "tests.test_intl.test_intl",
    # tests/test_markup
    "tests.test_markup.test_markup",
    # tests/test_pycode
    "tests.test_pycode.test_pycode",
    "tests.test_pycode.test_pycode_ast",
    # tests/test_theming
    # tests/test_transforms
    "tests.test_transforms.test_transforms_move_module_targets",
    "tests.test_transforms.test_transforms_post_transforms",
    # tests/test_util
    "tests.test_util.test_util_fileutil",
    "tests.test_util.test_util_i18n",
    "tests.test_util.test_util_inspect",
    "tests.test_util.test_util_logging",
    "tests.test_util.test_util_nodes",
    "tests.test_util.test_util_rst",
    "tests.test_util.test_util_template",
    "tests.test_util.test_util_typing",
    "tests.test_util.typing_test_data",
    # tests/test_writers
]
ignore_errors = true

[tool.pytest.ini_options]
minversion = 6.0
addopts = [
    "-ra",
    "-p no:xdist",  # disable xdist for now
    "--import-mode=prepend",
#    "--pythonwarnings=error",
    "--strict-config",
    "--strict-markers",
]
empty_parameter_set_mark = "xfail"
filterwarnings = [
    "all",
    "ignore::DeprecationWarning:docutils.io",
    "ignore:Distutils was imported before Setuptools:UserWarning:_distutils_hack",
    "ignore:Setuptools is replacing distutils:UserWarning:_distutils_hack",
    "ignore::DeprecationWarning:pyximport.pyximport",
    "ignore::ImportWarning:importlib._bootstrap",
]
log_cli_level = "INFO"
markers = [
    "apidoc",
]
testpaths = ["tests"]
xfail_strict = true

[tool.coverage.run]
branch = true
parallel = true
source = ['sphinx']

[tool.coverage.report]
exclude_lines = [
    # Have to re-enable the standard pragma
    'pragma: no cover',
    # Don't complain if tests don't hit defensive assertion code:
    'raise NotImplementedError',
    # Don't complain if non-runnable code isn't run:
    'if __name__ == .__main__.:',
]
ignore_errors = true<|MERGE_RESOLUTION|>--- conflicted
+++ resolved
@@ -91,11 +91,7 @@
 ]
 test = [
     "pytest>=6.0",
-<<<<<<< HEAD
     "pytest-xdist==3.5.0",
-    "html5lib",
-=======
->>>>>>> 430866e0
     "defusedxml>=0.7.1", # for secure XML/HTML parsing
     "cython>=3.0",
     "setuptools>=67.0",  # for Cython compilation
