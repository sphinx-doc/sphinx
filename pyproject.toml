--- conflicted
+++ resolved
@@ -297,11 +297,6 @@
     "tests.test_quickstart",
     "tests.test_search",
     # tests/test_builders
-<<<<<<< HEAD
-    "tests.test_builders.test_build_epub",
-=======
-    "tests.test_builders.test_build_gettext",
->>>>>>> 0782273d
     "tests.test_builders.test_build_latex",
     "tests.test_builders.test_build_texinfo",
     # tests/test_config
