[build-system]
requires = ["flit_core>=3.7"]
build-backend = "flit_core.buildapi"

# project metadata
[project]
name = "Sphinx"
description = "Python documentation generator"
readme = "README.rst"
urls.Changelog = "https://www.sphinx-doc.org/en/master/changes.html"
urls.Code = "https://github.com/sphinx-doc/sphinx"
urls.Download = "https://pypi.org/project/Sphinx/"
urls.Homepage = "https://www.sphinx-doc.org/"
urls."Issue tracker" = "https://github.com/sphinx-doc/sphinx/issues"
license.text = "BSD-2-Clause"
requires-python = ">=3.10"

# Classifiers list: https://pypi.org/classifiers/
classifiers = [
    "Development Status :: 5 - Production/Stable",
    "Environment :: Console",
    "Environment :: Web Environment",
    "Intended Audience :: Developers",
    "Intended Audience :: Education",
    "Intended Audience :: End Users/Desktop",
    "Intended Audience :: Science/Research",
    "Intended Audience :: System Administrators",
    "License :: OSI Approved :: BSD License",
    "Operating System :: OS Independent",
    "Programming Language :: Python",
    "Programming Language :: Python :: 3",
    "Programming Language :: Python :: 3 :: Only",
    "Programming Language :: Python :: 3.10",
    "Programming Language :: Python :: 3.11",
    "Programming Language :: Python :: 3.12",
    "Programming Language :: Python :: 3.13",
    "Programming Language :: Python :: Implementation :: CPython",
    "Programming Language :: Python :: Implementation :: PyPy",
    "Framework :: Sphinx",
    "Framework :: Sphinx :: Domain",
    "Framework :: Sphinx :: Extension",
    "Framework :: Sphinx :: Theme",
    "Topic :: Documentation",
    "Topic :: Documentation :: Sphinx",
    "Topic :: Internet :: WWW/HTTP :: Site Management",
    "Topic :: Printing",
    "Topic :: Software Development",
    "Topic :: Software Development :: Documentation",
    "Topic :: Text Processing",
    "Topic :: Text Processing :: General",
    "Topic :: Text Processing :: Indexing",
    "Topic :: Text Processing :: Markup",
    "Topic :: Text Processing :: Markup :: HTML",
    "Topic :: Text Processing :: Markup :: LaTeX",
    "Topic :: Utilities",
]
dependencies = [
    "sphinxcontrib-applehelp",
    "sphinxcontrib-devhelp",
    "sphinxcontrib-jsmath",
    "sphinxcontrib-htmlhelp>=2.0.0",
    "sphinxcontrib-serializinghtml>=1.1.9",
    "sphinxcontrib-qthelp",
    "Jinja2>=3.1",
    "Pygments>=2.17",
    "docutils>=0.20,<0.22",
    "snowballstemmer>=2.2",
    "babel>=2.13",
    "alabaster~=0.7.14",
    "imagesize>=1.3",
    "requests>=2.30.0",
    "packaging>=23.0",
    "tomli>=2; python_version < '3.11'",
    "colorama>=0.4.6; sys_platform == 'win32'",
]
dynamic = ["version"]

[project.optional-dependencies]
docs = [
    "sphinxcontrib-websupport",
]
lint = [
    "flake8>=6.0",
    "ruff==0.5.4",
    "mypy==1.11.0",
    "sphinx-lint>=0.9",
    "types-colorama==0.4.15.20240311",
    "types-docutils==0.21.0.20240711",
    "types-Pillow==10.2.0.20240520",
    "types-Pygments==2.18.0.20240506",
    "types-requests>=2.30.0",  # align with requests
    "tomli>=2",  # for mypy (Python<=3.10)
    "pytest>=6.0",
]
test = [
    "pytest>=8.0",
    "defusedxml>=0.7.1", # for secure XML/HTML parsing
    "cython>=3.0",
    "setuptools>=70.0",  # for Cython compilation
    "typing_extensions>=4.9",  # for typing_extensions.Unpack
]

[[project.authors]]
name = "Georg Brandl"
email = "georg@python.org"

[project.scripts]
sphinx-build = "sphinx.cmd.build:main"
sphinx-quickstart = "sphinx.cmd.quickstart:main"
sphinx-apidoc = "sphinx.ext.apidoc:main"
sphinx-autogen = "sphinx.ext.autosummary.generate:main"

[tool.flit.module]
name = "sphinx"

[tool.flit.sdist]
include = [
    "LICENSE.rst",
    "AUTHORS.rst",
    "CHANGES.rst",
    # Documentation
    "doc/",
    "CODE_OF_CONDUCT.rst",  # used as an include in the Documentation
    "EXAMPLES.rst",  # used as an include in the Documentation
    # Tests
    "tests/",
    "tox.ini",
    # Utilities
    "utils/",
    "babel.cfg",
]
exclude = [
    "doc/_build",
]

[tool.mypy]
files = ["sphinx", "utils", "tests"]
exclude = [
    "tests/certs",
    "tests/js",
    "tests/roots",
    # tests/
    "^tests/test_events\\.py$",
    "^tests/test_quickstart\\.py$",
    "^tests/test_search\\.py$",
    "^tests/test_versioning\\.py$",
    # tests/test_builders
    "^tests/test_builders/test_build_dirhtml\\.py$",
    "^tests/test_builders/test_build_epub\\.py$",
    "^tests/test_builders/test_builder\\.py$",
    "^tests/test_builders/test_build_gettext\\.py$",
    "^tests/test_builders/test_build_html\\.py$",
    "^tests/test_builders/test_build_latex\\.py$",
    "^tests/test_builders/test_build_texinfo\\.py$",
    # tests/test_config
    "^tests/test_config/test_config\\.py$",
    # tests/test_directives
    "^tests/test_directives/test_directive_object_description\\.py$",
    "^tests/test_directives/test_directive_only\\.py$",
    "^tests/test_directives/test_directive_other\\.py$",
    "^tests/test_directives/test_directive_patch\\.py$",
    # tests/test_domains
    "^tests/test_domains/test_domain_c\\.py$",
    "^tests/test_domains/test_domain_cpp\\.py$",
    "^tests/test_domains/test_domain_js\\.py$",
    "^tests/test_domains/test_domain_py\\.py$",
    "^tests/test_domains/test_domain_py_fields\\.py$",
    "^tests/test_domains/test_domain_py_pyfunction\\.py$",
    "^tests/test_domains/test_domain_py_pyobject\\.py$",
    "^tests/test_domains/test_domain_rst\\.py$",
    "^tests/test_domains/test_domain_std\\.py$",
    # tests/test_environment
    "^tests/test_environment/test_environment_toctree\\.py$",
    # tests/test_extensions
    "^tests/test_extensions/test_ext_apidoc\\.py$",
    "^tests/test_extensions/test_ext_autodoc\\.py$",
    "^tests/test_extensions/test_ext_autodoc_autofunction\\.py$",
    "^tests/test_extensions/test_ext_autodoc_events\\.py$",
    "^tests/test_extensions/test_ext_autodoc_mock\\.py$",
    "^tests/test_extensions/test_ext_autosummary\\.py$",
    "^tests/test_extensions/test_ext_doctest\\.py$",
    "^tests/test_extensions/test_ext_inheritance_diagram\\.py$",
    "^tests/test_extensions/test_ext_intersphinx\\.py$",
    "^tests/test_extensions/test_ext_napoleon\\.py$",
    "^tests/test_extensions/test_ext_napoleon_docstring\\.py$",
    # tests/test_intl
    "^tests/test_intl/test_intl\\.py$",
    # tests/test_markup
    "^tests/test_markup/test_markup\\.py$",
    # tests/test_pycode
    "^tests/test_pycode/test_pycode\\.py$",
    "^tests/test_pycode/test_pycode_ast\\.py$",
    # tests/test_theming
    # tests/test_transforms
    "^tests/test_transforms/test_transforms_move_module_targets\\.py$",
    "^tests/test_transforms/test_transforms_post_transforms\\.py$",
    # tests/test_util
    "^tests/test_util/test_util_fileutil\\.py$",
    "^tests/test_util/test_util_i18n\\.py$",
    "^tests/test_util/test_util_inspect\\.py$",
    "^tests/test_util/test_util_logging\\.py$",
    "^tests/test_util/test_util_nodes\\.py$",
    "^tests/test_util/test_util_rst\\.py$",
    "^tests/test_util/test_util_template\\.py$",
    "^tests/test_util/test_util_typing\\.py$",
    "^tests/test_util/typing_test_data\\.py$",
    # tests/test_writers
]
check_untyped_defs = true
disallow_incomplete_defs = true
<<<<<<< HEAD
disallow_untyped_defs = true
python_version = "3.9"
=======
python_version = "3.10"
>>>>>>> 3b009cd6
show_column_numbers = true
show_error_context = true
strict_optional = true
warn_redundant_casts = true
warn_unused_configs = true
warn_unused_ignores = true
disallow_any_generics = true
extra_checks = true
enable_error_code = [
    "type-arg",
    "redundant-self",
    "truthy-iterable",
    "ignore-without-code",
    "unused-awaitable",
]

[[tool.mypy.overrides]]
module = [
    "sphinx.domains.c",
    "sphinx.domains.c._ast",
    "sphinx.domains.c._parser",
    "sphinx.domains.c._symbol",
    "sphinx.domains.cpp",
    "sphinx.domains.cpp._ast",
    "sphinx.domains.cpp._parser",
    "sphinx.domains.cpp._symbol",
]
strict_optional = false

[[tool.mypy.overrides]]
module = [
    "sphinx.application",
    "sphinx.config",
    "sphinx.domains",
    "sphinx.domains.c",
    "sphinx.domains.cpp",
    "sphinx.events",
    "sphinx.ext.autodoc",
    "sphinx.ext.autodoc.importer",
    "sphinx.ext.doctest",
    "sphinx.ext.graphviz",
    "sphinx.ext.inheritance_diagram",
    "sphinx.ext.intersphinx._load",
    "sphinx.ext.napoleon.docstring",
    "sphinx.highlighting",
    "sphinx.jinja2glue",
    "sphinx.registry",
    "sphinx.search",
    "sphinx.util",
    "sphinx.util.docfields",
    "sphinx.util.docutils",
    "sphinx.util.i18n",
    "sphinx.util.inspect",
    "sphinx.util.logging",
    "sphinx.util.parallel",
    "sphinx.util.template",
]
disallow_any_generics = false

[[tool.mypy.overrides]]
module = [
    "defusedxml.ElementTree",
    "imagesize",
    "snowballstemmer",
]
ignore_missing_imports = true

[[tool.mypy.overrides]]
module = [
    "tests.*",
]
disallow_untyped_defs = false

[tool.pytest.ini_options]
minversion = "6.0"
addopts = [
    "-ra",
    "--import-mode=prepend",
#    "--pythonwarnings=error",
    "--strict-config",
    "--strict-markers",
]
empty_parameter_set_mark = "xfail"
filterwarnings = [
    "all",
    "ignore::DeprecationWarning:docutils.io",
    "ignore:Distutils was imported before Setuptools:UserWarning:_distutils_hack",
    "ignore:Setuptools is replacing distutils:UserWarning:_distutils_hack",
    "ignore::DeprecationWarning:pyximport.pyximport",
    "ignore::ImportWarning:importlib._bootstrap",
]
log_cli_level = "INFO"
markers = [
    "apidoc",
]
testpaths = ["tests"]
xfail_strict = true

[tool.coverage.run]
branch = true
parallel = true
source = ['sphinx']

[tool.coverage.report]
exclude_lines = [
    # Have to re-enable the standard pragma
    'pragma: no cover',
    # Don't complain if tests don't hit defensive assertion code:
    'raise NotImplementedError',
    # Don't complain if non-runnable code isn't run:
    'if __name__ == .__main__.:',
]
ignore_errors = true<|MERGE_RESOLUTION|>--- conflicted
+++ resolved
@@ -208,12 +208,8 @@
 ]
 check_untyped_defs = true
 disallow_incomplete_defs = true
-<<<<<<< HEAD
 disallow_untyped_defs = true
-python_version = "3.9"
-=======
 python_version = "3.10"
->>>>>>> 3b009cd6
 show_column_numbers = true
 show_error_context = true
 strict_optional = true
