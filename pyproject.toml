[build-system]
requires = ["flit_core>=3.7"]
build-backend = "flit_core.buildapi"

# project metadata
[project]
name = "Sphinx"
description = "Python documentation generator"
readme = "README.rst"
urls.Changelog = "https://www.sphinx-doc.org/en/master/changes.html"
urls.Code = "https://github.com/sphinx-doc/sphinx"
urls.Download = "https://pypi.org/project/Sphinx/"
urls.Homepage = "https://www.sphinx-doc.org/"
urls."Issue tracker" = "https://github.com/sphinx-doc/sphinx/issues"
license.text = "BSD-2-Clause"
requires-python = ">=3.10"

# Classifiers list: https://pypi.org/classifiers/
classifiers = [
    "Development Status :: 5 - Production/Stable",
    "Environment :: Console",
    "Environment :: Web Environment",
    "Intended Audience :: Developers",
    "Intended Audience :: Education",
    "Intended Audience :: End Users/Desktop",
    "Intended Audience :: Science/Research",
    "Intended Audience :: System Administrators",
    "License :: OSI Approved :: BSD License",
    "Operating System :: OS Independent",
    "Programming Language :: Python",
    "Programming Language :: Python :: 3",
    "Programming Language :: Python :: 3 :: Only",
    "Programming Language :: Python :: 3.10",
    "Programming Language :: Python :: 3.11",
    "Programming Language :: Python :: 3.12",
    "Programming Language :: Python :: 3.13",
    "Programming Language :: Python :: Implementation :: CPython",
    "Programming Language :: Python :: Implementation :: PyPy",
    "Framework :: Sphinx",
    "Framework :: Sphinx :: Domain",
    "Framework :: Sphinx :: Extension",
    "Framework :: Sphinx :: Theme",
    "Topic :: Documentation",
    "Topic :: Documentation :: Sphinx",
    "Topic :: Internet :: WWW/HTTP :: Site Management",
    "Topic :: Printing",
    "Topic :: Software Development",
    "Topic :: Software Development :: Documentation",
    "Topic :: Text Processing",
    "Topic :: Text Processing :: General",
    "Topic :: Text Processing :: Indexing",
    "Topic :: Text Processing :: Markup",
    "Topic :: Text Processing :: Markup :: HTML",
    "Topic :: Text Processing :: Markup :: LaTeX",
    "Topic :: Utilities",
]
dependencies = [
    "sphinxcontrib-applehelp",
    "sphinxcontrib-devhelp",
    "sphinxcontrib-jsmath",
    "sphinxcontrib-htmlhelp>=2.0.0",
    "sphinxcontrib-serializinghtml>=1.1.9",
    "sphinxcontrib-qthelp",
    "Jinja2>=3.1",
    "Pygments>=2.17",
    "docutils>=0.20,<0.22",
    "snowballstemmer>=2.2",
    "babel>=2.13",
    "alabaster~=0.7.14",
    "imagesize>=1.3",
    "requests>=2.30.0",
    "packaging>=23.0",
    "tomli>=2; python_version < '3.11'",
    "colorama>=0.4.6; sys_platform == 'win32'",
]
dynamic = ["version"]

[project.optional-dependencies]
docs = [
    "sphinxcontrib-websupport",
]
lint = [
    "flake8>=6.0",
    "ruff==0.5.4",
    "mypy==1.11.0",
    "sphinx-lint>=0.9",
    "types-colorama==0.4.15.20240311",
    "types-docutils==0.21.0.20240711",
    "types-Pillow==10.2.0.20240520",
    "types-Pygments==2.18.0.20240506",
    "types-requests>=2.30.0",  # align with requests
    "tomli>=2",  # for mypy (Python<=3.10)
    "pytest>=6.0",
]
test = [
    "pytest>=8.0",
    "defusedxml>=0.7.1", # for secure XML/HTML parsing
    "cython>=3.0",
    "setuptools>=70.0",  # for Cython compilation
    "typing_extensions>=4.9",  # for typing_extensions.Unpack
]

[[project.authors]]
name = "Georg Brandl"
email = "georg@python.org"

[project.scripts]
sphinx-build = "sphinx.cmd.build:main"
sphinx-quickstart = "sphinx.cmd.quickstart:main"
sphinx-apidoc = "sphinx.ext.apidoc:main"
sphinx-autogen = "sphinx.ext.autosummary.generate:main"

[tool.flit.module]
name = "sphinx"

[tool.flit.sdist]
include = [
    "LICENSE.rst",
    "AUTHORS.rst",
    "CHANGES.rst",
    # Documentation
    "doc/",
    "CODE_OF_CONDUCT.rst",  # used as an include in the Documentation
    "EXAMPLES.rst",  # used as an include in the Documentation
    # Tests
    "tests/",
    "tox.ini",
    # Utilities
    "utils/",
    "babel.cfg",
]
exclude = [
    "doc/_build",
]

[tool.mypy]
files = ["sphinx", "utils", "tests"]
exclude = [
    "tests/certs",
    "tests/js",
    "tests/roots",
    # tests/
    "^tests/test_events\\.py$",
    "^tests/test_quickstart\\.py$",
    "^tests/test_search\\.py$",
    "^tests/test_versioning\\.py$",
    # tests/test_builders
    "^tests/test_builders/test_build_dirhtml\\.py$",
    "^tests/test_builders/test_build_epub\\.py$",
    "^tests/test_builders/test_builder\\.py$",
    "^tests/test_builders/test_build_gettext\\.py$",
    "^tests/test_builders/test_build_html\\.py$",
    "^tests/test_builders/test_build_latex\\.py$",
    "^tests/test_builders/test_build_texinfo\\.py$",
    # tests/test_config
    "^tests/test_config/test_config\\.py$",
    # tests/test_directives
    "^tests/test_directives/test_directive_object_description\\.py$",
    "^tests/test_directives/test_directive_only\\.py$",
    "^tests/test_directives/test_directive_other\\.py$",
    "^tests/test_directives/test_directive_patch\\.py$",
    # tests/test_domains
    "^tests/test_domains/test_domain_c\\.py$",
    "^tests/test_domains/test_domain_cpp\\.py$",
    "^tests/test_domains/test_domain_js\\.py$",
    "^tests/test_domains/test_domain_py\\.py$",
    "^tests/test_domains/test_domain_py_fields\\.py$",
    "^tests/test_domains/test_domain_py_pyfunction\\.py$",
    "^tests/test_domains/test_domain_py_pyobject\\.py$",
    "^tests/test_domains/test_domain_rst\\.py$",
    "^tests/test_domains/test_domain_std\\.py$",
    # tests/test_environment
    "^tests/test_environment/test_environment_toctree\\.py$",
    # tests/test_extensions
    "^tests/test_extensions/test_ext_apidoc\\.py$",
    "^tests/test_extensions/test_ext_autodoc\\.py$",
    "^tests/test_extensions/test_ext_autodoc_autofunction\\.py$",
    "^tests/test_extensions/test_ext_autodoc_events\\.py$",
    "^tests/test_extensions/test_ext_autodoc_mock\\.py$",
    "^tests/test_extensions/test_ext_autosummary\\.py$",
    "^tests/test_extensions/test_ext_doctest\\.py$",
    "^tests/test_extensions/test_ext_inheritance_diagram\\.py$",
    "^tests/test_extensions/test_ext_intersphinx\\.py$",
    "^tests/test_extensions/test_ext_napoleon\\.py$",
    "^tests/test_extensions/test_ext_napoleon_docstring\\.py$",
    # tests/test_intl
    "^tests/test_intl/test_intl\\.py$",
    # tests/test_markup
    "^tests/test_markup/test_markup\\.py$",
    # tests/test_pycode
    "^tests/test_pycode/test_pycode\\.py$",
    "^tests/test_pycode/test_pycode_ast\\.py$",
    # tests/test_theming
    # tests/test_transforms
    "^tests/test_transforms/test_transforms_move_module_targets\\.py$",
    "^tests/test_transforms/test_transforms_post_transforms\\.py$",
    # tests/test_util
    "^tests/test_util/test_util_fileutil\\.py$",
    "^tests/test_util/test_util_i18n\\.py$",
    "^tests/test_util/test_util_inspect\\.py$",
    "^tests/test_util/test_util_logging\\.py$",
    "^tests/test_util/test_util_nodes\\.py$",
    "^tests/test_util/test_util_rst\\.py$",
    "^tests/test_util/test_util_template\\.py$",
    "^tests/test_util/test_util_typing\\.py$",
    "^tests/test_util/typing_test_data\\.py$",
    # tests/test_writers
]
check_untyped_defs = true
disallow_incomplete_defs = true
<<<<<<< HEAD
disallow_untyped_decorators = true
python_version = "3.10"
no_implicit_reexport = true
=======
disallow_subclassing_any = true
disallow_untyped_defs = true
python_version = "3.10"
disallow_untyped_calls = true
>>>>>>> 58d42242
show_column_numbers = true
show_error_context = true
strict_optional = true
warn_redundant_casts = true
warn_unused_configs = true
warn_unused_ignores = true
disallow_any_generics = true
extra_checks = true
enable_error_code = [
    "type-arg",
    "redundant-self",
    "truthy-iterable",
    "ignore-without-code",
    "unused-awaitable",
]

[[tool.mypy.overrides]]
module = [
    "sphinx.domains.c",
    "sphinx.domains.c._ast",
    "sphinx.domains.c._parser",
    "sphinx.domains.c._symbol",
    "sphinx.domains.cpp",
    "sphinx.domains.cpp._ast",
    "sphinx.domains.cpp._parser",
    "sphinx.domains.cpp._symbol",
]
strict_optional = false

[[tool.mypy.overrides]]
module = [
    "sphinx.application",
    "sphinx.config",
    "sphinx.domains",
    "sphinx.domains.c",
    "sphinx.domains.cpp",
    "sphinx.events",
    "sphinx.ext.autodoc",
    "sphinx.ext.autodoc.importer",
    "sphinx.ext.doctest",
    "sphinx.ext.graphviz",
    "sphinx.ext.inheritance_diagram",
    "sphinx.ext.intersphinx._load",
    "sphinx.ext.napoleon.docstring",
    "sphinx.highlighting",
    "sphinx.jinja2glue",
    "sphinx.registry",
    "sphinx.search",
    "sphinx.util",
    "sphinx.util.docfields",
    "sphinx.util.docutils",
    "sphinx.util.i18n",
    "sphinx.util.inspect",
    "sphinx.util.logging",
    "sphinx.util.parallel",
    "sphinx.util.template",
]
disallow_any_generics = false

[[tool.mypy.overrides]]
module = [
    "defusedxml.ElementTree",
    "imagesize",
    "snowballstemmer",
]
ignore_missing_imports = true

[[tool.mypy.overrides]]
module = [
    "tests.*",
]
disallow_untyped_defs = false

[tool.pytest.ini_options]
minversion = "6.0"
addopts = [
    "-ra",
    "--import-mode=prepend",
#    "--pythonwarnings=error",
    "--strict-config",
    "--strict-markers",
]
empty_parameter_set_mark = "xfail"
filterwarnings = [
    "all",
    "ignore::DeprecationWarning:docutils.io",
    "ignore:Distutils was imported before Setuptools:UserWarning:_distutils_hack",
    "ignore:Setuptools is replacing distutils:UserWarning:_distutils_hack",
    "ignore::DeprecationWarning:pyximport.pyximport",
    "ignore::ImportWarning:importlib._bootstrap",
]
log_cli_level = "INFO"
markers = [
    "apidoc",
]
testpaths = ["tests"]
xfail_strict = true

[tool.coverage.run]
branch = true
parallel = true
source = ['sphinx']

[tool.coverage.report]
exclude_lines = [
    # Have to re-enable the standard pragma
    'pragma: no cover',
    # Don't complain if tests don't hit defensive assertion code:
    'raise NotImplementedError',
    # Don't complain if non-runnable code isn't run:
    'if __name__ == .__main__.:',
]
ignore_errors = true<|MERGE_RESOLUTION|>--- conflicted
+++ resolved
@@ -207,17 +207,7 @@
     # tests/test_writers
 ]
 check_untyped_defs = true
-disallow_incomplete_defs = true
-<<<<<<< HEAD
-disallow_untyped_decorators = true
 python_version = "3.10"
-no_implicit_reexport = true
-=======
-disallow_subclassing_any = true
-disallow_untyped_defs = true
-python_version = "3.10"
-disallow_untyped_calls = true
->>>>>>> 58d42242
 show_column_numbers = true
 show_error_context = true
 strict_optional = true
@@ -225,6 +215,12 @@
 warn_unused_configs = true
 warn_unused_ignores = true
 disallow_any_generics = true
+disallow_incomplete_defs = true
+disallow_subclassing_any = true
+disallow_untyped_calls = true
+disallow_untyped_decorators = true
+disallow_untyped_defs = true
+no_implicit_reexport = true
 extra_checks = true
 enable_error_code = [
     "type-arg",
