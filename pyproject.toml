[build-system]
requires = ["flit_core>=3.12"]
build-backend = "flit_core.buildapi"

# project metadata
[project]
name = "Sphinx"
description = "Python documentation generator"
readme = "README.rst"
urls.Changelog = "https://www.sphinx-doc.org/en/master/changes.html"
urls.Code = "https://github.com/sphinx-doc/sphinx"
urls.Documentation = "https://www.sphinx-doc.org/"
urls.Download = "https://pypi.org/project/Sphinx/"
urls.Homepage = "https://www.sphinx-doc.org/"
urls."Issue tracker" = "https://github.com/sphinx-doc/sphinx/issues"
license = "BSD-2-Clause"
license-files = [
    "LICENSE.rst",
]
requires-python = ">=3.11"

# Classifiers list: https://pypi.org/classifiers/
classifiers = [
    "Development Status :: 5 - Production/Stable",
    "Environment :: Console",
    "Environment :: Web Environment",
    "Intended Audience :: Developers",
    "Intended Audience :: Education",
    "Intended Audience :: End Users/Desktop",
    "Intended Audience :: Information Technology",
    "Intended Audience :: Other Audience",
    "Intended Audience :: Science/Research",
    "Intended Audience :: System Administrators",
    "Operating System :: OS Independent",
    "Programming Language :: Python",
    "Programming Language :: Python :: 3",
    "Programming Language :: Python :: 3 :: Only",
    "Programming Language :: Python :: 3.11",
    "Programming Language :: Python :: 3.12",
    "Programming Language :: Python :: 3.13",
    "Programming Language :: Python :: 3.14",
    "Programming Language :: Python :: 3.15",
    "Programming Language :: Python :: Implementation :: CPython",
    "Programming Language :: Python :: Implementation :: PyPy",
    "Framework :: Sphinx",
    "Framework :: Sphinx :: Domain",
    "Framework :: Sphinx :: Extension",
    "Framework :: Sphinx :: Theme",
    "Topic :: Documentation",
    "Topic :: Documentation :: Sphinx",
    "Topic :: Education",
    "Topic :: Internet :: WWW/HTTP :: Site Management",
    "Topic :: Internet :: WWW/HTTP :: Site Management :: Link Checking",
    "Topic :: Printing",
    "Topic :: Software Development",
    "Topic :: Software Development :: Documentation",
    "Topic :: Text Editors :: Documentation",
    "Topic :: Text Processing",
    "Topic :: Text Processing :: General",
    "Topic :: Text Processing :: Indexing",
    "Topic :: Text Processing :: Markup",
    "Topic :: Text Processing :: Markup :: HTML",
    "Topic :: Text Processing :: Markup :: LaTeX",
    "Topic :: Text Processing :: Markup :: Markdown",
    "Topic :: Text Processing :: Markup :: reStructuredText",
    "Topic :: Text Processing :: Markup :: XML",
    "Topic :: Utilities",
    "Typing :: Typed",
]
dependencies = [
    "sphinxcontrib-applehelp>=1.0.7",
    "sphinxcontrib-devhelp>=1.0.6",
    "sphinxcontrib-htmlhelp>=2.0.6",
    "sphinxcontrib-jsmath>=1.0.1",
    "sphinxcontrib-qthelp>=1.0.6",
    "sphinxcontrib-serializinghtml>=1.1.9",
    "Jinja2>=3.1",
    "Pygments>=2.17",
    "docutils>=0.20,<0.23",
    "snowballstemmer>=2.2",
    "babel>=2.13",
    "alabaster>=0.7.14",
    "imagesize>=1.3",
    "requests>=2.30.0",
    "roman-numerals-py>=1.0.0",
    "packaging>=23.0",
    "colorama>=0.4.6; sys_platform == 'win32'",
]
dynamic = ["version"]

<<<<<<< HEAD
[project.optional-dependencies]
docs = [
    "sphinxcontrib-websupport",
]
lint = [
    "ruff==0.12.5",
    "mypy==1.17.0",
    "sphinx-lint>=0.9",
    "types-colorama==0.4.15.20240311",
    "types-defusedxml==0.7.0.20250708",
    "types-docutils==0.21.0.20250727",
    "types-Pillow==10.2.0.20240822",
    "types-Pygments==2.19.0.20250715",
    "types-requests==2.32.4.20250611",  # align with requests
    "types-urllib3==1.26.25.14",
    "pyright==1.1.400",
    "pytest>=8.0",
    "pypi-attestations==0.0.27",
    "betterproto==2.0.0b6",
]
test = [
    "pytest>=8.0",
    "pytest-xdist[psutil]>=3.4",
    "defusedxml>=0.7.1", # for secure XML/HTML parsing
    "cython>=3.0",
    "setuptools>=70.0",  # for Cython compilation
    "typing_extensions>=4.9",  # for typing_extensions.Unpack
]

=======
>>>>>>> 3dddb1c5
[[project.authors]]
name = "Adam Turner"
email = "aa-turner@users.noreply.github.com"

[[project.authors]]
name = "Georg Brandl"
email = "georg@python.org"

[project.scripts]
sphinx-build = "sphinx.cmd.build:main"
sphinx-quickstart = "sphinx.cmd.quickstart:main"
sphinx-apidoc = "sphinx.ext.apidoc:main"
sphinx-autogen = "sphinx.ext.autosummary.generate:main"

[dependency-groups]
docs = [
    "sphinxcontrib-websupport",
]
lint = [
    "ruff==0.12.7",
    "sphinx-lint>=0.9",
]
package = [
    "betterproto==2.0.0b6",  # resolution fails without betterproto
    "build",
    "pypi-attestations==0.0.27",
    "twine>=6.1",
]
test = [
    "pytest>=8.0",
    "pytest-xdist[psutil]>=3.4",
    "cython>=3.0",  # for Cython compilation
    "defusedxml>=0.7.1",  # for secure XML/HTML parsing
    "setuptools>=70.0",  # for Cython compilation
    "typing_extensions>=4.9",  # for typing_extensions.Unpack
]
translations = [
    "babel>=2.13",
    "Jinja2>=3.1",
]
types = [
    "mypy==1.17.1",
    "pyrefly",
    "pyright==1.1.400",
    { include-group = "type-stubs" },
]
type-stubs = [
    # align with versions used elsewhere
    "types-colorama==0.4.15.20250801",
    "types-defusedxml==0.7.0.20250708",
    "types-docutils==0.21.0.20250727",
    "types-Pillow==10.2.0.20240822",
    "types-Pygments==2.19.0.20250715",
    "types-requests==2.32.4.20250611",
    "types-urllib3==1.26.25.14",
]

[tool.flit.module]
name = "sphinx"

[tool.flit.sdist]
include = [
    "LICENSE.rst",
    "AUTHORS.rst",
    "CHANGES.rst",
    # Documentation
    "doc/",
    "CODE_OF_CONDUCT.rst",  # used as an include in the Documentation
    "EXAMPLES.rst",  # used as an include in the Documentation
    # Tests
    "tests/",
    "tox.ini",
    # Utilities
    "utils/",
    "babel.cfg",
]
exclude = [
    "doc/_build",
]

[tool.mypy]
files = [
    "doc/conf.py",
    "doc/development/tutorials/examples/autodoc_intenum.py",
    "doc/development/tutorials/examples/helloworld.py",
    "sphinx",
    "tests",
    "utils",
]
exclude = [
    "tests/roots",
]
python_version = "3.11"
strict = true
show_column_numbers = true
show_error_context = true
strict_equality = false
warn_return_any = false
enable_error_code = [
    "type-arg",
    "redundant-self",
    "truthy-iterable",
    "ignore-without-code",
    "unused-awaitable",
]

[[tool.mypy.overrides]]
module = [
    "sphinx.domains.c",
    "sphinx.domains.c._ast",
    "sphinx.domains.c._parser",
    "sphinx.domains.c._symbol",
    "sphinx.domains.cpp",
    "sphinx.domains.cpp._ast",
    "sphinx.domains.cpp._parser",
    "sphinx.domains.cpp._symbol",
]
strict_optional = false

[[tool.mypy.overrides]]
module = [
    "imagesize",
    "pyximport",
    "snowballstemmer",
]
ignore_missing_imports = true

[[tool.mypy.overrides]]
module = [
    # tests/
    "tests.test_versioning",
    # tests/test_builders
    "tests.test_builders.test_build",
    "tests.test_builders.test_build_html",
    "tests.test_builders.test_build_html_5_output",
    "tests.test_builders.test_build_linkcheck",
    # tests/test_directives
    "tests.test_directives.test_directive_code",
    "tests.test_directives.test_directives_no_typesetting",
    # tests/test_extensions
    "tests.test_extensions.test_ext_autodoc_autoclass",
    "tests.test_extensions.test_ext_autosummary_imports",
    "tests.test_extensions.test_ext_intersphinx_cache",
    "tests.test_extensions.test_ext_math",
    "tests.test_extensions.test_ext_napoleon",
    # tests/test_markup
    "tests.test_markup.test_markup",
    # tests/test_theming
    "tests.test_theming.test_templating",
    "tests.test_theming.test_theming",
    # tests/test_transforms
    "tests.test_transforms.test_transforms_post_transforms_images",
    # tests/test_writers
    "tests.test_writers.test_docutilsconf",
]
disallow_untyped_defs = false

[[tool.mypy.overrides]]
module = [
    # tests/
    "tests.test_search",
    # tests/test_builders
    "tests.test_builders.test_build_latex",
    # tests/test_config
    "tests.test_config.test_config",
    # tests/test_directives
    "tests.test_directives.test_directive_other",
    "tests.test_directives.test_directive_patch",
    # tests/test_domains
    "tests.test_domains.test_domain_c",
    "tests.test_domains.test_domain_cpp",
    "tests.test_domains.test_domain_js",
    "tests.test_domains.test_domain_py",
    "tests.test_domains.test_domain_py_fields",
    "tests.test_domains.test_domain_py_pyfunction",
    "tests.test_domains.test_domain_py_pyobject",
    "tests.test_domains.test_domain_rst",
    "tests.test_domains.test_domain_std",
    # tests/test_environment
    "tests.test_environment.test_environment_toctree",
    # tests/test_extensions
    "tests.test_extensions.test_ext_apidoc",
    "tests.test_extensions.test_ext_autodoc",
    "tests.test_extensions.test_ext_autodoc_events",
    "tests.test_extensions.test_ext_autodoc_mock",
    "tests.test_extensions.test_ext_autosummary",
    "tests.test_extensions.test_ext_doctest",
    "tests.test_extensions.test_ext_inheritance_diagram",
    "tests.test_extensions.test_ext_intersphinx",
    "tests.test_extensions.test_ext_napoleon_docstring",
    # tests/test_intl
    "tests.test_intl.test_intl",
    # tests/test_transforms
    "tests.test_transforms.test_transforms_post_transforms",
    # tests/test_util
    "tests.test_util.test_util_i18n",
    "tests.test_util.test_util_inspect",
    "tests.test_util.test_util_logging",
    "tests.test_util.test_util_nodes",
    "tests.test_util.test_util_typing",
]
check_untyped_defs = false
disable_error_code = [
    "annotation-unchecked",
]
disallow_untyped_calls = false
disallow_untyped_defs = false

[[tool.mypy.overrides]]
module = ["tests.test_util.typing_test_data"]
ignore_errors = true

[tool.pytest.ini_options]
minversion = "6.0"
addopts = [
    "-ra",
    "--import-mode=prepend",
#    "--pythonwarnings=error",
    "--strict-config",
    "--strict-markers",
]
empty_parameter_set_mark = "xfail"
filterwarnings = [
    "all",
    "ignore::DeprecationWarning:docutils.io",
    "ignore:Distutils was imported before Setuptools:UserWarning:_distutils_hack",
    "ignore:Setuptools is replacing distutils:UserWarning:_distutils_hack",
    "ignore::DeprecationWarning:pyximport.pyximport",
    "ignore::ImportWarning:importlib._bootstrap",
]
log_cli_level = "INFO"
markers = [
    "apidoc",
]
testpaths = ["tests"]
xfail_strict = true

[tool.coverage.run]
branch = true
parallel = true
source = ['sphinx']

[tool.coverage.report]
exclude_lines = [
    # Have to re-enable the standard pragma
    'pragma: no cover',
    # Don't complain if tests don't hit defensive assertion code:
    'raise NotImplementedError',
    # Don't complain if non-runnable code isn't run:
    'if __name__ == .__main__.:',
]
ignore_errors = true

[tool.pyright]
typeCheckingMode = "strict"
include = [
    "doc/conf.py",
    "doc/development/tutorials/examples/autodoc_intenum.py",
    "doc/development/tutorials/examples/helloworld.py",
    "sphinx",
    "tests",
    "utils",
]

reportArgumentType = "none"
reportAssignmentType = "none"
reportAttributeAccessIssue = "none"
reportCallIssue = "none"
reportConstantRedefinition = "none"
reportDeprecated = "none"
reportGeneralTypeIssues = "none"
reportIncompatibleMethodOverride = "none"
reportIncompatibleVariableOverride = "none"
reportInconsistentOverload = "none"
reportIndexIssue = "none"
reportInvalidTypeArguments = "none"
reportInvalidTypeForm = "none"
reportInvalidTypeVarUse = "none"
reportMissingImports = "none"
reportMissingModuleSource = "none"
reportMissingParameterType = "none"
reportMissingTypeArgument = "none"
reportMissingTypeStubs = "none"
reportOperatorIssue = "none"
reportOptionalIterable = "none"
reportOptionalMemberAccess = "none"
reportOptionalOperand = "none"
reportOptionalSubscript = "none"
reportPossiblyUnboundVariable = "none"
reportPrivateUsage = "none"
reportRedeclaration = "none"
reportReturnType = "none"
reportSelfClsParameterName = "none"
reportTypeCommentUsage = "none"
reportTypedDictNotRequiredAccess = "none"
reportUndefinedVariable = "none"
reportUnknownArgumentType = "none"
reportUnknownLambdaType = "none"
reportUnknownMemberType = "none"
reportUnknownParameterType = "none"
reportUnknownVariableType = "none"
reportUnnecessaryComparison = "none"
reportUnnecessaryContains = "none"
reportUnnecessaryIsInstance = "none"
reportUnsupportedDunderAll = "none"
reportUntypedBaseClass = "none"
reportUntypedFunctionDecorator = "none"
reportUntypedNamedTuple = "none"
reportUnusedClass = "none"
reportUnusedFunction = "none"
reportUnusedImport = "none"
reportUnusedVariable = "none"
reportWildcardImportFromLibrary = "none"

[tool.uv]
default-groups = "all"<|MERGE_RESOLUTION|>--- conflicted
+++ resolved
@@ -88,18 +88,17 @@
 ]
 dynamic = ["version"]
 
-<<<<<<< HEAD
 [project.optional-dependencies]
 docs = [
     "sphinxcontrib-websupport",
 ]
 lint = [
-    "ruff==0.12.5",
+    "ruff==0.12.7",
     "mypy==1.17.0",
     "sphinx-lint>=0.9",
     "types-colorama==0.4.15.20240311",
     "types-defusedxml==0.7.0.20250708",
-    "types-docutils==0.21.0.20250727",
+    "types-docutils==0.21.0.20250728",
     "types-Pillow==10.2.0.20240822",
     "types-Pygments==2.19.0.20250715",
     "types-requests==2.32.4.20250611",  # align with requests
@@ -118,8 +117,6 @@
     "typing_extensions>=4.9",  # for typing_extensions.Unpack
 ]
 
-=======
->>>>>>> 3dddb1c5
 [[project.authors]]
 name = "Adam Turner"
 email = "aa-turner@users.noreply.github.com"
@@ -161,16 +158,16 @@
     "Jinja2>=3.1",
 ]
 types = [
-    "mypy==1.17.1",
+    "mypy==1.17.0",
     "pyrefly",
     "pyright==1.1.400",
     { include-group = "type-stubs" },
 ]
 type-stubs = [
     # align with versions used elsewhere
-    "types-colorama==0.4.15.20250801",
+    "types-colorama==0.4.15.20240311",
     "types-defusedxml==0.7.0.20250708",
-    "types-docutils==0.21.0.20250727",
+    "types-docutils==0.21.0.20250728",
     "types-Pillow==10.2.0.20240822",
     "types-Pygments==2.19.0.20250715",
     "types-requests==2.32.4.20250611",
@@ -250,6 +247,7 @@
 [[tool.mypy.overrides]]
 module = [
     # tests/
+    "tests.test_project",
     "tests.test_versioning",
     # tests/test_builders
     "tests.test_builders.test_build",
@@ -259,6 +257,8 @@
     # tests/test_directives
     "tests.test_directives.test_directive_code",
     "tests.test_directives.test_directives_no_typesetting",
+    # tests/test_environment
+    "tests.test_environment.test_environment",
     # tests/test_extensions
     "tests.test_extensions.test_ext_autodoc_autoclass",
     "tests.test_extensions.test_ext_autosummary_imports",
@@ -267,6 +267,7 @@
     "tests.test_extensions.test_ext_napoleon",
     # tests/test_markup
     "tests.test_markup.test_markup",
+    "tests.test_markup.test_parser",
     # tests/test_theming
     "tests.test_theming.test_templating",
     "tests.test_theming.test_theming",
@@ -325,6 +326,7 @@
 disable_error_code = [
     "annotation-unchecked",
 ]
+disallow_incomplete_defs = false
 disallow_untyped_calls = false
 disallow_untyped_defs = false
 
