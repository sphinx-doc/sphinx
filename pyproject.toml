<<<<<<< HEAD
=======
[build-system]
requires = ["flit_core>=3.12"]
build-backend = "flit_core.buildapi"

>>>>>>> 239a7096
# project metadata
[project]
name = "Sphinx"
description = "Python documentation generator"
authors = [{ name = "Georg Brandl", email = "georg@python.org" }]
readme = "README.rst"
urls.Changelog = "https://www.sphinx-doc.org/en/master/changes.html"
urls.Code = "https://github.com/sphinx-doc/sphinx"
urls.Documentation = "https://www.sphinx-doc.org/"
urls.Download = "https://pypi.org/project/Sphinx/"
urls.Homepage = "https://www.sphinx-doc.org/"
urls."Issue tracker" = "https://github.com/sphinx-doc/sphinx/issues"
license = "BSD-2-Clause"
license-files = [
    "LICENSE.rst",
]
requires-python = ">=3.11"

# Classifiers list: https://pypi.org/classifiers/
classifiers = [
    "Development Status :: 5 - Production/Stable",
    "Environment :: Console",
    "Environment :: Web Environment",
    "Intended Audience :: Developers",
    "Intended Audience :: Education",
    "Intended Audience :: End Users/Desktop",
    "Intended Audience :: Information Technology",
    "Intended Audience :: Other Audience",
    "Intended Audience :: Science/Research",
    "Intended Audience :: System Administrators",
    "Operating System :: OS Independent",
    "Programming Language :: Python",
    "Programming Language :: Python :: 3",
    "Programming Language :: Python :: 3 :: Only",
    "Programming Language :: Python :: 3.11",
    "Programming Language :: Python :: 3.12",
    "Programming Language :: Python :: 3.13",
    "Programming Language :: Python :: 3.14",
    "Programming Language :: Python :: Implementation :: CPython",
    "Programming Language :: Python :: Implementation :: PyPy",
    "Framework :: Sphinx",
    "Framework :: Sphinx :: Domain",
    "Framework :: Sphinx :: Extension",
    "Framework :: Sphinx :: Theme",
    "Topic :: Documentation",
    "Topic :: Documentation :: Sphinx",
    "Topic :: Education",
    "Topic :: Internet :: WWW/HTTP :: Site Management",
    "Topic :: Internet :: WWW/HTTP :: Site Management :: Link Checking",
    "Topic :: Printing",
    "Topic :: Software Development",
    "Topic :: Software Development :: Documentation",
    "Topic :: Text Editors :: Documentation",
    "Topic :: Text Processing",
    "Topic :: Text Processing :: General",
    "Topic :: Text Processing :: Indexing",
    "Topic :: Text Processing :: Markup",
    "Topic :: Text Processing :: Markup :: HTML",
    "Topic :: Text Processing :: Markup :: LaTeX",
    "Topic :: Text Processing :: Markup :: Markdown",
    "Topic :: Text Processing :: Markup :: reStructuredText",
    "Topic :: Text Processing :: Markup :: XML",
    "Topic :: Utilities",
    "Typing :: Typed",
]
dynamic = ["version"]
dependencies = [
    "sphinxcontrib-applehelp>=1.0.7",
    "sphinxcontrib-devhelp>=1.0.6",
    "sphinxcontrib-htmlhelp>=2.0.6",
    "sphinxcontrib-jsmath>=1.0.1",
    "sphinxcontrib-qthelp>=1.0.6",
    "sphinxcontrib-serializinghtml>=1.1.9",
    "Jinja2>=3.1",
    "Pygments>=2.17",
    "docutils>=0.20,<0.22",
    "snowballstemmer>=2.2",
    "babel>=2.13",
    "alabaster>=0.7.14",
    "imagesize>=1.3",
    "requests>=2.30.0",
    "roman-numerals-py>=1.0.0",
    "packaging>=23.0",
    "colorama>=0.4.6; sys_platform == 'win32'",
]
[dependency-groups]
dev = [
    # docs
    "sphinxcontrib-websupport",
<<<<<<< HEAD

    # lint
    "mypy==1.14.1",
    "ruff==0.8.6",
    "sphinx-lint~=0.9",
=======
]
lint = [
    "ruff==0.11.7",
    "mypy==1.15.0",
    "sphinx-lint>=0.9",
>>>>>>> 239a7096
    "types-colorama==0.4.15.20240311",
    "types-defusedxml==0.7.0.20240218",
    "types-docutils==0.21.0.20241128",
    "types-Pillow==10.2.0.20240822",
    "types-Pygments==2.19.0.20250305",
    "types-requests==2.32.0.20250328",  # align with requests
    "types-urllib3==1.26.25.14",
<<<<<<< HEAD
    "typing_extensions~=4.9",  # for typing_extensions.Unpack
    "pyright==1.1.391",

    # test
    "cython~=3.0",
    "defusedxml~=0.7.1",       # for secure XML/HTML parsing
    "pytest~=8.0",
    "setuptools~=70.0",        # for Cython compilation
]
=======
    "pyright==1.1.400",
    "pytest>=8.0",
    "pypi-attestations==0.0.22",
    "betterproto==2.0.0b6",
]
test = [
    "pytest>=8.0",
    "pytest-xdist[psutil]>=3.4",
    "defusedxml>=0.7.1", # for secure XML/HTML parsing
    "cython>=3.0",
    "setuptools>=70.0",  # for Cython compilation
    "typing_extensions>=4.9",  # for typing_extensions.Unpack
]

[[project.authors]]
name = "Adam Turner"
email = "aa-turner@users.noreply.github.com"

[[project.authors]]
name = "Georg Brandl"
email = "georg@python.org"
>>>>>>> 239a7096

[project.scripts]
sphinx-build = "sphinx.cmd.build:main"
sphinx-quickstart = "sphinx.cmd.quickstart:main"
sphinx-apidoc = "sphinx.ext.apidoc:main"
sphinx-autogen = "sphinx.ext.autosummary.generate:main"

<<<<<<< HEAD
[build-system]
requires = ["flit_core >=3.9,<4"]
build-backend = "flit_core.buildapi"
=======
[dependency-groups]
docs = [
    "sphinxcontrib-websupport",
]
lint = [
    "ruff==0.11.7",
    "sphinx-lint>=0.9",
]
package = [
    "betterproto==2.0.0b6",  # resolution fails without betterproto
    "build",
    "pypi-attestations==0.0.22",
    "twine>=6.1",
]
test = [
    "pytest>=8.0",
    "pytest-xdist[psutil]>=3.4",
    "cython>=3.0",  # for Cython compilation
    "defusedxml>=0.7.1",  # for secure XML/HTML parsing
    "setuptools>=70.0",  # for Cython compilation
    "typing_extensions>=4.9",  # for typing_extensions.Unpack
]
translations = [
    "babel>=2.13",
    "Jinja2>=3.1",
]
types = [
    "mypy==1.15.0",
    "pyright==1.1.400",
    { include-group = "type-stubs" },
]
type-stubs = [
    # align with versions used elsewhere
    "types-colorama==0.4.15.20240311",
    "types-defusedxml==0.7.0.20240218",
    "types-docutils==0.21.0.20241128",
    "types-Pillow==10.2.0.20240822",
    "types-Pygments==2.19.0.20250305",
    "types-requests==2.32.0.20250328",
    "types-urllib3==1.26.25.14",
]
>>>>>>> 239a7096

[tool.flit.module]
name = "sphinx"

[tool.flit.sdist]
include = [
    "LICENSE.rst",
    "AUTHORS.rst",
    "CHANGES.rst",
    # Documentation
    "doc/",
    "CODE_OF_CONDUCT.rst",  # used as an include in the Documentation
    "EXAMPLES.rst",  # used as an include in the Documentation
    # Tests
    "tests/",
    "tox.ini",
    # Utilities
    "utils/",
    "babel.cfg",
]
exclude = [
    "doc/_build",
]

[tool.mypy]
files = [
    "doc/conf.py",
    "doc/development/tutorials/examples/autodoc_intenum.py",
    "doc/development/tutorials/examples/helloworld.py",
    "sphinx",
    "tests",
    "utils",
]
exclude = [
    "tests/roots",
]
python_version = "3.11"
strict = true
show_column_numbers = true
show_error_context = true
strict_equality = false
warn_return_any = false
enable_error_code = [
    "type-arg",
    "redundant-self",
    "truthy-iterable",
    "ignore-without-code",
    "unused-awaitable",
]

[[tool.mypy.overrides]]
module = [
    "sphinx.domains.c",
    "sphinx.domains.c._ast",
    "sphinx.domains.c._parser",
    "sphinx.domains.c._symbol",
    "sphinx.domains.cpp",
    "sphinx.domains.cpp._ast",
    "sphinx.domains.cpp._parser",
    "sphinx.domains.cpp._symbol",
]
strict_optional = false

[[tool.mypy.overrides]]
module = [
    "imagesize",
    "pyximport",
    "snowballstemmer",
]
ignore_missing_imports = true

[[tool.mypy.overrides]]
<<<<<<< HEAD
module = ["imagesize", "snowballstemmer"]
ignore_missing_imports = true

[[tool.mypy.overrides]]
module = ["tests.*"]
=======
module = [
    # tests/
    "tests.test_highlighting",
    "tests.test_project",
    "tests.test_versioning",
    # tests/test_builders
    "tests.test_builders.test_build",
    "tests.test_builders.test_build_html",
    "tests.test_builders.test_build_html_5_output",
    "tests.test_builders.test_build_html_assets",
    "tests.test_builders.test_build_html_maths",
    "tests.test_builders.test_build_html_numfig",
    "tests.test_builders.test_build_html_tocdepth",
    "tests.test_builders.test_build_html_toctree",
    "tests.test_builders.test_build_linkcheck",
    "tests.test_builders.test_build_warnings",
    # tests/test_directives
    "tests.test_directives.test_directive_code",
    "tests.test_directives.test_directives_no_typesetting",
    # tests/test_environment
    "tests.test_environment.test_environment",
    # tests/test_extensions
    "tests.test_extensions.test_ext_autodoc_autoclass",
    "tests.test_extensions.test_ext_autosummary_imports",
    "tests.test_extensions.test_ext_imgconverter",
    "tests.test_extensions.test_ext_intersphinx_cache",
    "tests.test_extensions.test_ext_math",
    "tests.test_extensions.test_ext_napoleon",
    "tests.test_extensions.test_ext_todo",
    "tests.test_extensions.test_ext_viewcode",
    # tests/test_intl
    "tests.test_intl.test_catalogs",
    "tests.test_intl.test_locale",
    # tests/test_markup
    "tests.test_markup.test_markup",
    "tests.test_markup.test_parser",
    # tests/test_theming
    "tests.test_theming.test_templating",
    "tests.test_theming.test_theming",
    # tests/test_transforms
    "tests.test_transforms.test_transforms_move_module_targets",
    "tests.test_transforms.test_transforms_post_transforms_images",
    "tests.test_transforms.test_transforms_reorder_nodes",
    # tests/test_util
    "tests.test_util.test_util",
    "tests.test_util.test_util_display",
    "tests.test_util.test_util_docutils",
    "tests.test_util.test_util_images",
    "tests.test_util.test_util_inventory",
    # tests/test_writers
    "tests.test_writers.test_docutilsconf",
]
disallow_untyped_defs = false

[[tool.mypy.overrides]]
module = [
    # tests/
    "tests.test_quickstart",
    "tests.test_search",
    # tests/test_builders
    "tests.test_builders.test_build_latex",
    # tests/test_config
    "tests.test_config.test_config",
    # tests/test_directives
    "tests.test_directives.test_directive_only",
    "tests.test_directives.test_directive_other",
    "tests.test_directives.test_directive_patch",
    # tests/test_domains
    "tests.test_domains.test_domain_c",
    "tests.test_domains.test_domain_cpp",
    "tests.test_domains.test_domain_js",
    "tests.test_domains.test_domain_py",
    "tests.test_domains.test_domain_py_fields",
    "tests.test_domains.test_domain_py_pyfunction",
    "tests.test_domains.test_domain_py_pyobject",
    "tests.test_domains.test_domain_rst",
    "tests.test_domains.test_domain_std",
    # tests/test_environment
    "tests.test_environment.test_environment_toctree",
    # tests/test_extensions
    "tests.test_extensions.test_ext_apidoc",
    "tests.test_extensions.test_ext_autodoc",
    "tests.test_extensions.test_ext_autodoc_events",
    "tests.test_extensions.test_ext_autodoc_mock",
    "tests.test_extensions.test_ext_autosummary",
    "tests.test_extensions.test_ext_doctest",
    "tests.test_extensions.test_ext_inheritance_diagram",
    "tests.test_extensions.test_ext_intersphinx",
    "tests.test_extensions.test_ext_napoleon_docstring",
    # tests/test_intl
    "tests.test_intl.test_intl",
    # tests/test_pycode
    "tests.test_pycode.test_pycode",
    "tests.test_pycode.test_pycode_ast",
    # tests/test_transforms
    "tests.test_transforms.test_transforms_post_transforms",
    # tests/test_util
    "tests.test_util.test_util_fileutil",
    "tests.test_util.test_util_i18n",
    "tests.test_util.test_util_inspect",
    "tests.test_util.test_util_logging",
    "tests.test_util.test_util_nodes",
    "tests.test_util.test_util_typing",
]
check_untyped_defs = false
disable_error_code = [
    "annotation-unchecked",
]
disallow_incomplete_defs = false
disallow_untyped_calls = false
>>>>>>> 239a7096
disallow_untyped_defs = false

[[tool.mypy.overrides]]
module = ["tests.test_util.typing_test_data"]
ignore_errors = true

[tool.pytest.ini_options]
minversion = "6.0"
addopts = [
    "-ra",
    "--import-mode=prepend",
    #    "--pythonwarnings=error",
    "--strict-config",
    "--strict-markers",
]
empty_parameter_set_mark = "xfail"
filterwarnings = [
    "all",
    "ignore::DeprecationWarning:docutils.io",
    "ignore:Distutils was imported before Setuptools:UserWarning:_distutils_hack",
    "ignore:Setuptools is replacing distutils:UserWarning:_distutils_hack",
    "ignore::DeprecationWarning:pyximport.pyximport",
    "ignore::ImportWarning:importlib._bootstrap",
]
log_cli_level = "INFO"
markers = ["apidoc"]
testpaths = ["tests"]
xfail_strict = true

[tool.coverage.run]
branch = true
parallel = true
source = ['sphinx']

[tool.coverage.report]
exclude_lines = [
    # Have to re-enable the standard pragma
    'pragma: no cover',
    # Don't complain if tests don't hit defensive assertion code:
    'raise NotImplementedError',
    # Don't complain if non-runnable code isn't run:
    'if __name__ == .__main__.:',
]
ignore_errors = true

[tool.pyright]
typeCheckingMode = "strict"
include = [
    "doc/conf.py",
    "doc/development/tutorials/examples/autodoc_intenum.py",
    "doc/development/tutorials/examples/helloworld.py",
    "sphinx",
    "tests",
    "utils",
]

reportArgumentType = "none"
reportAssignmentType = "none"
reportAttributeAccessIssue = "none"
reportCallIssue = "none"
reportConstantRedefinition = "none"
reportDeprecated = "none"
reportGeneralTypeIssues = "none"
reportIncompatibleMethodOverride = "none"
reportIncompatibleVariableOverride = "none"
reportInconsistentOverload = "none"
reportIndexIssue = "none"
reportInvalidTypeArguments = "none"
reportInvalidTypeForm = "none"
reportInvalidTypeVarUse = "none"
reportMissingImports = "none"
reportMissingModuleSource = "none"
reportMissingParameterType = "none"
reportMissingTypeArgument = "none"
reportMissingTypeStubs = "none"
reportOperatorIssue = "none"
reportOptionalIterable = "none"
reportOptionalMemberAccess = "none"
reportOptionalOperand = "none"
reportOptionalSubscript = "none"
reportPossiblyUnboundVariable = "none"
reportPrivateUsage = "none"
reportRedeclaration = "none"
reportReturnType = "none"
reportSelfClsParameterName = "none"
reportTypeCommentUsage = "none"
reportTypedDictNotRequiredAccess = "none"
reportUndefinedVariable = "none"
reportUnknownArgumentType = "none"
reportUnknownLambdaType = "none"
reportUnknownMemberType = "none"
reportUnknownParameterType = "none"
reportUnknownVariableType = "none"
reportUnnecessaryComparison = "none"
reportUnnecessaryContains = "none"
reportUnnecessaryIsInstance = "none"
reportUnsupportedDunderAll = "none"
reportUntypedBaseClass = "none"
reportUntypedFunctionDecorator = "none"
reportUntypedNamedTuple = "none"
reportUnusedClass = "none"
reportUnusedFunction = "none"
reportUnusedImport = "none"
reportUnusedVariable = "none"
reportWildcardImportFromLibrary = "none"

[tool.uv]
default-groups = "all"<|MERGE_RESOLUTION|>--- conflicted
+++ resolved
@@ -1,10 +1,7 @@
-<<<<<<< HEAD
-=======
 [build-system]
 requires = ["flit_core>=3.12"]
 build-backend = "flit_core.buildapi"
 
->>>>>>> 239a7096
 # project metadata
 [project]
 name = "Sphinx"
@@ -94,19 +91,11 @@
 dev = [
     # docs
     "sphinxcontrib-websupport",
-<<<<<<< HEAD
-
-    # lint
-    "mypy==1.14.1",
-    "ruff==0.8.6",
-    "sphinx-lint~=0.9",
-=======
 ]
 lint = [
     "ruff==0.11.7",
     "mypy==1.15.0",
     "sphinx-lint>=0.9",
->>>>>>> 239a7096
     "types-colorama==0.4.15.20240311",
     "types-defusedxml==0.7.0.20240218",
     "types-docutils==0.21.0.20241128",
@@ -114,17 +103,6 @@
     "types-Pygments==2.19.0.20250305",
     "types-requests==2.32.0.20250328",  # align with requests
     "types-urllib3==1.26.25.14",
-<<<<<<< HEAD
-    "typing_extensions~=4.9",  # for typing_extensions.Unpack
-    "pyright==1.1.391",
-
-    # test
-    "cython~=3.0",
-    "defusedxml~=0.7.1",       # for secure XML/HTML parsing
-    "pytest~=8.0",
-    "setuptools~=70.0",        # for Cython compilation
-]
-=======
     "pyright==1.1.400",
     "pytest>=8.0",
     "pypi-attestations==0.0.22",
@@ -146,7 +124,6 @@
 [[project.authors]]
 name = "Georg Brandl"
 email = "georg@python.org"
->>>>>>> 239a7096
 
 [project.scripts]
 sphinx-build = "sphinx.cmd.build:main"
@@ -154,11 +131,6 @@
 sphinx-apidoc = "sphinx.ext.apidoc:main"
 sphinx-autogen = "sphinx.ext.autosummary.generate:main"
 
-<<<<<<< HEAD
-[build-system]
-requires = ["flit_core >=3.9,<4"]
-build-backend = "flit_core.buildapi"
-=======
 [dependency-groups]
 docs = [
     "sphinxcontrib-websupport",
@@ -200,7 +172,6 @@
     "types-requests==2.32.0.20250328",
     "types-urllib3==1.26.25.14",
 ]
->>>>>>> 239a7096
 
 [tool.flit.module]
 name = "sphinx"
@@ -265,21 +236,11 @@
 strict_optional = false
 
 [[tool.mypy.overrides]]
-module = [
-    "imagesize",
-    "pyximport",
-    "snowballstemmer",
-]
+module = ["imagesize", "pyximport",
+    "snowballstemmer"]
 ignore_missing_imports = true
 
 [[tool.mypy.overrides]]
-<<<<<<< HEAD
-module = ["imagesize", "snowballstemmer"]
-ignore_missing_imports = true
-
-[[tool.mypy.overrides]]
-module = ["tests.*"]
-=======
 module = [
     # tests/
     "tests.test_highlighting",
@@ -390,7 +351,6 @@
 ]
 disallow_incomplete_defs = false
 disallow_untyped_calls = false
->>>>>>> 239a7096
 disallow_untyped_defs = false
 
 [[tool.mypy.overrides]]
