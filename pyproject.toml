[build-system]
requires = ["flit_core>=3.12"]
build-backend = "flit_core.buildapi"

# project metadata
[project]
name = "Sphinx"
description = "Python documentation generator"
readme = "README.rst"
urls.Changelog = "https://www.sphinx-doc.org/en/master/changes.html"
urls.Code = "https://github.com/sphinx-doc/sphinx"
urls.Documentation = "https://www.sphinx-doc.org/"
urls.Download = "https://pypi.org/project/Sphinx/"
urls.Homepage = "https://www.sphinx-doc.org/"
urls."Issue tracker" = "https://github.com/sphinx-doc/sphinx/issues"
license = "BSD-2-Clause"
license-files = [
    "LICENSE.rst",
]
requires-python = ">=3.11"

# Classifiers list: https://pypi.org/classifiers/
classifiers = [
    "Development Status :: 5 - Production/Stable",
    "Environment :: Console",
    "Environment :: Web Environment",
    "Intended Audience :: Developers",
    "Intended Audience :: Education",
    "Intended Audience :: End Users/Desktop",
    "Intended Audience :: Information Technology",
    "Intended Audience :: Other Audience",
    "Intended Audience :: Science/Research",
    "Intended Audience :: System Administrators",
    "Operating System :: OS Independent",
    "Programming Language :: Python",
    "Programming Language :: Python :: 3",
    "Programming Language :: Python :: 3 :: Only",
    "Programming Language :: Python :: 3.11",
    "Programming Language :: Python :: 3.12",
    "Programming Language :: Python :: 3.13",
    "Programming Language :: Python :: 3.14",
    "Programming Language :: Python :: 3.15",
    "Programming Language :: Python :: Implementation :: CPython",
    "Programming Language :: Python :: Implementation :: PyPy",
    "Framework :: Sphinx",
    "Framework :: Sphinx :: Domain",
    "Framework :: Sphinx :: Extension",
    "Framework :: Sphinx :: Theme",
    "Topic :: Documentation",
    "Topic :: Documentation :: Sphinx",
    "Topic :: Education",
    "Topic :: Internet :: WWW/HTTP :: Site Management",
    "Topic :: Internet :: WWW/HTTP :: Site Management :: Link Checking",
    "Topic :: Printing",
    "Topic :: Software Development",
    "Topic :: Software Development :: Documentation",
    "Topic :: Text Editors :: Documentation",
    "Topic :: Text Processing",
    "Topic :: Text Processing :: General",
    "Topic :: Text Processing :: Indexing",
    "Topic :: Text Processing :: Markup",
    "Topic :: Text Processing :: Markup :: HTML",
    "Topic :: Text Processing :: Markup :: LaTeX",
    "Topic :: Text Processing :: Markup :: Markdown",
    "Topic :: Text Processing :: Markup :: reStructuredText",
    "Topic :: Text Processing :: Markup :: XML",
    "Topic :: Utilities",
    "Typing :: Typed",
]
dependencies = [
    "sphinxcontrib-applehelp>=1.0.7",
    "sphinxcontrib-devhelp>=1.0.6",
    "sphinxcontrib-htmlhelp>=2.0.6",
    "sphinxcontrib-jsmath>=1.0.1",
    "sphinxcontrib-qthelp>=1.0.6",
    "sphinxcontrib-serializinghtml>=1.1.9",
    "Jinja2>=3.1",
    "Pygments>=2.17",
    "docutils>=0.20,<0.23",
    "snowballstemmer>=2.2",
    "babel>=2.13",
    "alabaster>=0.7.14",
    "imagesize>=1.3",
    "requests>=2.30.0",
    "roman-numerals-py>=1.0.0",
    "packaging>=23.0",
    "colorama>=0.4.6; sys_platform == 'win32'",
    "ipython>=9.6.0",
]
dynamic = ["version"]

[[project.authors]]
name = "Adam Turner"
email = "aa-turner@users.noreply.github.com"

[[project.authors]]
name = "Georg Brandl"
email = "georg@python.org"

[project.scripts]
sphinx-build = "sphinx.cmd.build:main"
sphinx-quickstart = "sphinx.cmd.quickstart:main"
sphinx-apidoc = "sphinx.ext.apidoc:main"
sphinx-autogen = "sphinx.ext.autosummary.generate:main"

[dependency-groups]
docs = [
    "sphinxcontrib-websupport",
]
lint = [
    "ruff==0.14.0",
    "sphinx-lint>=0.9",
]
package = [
    "betterproto==2.0.0b6",  # resolution fails without betterproto
    "build",
    "pypi-attestations==0.0.27",
    "twine>=6.1",
]
test = [
    "pytest>=8.0",
    "pytest-xdist[psutil]>=3.4",
    "cython>=3.0",  # for Cython compilation
    "defusedxml>=0.7.1",  # for secure XML/HTML parsing
    "setuptools>=70.0",  # for Cython compilation
    "typing_extensions>=4.9",  # for typing_extensions.Unpack
]
translations = [
    "babel>=2.13",
    "Jinja2>=3.1",
]
types = [
    "mypy==1.18.2",
    "pyrefly",
    "pyright==1.1.406",
    "ty",
    { include-group = "type-stubs" },
]
type-stubs = [
    # align with versions used elsewhere
    "types-colorama==0.4.15.20250801",
    "types-defusedxml==0.7.0.20250822",
    "types-docutils==0.21.0.20250525",
    "types-Pillow==10.2.0.20240822",
    "types-Pygments==2.19.0.20250809",
    "types-requests==2.32.4.20250809",
    "types-urllib3==1.26.25.14",
]

[tool.flit.module]
name = "sphinx"

[tool.flit.sdist]
include = [
    "LICENSE.rst",
    "AUTHORS.rst",
    "CHANGES.rst",
    # Documentation
    "doc/",
    "CODE_OF_CONDUCT.rst",  # used as an include in the Documentation
    "EXAMPLES.rst",  # used as an include in the Documentation
    # Tests
    "tests/",
    "tox.ini",
    # Utilities
    "utils/",
    "babel.cfg",
]
exclude = [
    "doc/_build",
]

[tool.mypy]
files = [
    "doc/conf.py",
#    "doc/development/tutorials/examples/autodoc_intenum.py",
    "doc/development/tutorials/examples/helloworld.py",
    "sphinx",
    "tests",
    "utils",
]
exclude = [
    "tests/roots",
]
python_version = "3.11"
strict = true
show_column_numbers = true
show_error_context = true
strict_equality = false
warn_return_any = false
enable_error_code = [
    "type-arg",
    "redundant-self",
    "truthy-iterable",
    "ignore-without-code",
    "unused-awaitable",
]

[[tool.mypy.overrides]]
module = [
    "sphinx.domains.c",
    "sphinx.domains.c._ast",
    "sphinx.domains.c._parser",
    "sphinx.domains.c._symbol",
    "sphinx.domains.cpp",
    "sphinx.domains.cpp._ast",
    "sphinx.domains.cpp._parser",
    "sphinx.domains.cpp._symbol",
]
strict_optional = false

[[tool.mypy.overrides]]
module = [
    "imagesize",
    "pyximport",
    "snowballstemmer",
]
ignore_missing_imports = true

[[tool.mypy.overrides]]
module = [
    # tests/
    "tests.test_versioning",
    # tests/test_builders
    "tests.test_builders.test_build",
    "tests.test_builders.test_build_html",
    "tests.test_builders.test_build_html_5_output",
    "tests.test_builders.test_build_linkcheck",
    # tests/test_directives
    "tests.test_directives.test_directive_code",
    "tests.test_directives.test_directives_no_typesetting",
    # tests/test_ext_autodoc
    "tests.test_ext_autodoc.test_ext_autodoc_autoclass",
    # tests/test_ext_autosummary
    "tests.test_ext_autosummary.test_ext_autosummary_imports",
    # tests/test_ext_intersphinx
    "tests.test_ext_intersphinx.test_ext_intersphinx_cache",
    # tests/test_ext_napoleon
    "tests.test_ext_napoleon.test_ext_napoleon",
    # tests/test_extensions
    "tests.test_extensions.test_ext_math",
    # tests/test_markup
    "tests.test_markup.test_markup",
    # tests/test_theming
    "tests.test_theming.test_templating",
    "tests.test_theming.test_theming",
    # tests/test_transforms
    "tests.test_transforms.test_transforms_post_transforms_images",
    # tests/test_writers
    "tests.test_writers.test_docutilsconf",
]
disallow_untyped_defs = false

[[tool.mypy.overrides]]
module = [
    # tests/
    "tests.test_search",
    # tests/test_builders
    "tests.test_builders.test_build_latex",
    # tests/test_config
    "tests.test_config.test_config",
    # tests/test_directives
    "tests.test_directives.test_directive_other",
    "tests.test_directives.test_directive_patch",
    # tests/test_domains
    "tests.test_domains.test_domain_c",
    "tests.test_domains.test_domain_cpp",
    "tests.test_domains.test_domain_js",
    "tests.test_domains.test_domain_py",
    "tests.test_domains.test_domain_py_fields",
    "tests.test_domains.test_domain_py_pyfunction",
    "tests.test_domains.test_domain_py_pyobject",
    "tests.test_domains.test_domain_rst",
    "tests.test_domains.test_domain_std",
    # tests/test_environment
    "tests.test_environment.test_environment_toctree",
    # tests/test_ext_autodoc
    "tests.test_ext_autodoc.test_ext_autodoc",
    "tests.test_ext_autodoc.test_ext_autodoc_events",
    "tests.test_ext_autodoc.test_ext_autodoc_mock",
    # tests/test_ext_autosummary
    "tests.test_ext_autosummary.test_ext_autosummary",
    # tests/test_ext_intersphinx
    "tests.test_ext_intersphinx.test_ext_intersphinx",
    # tests/test_ext_napoleon
    "tests.test_ext_napoleon.test_ext_napoleon_docstring",
    # tests/test_extensions
    "tests.test_extensions.test_ext_apidoc",
    "tests.test_extensions.test_ext_doctest",
    "tests.test_extensions.test_ext_inheritance_diagram",
    # tests/test_intl
    "tests.test_intl.test_intl",
    # tests/test_transforms
    "tests.test_transforms.test_transforms_post_transforms",
    # tests/test_util
    "tests.test_util.test_util_i18n",
    "tests.test_util.test_util_inspect",
    "tests.test_util.test_util_logging",
    "tests.test_util.test_util_nodes",
    "tests.test_util.test_util_typing",
]
check_untyped_defs = false
disable_error_code = [
    "annotation-unchecked",
]
<<<<<<< HEAD
disallow_incomplete_defs = false
=======
disallow_untyped_calls = false
>>>>>>> 5d0ad168
disallow_untyped_defs = false

[[tool.mypy.overrides]]
module = ["tests.test_util.typing_test_data"]
ignore_errors = true

[tool.pytest.ini_options]
minversion = "6.0"
addopts = [
    "-ra",
    "--import-mode=prepend",
#    "--pythonwarnings=error",
    "--strict-config",
    "--strict-markers",
]
empty_parameter_set_mark = "xfail"
filterwarnings = [
    "all",
    "ignore::DeprecationWarning:docutils.io",
    "ignore:Distutils was imported before Setuptools:UserWarning:_distutils_hack",
    "ignore:Setuptools is replacing distutils:UserWarning:_distutils_hack",
    "ignore::DeprecationWarning:pyximport.pyximport",
    "ignore::ImportWarning:importlib._bootstrap",
]
log_cli_level = "INFO"
markers = [
    "apidoc",
]
testpaths = ["tests"]
xfail_strict = true

[tool.coverage.run]
branch = true
parallel = true
source = ['sphinx']

[tool.coverage.report]
exclude_lines = [
    # Have to re-enable the standard pragma
    'pragma: no cover',
    # Don't complain if tests don't hit defensive assertion code:
    'raise NotImplementedError',
    # Don't complain if non-runnable code isn't run:
    'if __name__ == .__main__.:',
]
ignore_errors = true

[tool.pyright]
typeCheckingMode = "strict"
include = [
    "doc/conf.py",
    "doc/development/tutorials/examples/autodoc_intenum.py",
    "doc/development/tutorials/examples/helloworld.py",
    "sphinx",
    "tests",
    "utils",
]

reportArgumentType = "none"
reportAssignmentType = "none"
reportAttributeAccessIssue = "none"
reportCallIssue = "none"
reportConstantRedefinition = "none"
reportDeprecated = "none"
reportGeneralTypeIssues = "none"
reportIncompatibleMethodOverride = "none"
reportIncompatibleVariableOverride = "none"
reportInconsistentOverload = "none"
reportIndexIssue = "none"
reportInvalidTypeArguments = "none"
reportInvalidTypeForm = "none"
reportInvalidTypeVarUse = "none"
reportMissingImports = "none"
reportMissingModuleSource = "none"
reportMissingParameterType = "none"
reportMissingTypeArgument = "none"
reportMissingTypeStubs = "none"
reportOperatorIssue = "none"
reportOptionalIterable = "none"
reportOptionalMemberAccess = "none"
reportOptionalOperand = "none"
reportOptionalSubscript = "none"
reportPossiblyUnboundVariable = "none"
reportPrivateUsage = "none"
reportRedeclaration = "none"
reportReturnType = "none"
reportSelfClsParameterName = "none"
reportTypeCommentUsage = "none"
reportTypedDictNotRequiredAccess = "none"
reportUndefinedVariable = "none"
reportUnknownArgumentType = "none"
reportUnknownLambdaType = "none"
reportUnknownMemberType = "none"
reportUnknownParameterType = "none"
reportUnknownVariableType = "none"
reportUnnecessaryComparison = "none"
reportUnnecessaryContains = "none"
reportUnnecessaryIsInstance = "none"
reportUnsupportedDunderAll = "none"
reportUntypedBaseClass = "none"
reportUntypedFunctionDecorator = "none"
reportUntypedNamedTuple = "none"
reportUnusedClass = "none"
reportUnusedFunction = "none"
reportUnusedImport = "none"
reportUnusedVariable = "none"
reportWildcardImportFromLibrary = "none"

[tool.uv]
default-groups = "all"<|MERGE_RESOLUTION|>--- conflicted
+++ resolved
@@ -303,11 +303,8 @@
 disable_error_code = [
     "annotation-unchecked",
 ]
-<<<<<<< HEAD
 disallow_incomplete_defs = false
-=======
 disallow_untyped_calls = false
->>>>>>> 5d0ad168
 disallow_untyped_defs = false
 
 [[tool.mypy.overrides]]
