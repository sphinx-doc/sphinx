--- conflicted
+++ resolved
@@ -97,13 +97,8 @@
     "mypy==1.17.0",
     "sphinx-lint>=0.9",
     "types-colorama==0.4.15.20240311",
-<<<<<<< HEAD
-    "types-defusedxml==0.7.0.20250516",
+    "types-defusedxml==0.7.0.20250708",
     "types-docutils== 0.21.0.20250722",
-=======
-    "types-defusedxml==0.7.0.20250708",
-    "types-docutils==0.21.0.20250525",
->>>>>>> 7522fb61
     "types-Pillow==10.2.0.20240822",
     "types-Pygments==2.19.0.20250715",
     "types-requests==2.32.4.20250611",  # align with requests
@@ -171,13 +166,8 @@
 type-stubs = [
     # align with versions used elsewhere
     "types-colorama==0.4.15.20240311",
-<<<<<<< HEAD
-    "types-defusedxml==0.7.0.20250516",
+    "types-defusedxml==0.7.0.20250708",
     "types-docutils== 0.21.0.20250722",
-=======
-    "types-defusedxml==0.7.0.20250708",
-    "types-docutils==0.21.0.20250525",
->>>>>>> 7522fb61
     "types-Pillow==10.2.0.20240822",
     "types-Pygments==2.19.0.20250715",
     "types-requests==2.32.4.20250611",
