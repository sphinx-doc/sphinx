--- conflicted
+++ resolved
@@ -592,21 +592,15 @@
     -webkit-mask-image: var(--icon-warning);
     mask-image: var(--icon-warning);
 }
-<<<<<<< HEAD
-
-div.warning, details.warning {
-    border: 1px solid #940000;
-=======
 div.caution,
 div.important,
-div.warning {
+div.warning, details.warning {
     border-color: var(--colour-warning-fg);
 }
 div.attention,
 div.danger,
 div.error {
     border-color: var(--colour-error-fg);
->>>>>>> bde37bec
 }
 
 div.admonition > ul,
