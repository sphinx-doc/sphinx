name: Lint source code

on:
  push:
  pull_request:
  workflow_dispatch:

permissions:
  contents: read

concurrency:
  group: ${{ github.workflow }}-${{ github.head_ref || github.run_id }}
  cancel-in-progress: true

env:
  FORCE_COLOR: "1"
  UV_SYSTEM_PYTHON: "1"  # make uv do global installs

jobs:
  # If you update any of these commands, don't forget to update the equivalent
  # tox environment
  ruff:
    runs-on: ubuntu-latest

    steps:
    - uses: actions/checkout@v4
      with:
        persist-credentials: false
    - name: Get Ruff version from pyproject.toml
      run: |
        RUFF_VERSION=$(awk -F'[="]' '/\[project\.optional-dependencies\]/ {p=1} /ruff/ {if (p) print $4}' pyproject.toml)
        echo "RUFF_VERSION=$RUFF_VERSION" >> $GITHUB_ENV

    - name: "Install Ruff ${{ env.RUFF_VERSION }}"
      uses: astral-sh/ruff-action@v3
      with:
        version: ${{ env.RUFF_VERSION }}

    - name: Lint with Ruff
      run: ruff check --output-format=github

    - name: Format with Ruff
      run: ruff format --diff

<<<<<<< HEAD
  flake8:
    runs-on: ubuntu-latest

    steps:
    - uses: actions/checkout@v4
      with:
        persist-credentials: false
    - name: Set up Python
      uses: actions/setup-python@v5
      with:
        python-version: "3"
    - name: Install uv
      uses: astral-sh/setup-uv@v5
    - name: Install flake8
      run: uv tool install "flake8>=6.0"
    - name: Lint with flake8
      run: flake8 .

=======
>>>>>>> bec014cf
  mypy:
    runs-on: ubuntu-latest

    steps:
    - uses: actions/checkout@v4
      with:
        persist-credentials: false
    - name: Set up Python
      uses: actions/setup-python@v5
      with:
        python-version: "3"
    - name: Install uv
      uses: astral-sh/setup-uv@v5
    - name: Install dependencies
      run: uv pip install ".[lint,test]"
    - name: Type check with mypy
      run: mypy

  pyright:
    runs-on: ubuntu-latest

    steps:
    - uses: actions/checkout@v4
      with:
        persist-credentials: false
    - name: Set up Python
      uses: actions/setup-python@v5
      with:
        python-version: "3"
    - name: Install uv
      uses: astral-sh/setup-uv@v5
    - name: Install dependencies
      run: uv pip install ".[lint,test]"
    - name: Type check with pyright
      run: pyright

  docs-lint:
    runs-on: ubuntu-latest

    steps:
    - uses: actions/checkout@v4
      with:
        persist-credentials: false
    - name: Set up Python
      uses: actions/setup-python@v5
      with:
        python-version: "3"
    - name: Install uv
      uses: astral-sh/setup-uv@v5
    - name: Install dependencies
      run: uv pip install --upgrade sphinx-lint
    - name: Lint documentation with sphinx-lint
      run: make doclinter

  twine:
    runs-on: ubuntu-latest

    steps:
    - uses: actions/checkout@v4
      with:
        persist-credentials: false
    - name: Set up Python
      uses: actions/setup-python@v5
      with:
        python-version: "3"
    - name: Install uv
      uses: astral-sh/setup-uv@v5
    - name: Install dependencies
      run: uv pip install --upgrade twine build
    - name: Lint with twine
      run: |
        python -m build .
        twine check dist/*<|MERGE_RESOLUTION|>--- conflicted
+++ resolved
@@ -42,27 +42,6 @@
     - name: Format with Ruff
       run: ruff format --diff
 
-<<<<<<< HEAD
-  flake8:
-    runs-on: ubuntu-latest
-
-    steps:
-    - uses: actions/checkout@v4
-      with:
-        persist-credentials: false
-    - name: Set up Python
-      uses: actions/setup-python@v5
-      with:
-        python-version: "3"
-    - name: Install uv
-      uses: astral-sh/setup-uv@v5
-    - name: Install flake8
-      run: uv tool install "flake8>=6.0"
-    - name: Lint with flake8
-      run: flake8 .
-
-=======
->>>>>>> bec014cf
   mypy:
     runs-on: ubuntu-latest
 
