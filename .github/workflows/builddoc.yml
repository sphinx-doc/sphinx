name: Render documentation

on:
  push:
  pull_request:
  workflow_dispatch:

permissions:
  contents: read

concurrency:
  group: ${{ github.workflow }}-${{ github.head_ref || github.run_id }}
  cancel-in-progress: true

env:
  FORCE_COLOR: "1"
  UV_VERSION: 0.3.2  # Pin the version of UV

jobs:
  verbose:
    runs-on: ubuntu-latest

    steps:
    - uses: actions/checkout@v4
<<<<<<< HEAD
=======
      with:
        persist-credentials: false
    - name: Set up Python
      uses: actions/setup-python@v5
      with:
        python-version: "3"
>>>>>>> 91bae649
    - name: Install graphviz
      run: sudo apt-get install --no-install-recommends --yes graphviz
    - name: Install uv
<<<<<<< HEAD
      run: curl -LsSf https://astral.sh/uv/${{ env.UV_VERSION }}/install.sh | sh
=======
      uses: astral-sh/setup-uv@v5
      with:
        version: latest
        enable-cache: false
    - name: Install dependencies
      run: uv pip install .[docs]
>>>>>>> 91bae649
    - name: Render the documentation
      run: >
        uv run
        sphinx-build
        -M html ./doc ./build/sphinx
        --verbose
        --jobs=auto
        --show-traceback
        --fail-on-warning<|MERGE_RESOLUTION|>--- conflicted
+++ resolved
@@ -22,28 +22,15 @@
 
     steps:
     - uses: actions/checkout@v4
-<<<<<<< HEAD
-=======
       with:
         persist-credentials: false
-    - name: Set up Python
-      uses: actions/setup-python@v5
-      with:
-        python-version: "3"
->>>>>>> 91bae649
     - name: Install graphviz
       run: sudo apt-get install --no-install-recommends --yes graphviz
     - name: Install uv
-<<<<<<< HEAD
-      run: curl -LsSf https://astral.sh/uv/${{ env.UV_VERSION }}/install.sh | sh
-=======
       uses: astral-sh/setup-uv@v5
       with:
         version: latest
         enable-cache: false
-    - name: Install dependencies
-      run: uv pip install .[docs]
->>>>>>> 91bae649
     - name: Render the documentation
       run: >
         uv run
