name: CI

on:
  push:
    paths:
      - ".github/workflows/main.yml"
      - "sphinx/**"
      - "tests/**"
  pull_request:
    paths:
      - ".github/workflows/main.yml"
      - "sphinx/**"
      - "tests/**"

permissions:
  contents: read

concurrency:
  group: ${{ github.workflow }}-${{ github.head_ref || github.run_id }}
  cancel-in-progress: true

env:
  FORCE_COLOR: "1"
  PYTHONDEVMODE: "1"  # -X dev
  PYTHONWARNDEFAULTENCODING: "1"  # -X warn_default_encoding

jobs:
  windows:
    runs-on: windows-2019
    name: Windows

    steps:
    - uses: actions/checkout@v4
    - name: Set up Python
      uses: actions/setup-python@v5
      with:
        python-version: "3"
    - name: Check Python version
      run: python --version
    - name: Install dependencies
      run: |
        python -m pip install --upgrade pip
        python -m pip install .[test]
    - name: Test with pytest
      run: python -m pytest -vv --durations 25
      env:
        PYTHONWARNINGS: "error"  # treat all warnings as errors

  docutils-latest:
    runs-on: ubuntu-latest
    name: Docutils HEAD

    steps:
    - uses: actions/checkout@v4
    - name: Set up Python
      uses: actions/setup-python@v5
      with:
        python-version: "3"
    - name: Check Python version
      run: python --version
    - name: Install graphviz
      run: sudo apt-get install graphviz
    - name: Install dependencies
      run: |
        python -m pip install --upgrade pip
        python -m pip install .[test]
    - name: Install Docutils' HEAD
      run: python -m pip install git+https://repo.or.cz/docutils.git\#subdirectory=docutils
    - name: Test with pytest
      run: python -m pytest -vv
      env:
        PYTHONWARNINGS: "error"  # treat all warnings as errors
<<<<<<< HEAD
=======

  latex:
    runs-on: ubuntu-latest
    name: LaTeX
    container:
      image: ghcr.io/sphinx-doc/sphinx-ci

    steps:
    - uses: actions/checkout@v4
    - name: Set up Python
      uses: actions/setup-python@v5
      with:
        python-version: "3"
    - name: Check Python version
      run: python --version
    - name: Install dependencies
      run: |
        python -m pip install --upgrade pip
        python -m pip install .[test]
    - name: Test with pytest
      run: python -m pytest -vv --durations 25
      env:
        PYTHONWARNINGS: "error"  # treat all warnings as errors
        DO_EPUBCHECK: "1"

  coverage:
    if: github.event_name == 'push' && github.repository_owner == 'sphinx-doc'
    runs-on: ubuntu-latest
    name: Coverage

    steps:
    - uses: actions/checkout@v4
    - name: Set up Python
      uses: actions/setup-python@v5
      with:
        python-version: "3"
    - name: Check Python version
      run: python --version
    - name: Install graphviz
      run: sudo apt-get install graphviz
    - name: Install dependencies
      run: |
        python -m pip install --upgrade pip
        python -m pip install .[test] pytest-cov
    - name: Test with pytest
      run: python -m pytest -vv --cov . --cov-append --cov-config pyproject.toml
      env:
        VIRTUALENV_SYSTEM_SITE_PACKAGES: "1"
    - name: codecov
      uses: codecov/codecov-action@v4
>>>>>>> d8cf71cb
<|MERGE_RESOLUTION|>--- conflicted
+++ resolved
@@ -69,57 +69,4 @@
     - name: Test with pytest
       run: python -m pytest -vv
       env:
-        PYTHONWARNINGS: "error"  # treat all warnings as errors
-<<<<<<< HEAD
-=======
-
-  latex:
-    runs-on: ubuntu-latest
-    name: LaTeX
-    container:
-      image: ghcr.io/sphinx-doc/sphinx-ci
-
-    steps:
-    - uses: actions/checkout@v4
-    - name: Set up Python
-      uses: actions/setup-python@v5
-      with:
-        python-version: "3"
-    - name: Check Python version
-      run: python --version
-    - name: Install dependencies
-      run: |
-        python -m pip install --upgrade pip
-        python -m pip install .[test]
-    - name: Test with pytest
-      run: python -m pytest -vv --durations 25
-      env:
-        PYTHONWARNINGS: "error"  # treat all warnings as errors
-        DO_EPUBCHECK: "1"
-
-  coverage:
-    if: github.event_name == 'push' && github.repository_owner == 'sphinx-doc'
-    runs-on: ubuntu-latest
-    name: Coverage
-
-    steps:
-    - uses: actions/checkout@v4
-    - name: Set up Python
-      uses: actions/setup-python@v5
-      with:
-        python-version: "3"
-    - name: Check Python version
-      run: python --version
-    - name: Install graphviz
-      run: sudo apt-get install graphviz
-    - name: Install dependencies
-      run: |
-        python -m pip install --upgrade pip
-        python -m pip install .[test] pytest-cov
-    - name: Test with pytest
-      run: python -m pytest -vv --cov . --cov-append --cov-config pyproject.toml
-      env:
-        VIRTUALENV_SYSTEM_SITE_PACKAGES: "1"
-    - name: codecov
-      uses: codecov/codecov-action@v4
->>>>>>> d8cf71cb
+        PYTHONWARNINGS: "error"  # treat all warnings as errors