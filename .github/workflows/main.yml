name: CI

on:
  push:
    paths:
      - ".github/workflows/main.yml"
      - "sphinx/**"
      - "tests/**"
  pull_request:
    paths:
      - ".github/workflows/main.yml"
      - "sphinx/**"
      - "tests/**"

permissions:
  contents: read

concurrency:
  group: ${{ github.workflow }}-${{ github.head_ref || github.run_id }}
  cancel-in-progress: true

env:
  FORCE_COLOR: "1"
  PYTHONDEVMODE: "1"  # -X dev
  PYTHONWARNDEFAULTENCODING: "1"  # -X warn_default_encoding

jobs:
  ubuntu:
    runs-on: ubuntu-latest
    name: Python ${{ matrix.python }} (Docutils ${{ matrix.docutils }})
    strategy:
      fail-fast: false
      matrix:
        python:
        - "3.9"
        - "3.10"
        - "3.11"
        - "3.12-dev"
        - "3.13-dev"
        docutils:
        - "0.18"
        - "0.20"
        include:
        # test every supported Docutils version for the latest supported Python
        - python: "3.11"
          docutils: "0.19"

    steps:
    - uses: actions/checkout@v4
    - name: Set up Python ${{ matrix.python }}
      uses: actions/setup-python@v4
      if: "!endsWith(matrix.python, '-dev')"
      with:
        python-version: ${{ matrix.python }}
    - name: Set up Python ${{ matrix.python }} (deadsnakes)
      uses: deadsnakes/action@v2.1.1
      if: "endsWith(matrix.python, '-dev')"
      with:
        python-version: ${{ matrix.python }}
<<<<<<< HEAD
      env:
        PYTHONWARNINGS: ""
    - name: Set up JDK 11
      uses: actions/setup-java@v3
      with:
        java-version: '11'
        distribution: 'temurin'
=======
>>>>>>> 35965903
    - name: Check Python version
      run: python --version
    - name: Install graphviz
      run: sudo apt-get install graphviz
    - name: Install maven
      run: sudo apt-get install maven -y
    - name: Install dependencies
      run: |
        python -m pip install --upgrade pip
        python -m pip install .[test]
    - name: Install Docutils ${{ matrix.docutils }}
      run: python -m pip install --upgrade "docutils~=${{ matrix.docutils }}.0"
    - name: Test with pytest
      run: python -m pytest -vv --durations 25
      env:
        PYTHONWARNINGS: "error"  # treat all warnings as errors

  windows:
    runs-on: windows-2019
    name: Windows

    steps:
    - uses: actions/checkout@v4
    - name: Set up Python
      uses: actions/setup-python@v4
      with:
<<<<<<< HEAD
        python-version: 3
    - name: Set up JDK 11
      uses: actions/setup-java@v3
      with:
        java-version: '11'
        distribution: 'temurin'
=======
        python-version: "3"
    - name: Check Python version
      run: python --version
>>>>>>> 35965903
    - name: Install dependencies
      run: |
        python -m pip install --upgrade pip
        python -m pip install .[test]
    - name: Test with pytest
      run: python -m pytest -vv --durations 25
      env:
        PYTHONWARNINGS: "error"  # treat all warnings as errors

  docutils-latest:
    runs-on: ubuntu-latest
    name: Docutils HEAD

    steps:
    - uses: actions/checkout@v4
    - name: Set up Python
      uses: actions/setup-python@v4
      with:
        python-version: "3"
    - name: Set up JDK 11
      uses: actions/setup-java@v3
      with:
        java-version: '11'
        distribution: 'temurin'
    - name: Check Python version
      run: python --version
    - name: Install graphviz
      run: sudo apt-get install graphviz
    - name: Install maven
      run: sudo apt-get install maven
    - name: Install dependencies
      run: |
        python -m pip install --upgrade pip
        python -m pip install .[test]
    - name: Install Docutils' HEAD
      run: python -m pip install git+https://repo.or.cz/docutils.git\#subdirectory=docutils
    - name: Test with pytest
      run: python -m pytest -vv
      env:
        PYTHONWARNINGS: "error"  # treat all warnings as errors

  latex:
    runs-on: ubuntu-latest
    name: LaTeX
    container:
      image: ghcr.io/sphinx-doc/sphinx-ci

    steps:
    - uses: actions/checkout@v4
    - name: Set up Python
      uses: actions/setup-python@v4
      with:
        python-version: "3"
    - name: Check Python version
      run: python --version
    - name: Install dependencies
      run: |
        python -m pip install --upgrade pip
        python -m pip install .[test]
    - name: Test with pytest
      run: python -m pytest -vv --durations 25
      env:
        PYTHONWARNINGS: "error"  # treat all warnings as errors
        DO_EPUBCHECK: "1"

  coverage:
    if: github.event_name == 'push' && github.repository_owner == 'sphinx-doc'
    runs-on: ubuntu-latest
    name: Coverage

    steps:
    - uses: actions/checkout@v4
    - name: Set up Python
      uses: actions/setup-python@v4
      with:
        python-version: "3"
    - name: Check Python version
      run: python --version
    - name: Install graphviz
      run: sudo apt-get install graphviz
    - name: Install dependencies
      run: |
        python -m pip install --upgrade pip
        python -m pip install .[test] pytest-cov
    - name: Test with pytest
      run: python -m pytest -vv --cov . --cov-append --cov-config pyproject.toml
      env:
        VIRTUALENV_SYSTEM_SITE_PACKAGES: "1"
    - name: codecov
      uses: codecov/codecov-action@v3<|MERGE_RESOLUTION|>--- conflicted
+++ resolved
@@ -57,16 +57,11 @@
       if: "endsWith(matrix.python, '-dev')"
       with:
         python-version: ${{ matrix.python }}
-<<<<<<< HEAD
-      env:
-        PYTHONWARNINGS: ""
     - name: Set up JDK 11
       uses: actions/setup-java@v3
       with:
         java-version: '11'
         distribution: 'temurin'
-=======
->>>>>>> 35965903
     - name: Check Python version
       run: python --version
     - name: Install graphviz
@@ -93,18 +88,14 @@
     - name: Set up Python
       uses: actions/setup-python@v4
       with:
-<<<<<<< HEAD
-        python-version: 3
+        python-version: "3"
     - name: Set up JDK 11
       uses: actions/setup-java@v3
       with:
         java-version: '11'
         distribution: 'temurin'
-=======
-        python-version: "3"
     - name: Check Python version
       run: python --version
->>>>>>> 35965903
     - name: Install dependencies
       run: |
         python -m pip install --upgrade pip
