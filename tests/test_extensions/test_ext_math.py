--- conflicted
+++ resolved
@@ -126,15 +126,8 @@
     content = (app.outdir / 'index.html').read_text(encoding='utf8')
     shutil.rmtree(app.outdir)
     assert (
-<<<<<<< HEAD
         '<script defer="defer" integrity="sha384-0123456789" src="%s"></script>'
     ) % MATHJAX_URL in content
-=======
-        '<script defer="defer" integrity="sha384-0123456789" '
-        'src="https://cdn.jsdelivr.net/npm/mathjax@3/es5/tex-mml-chtml.js">'
-        '</script>'
-    ) in content
->>>>>>> 67762d88
 
 
 @pytest.mark.sphinx(
@@ -388,7 +381,6 @@
     testroot='ext-math',
     confoverrides={
         'extensions': ['sphinx.ext.mathjax'],
-<<<<<<< HEAD
         'mathjax3_config': {'extensions': ['tex2jax.js']},
         'mathjax_path': FAKE_MATHJAX_URL,
     },
@@ -400,7 +392,13 @@
     assert FAKE_MATHJAX_URL in content
     assert '<script defer="defer" src="%s">' % FAKE_MATHJAX_URL in content
     assert '<script>window.MathJax = {"extensions": ["tex2jax.js"]}</script>' in content
-=======
+
+
+@pytest.mark.sphinx(
+    'html',
+    testroot='ext-math',
+    confoverrides={
+        'extensions': ['sphinx.ext.mathjax'],
         'mathjax_config_path': '_static/custom_mathjax_config.js',
     },
 )
@@ -413,7 +411,6 @@
     assert (
         '<script>window.MathJax = {"extensions": ["tex2jax.js"]}\n</script>'
     ) in content
->>>>>>> 67762d88
 
 
 @pytest.mark.sphinx(
