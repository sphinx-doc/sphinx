"""Tests for :mod:`sphinx.ext.napoleon.__init__` module."""

import functools
from collections import namedtuple
from typing import Any
from unittest import mock

import pytest

from sphinx.application import Sphinx
from sphinx.ext.napoleon import Config, _process_docstring, _skip_member, setup


def simple_decorator(f):
    """
    A simple decorator that does nothing, for tests to use.
    """

    @functools.wraps(f)
    def wrapper(*args, **kwargs):
        return f(*args, **kwargs)

    return wrapper


def _private_doc():
    """module._private_doc.DOCSTRING"""
    pass


def _private_undoc():
    pass


def __special_doc__():
    """module.__special_doc__.DOCSTRING"""
    pass


def __special_undoc__():
    pass


class SampleClass:
    def _private_doc(self):
        """SampleClass._private_doc.DOCSTRING"""
        pass

    def _private_undoc(self):
        pass

    def __special_doc__(self):
        """SampleClass.__special_doc__.DOCSTRING"""
        pass

    def __special_undoc__(self):
        pass

    @simple_decorator
    def __decorated_func__(self):
        """Doc"""
        pass


class SampleError(Exception):
    def _private_doc(self):
        """SampleError._private_doc.DOCSTRING"""
        pass

    def _private_undoc(self):
        pass

    def __special_doc__(self):
        """SampleError.__special_doc__.DOCSTRING"""
        pass

    def __special_undoc__(self):
        pass


SampleNamedTuple = namedtuple('SampleNamedTuple', 'user_id block_type def_id')


class TestProcessDocstring:
    def test_modify_in_place(self):
        lines = [
            'Summary line.',
            '',
            'Args:',
            '   arg1: arg1 description',
        ]
        app = mock.Mock()
        app.config = Config()
        _process_docstring(
            app,
            'class',
            'SampleClass',
            SampleClass,
            mock.Mock(),
            lines,
        )

        expected = [
            'Summary line.',
            '',
            ':param arg1: arg1 description',
            '',
        ]
        assert lines == expected


class TestSetup:
    def test_unknown_app_type(self):
        setup(object())  # type: ignore[arg-type]

    def test_add_config_values(self):
        app = mock.Mock(Sphinx)
        setup(app)
        for name in Config._config_values:
            has_config = False
            for method_name, args, _kwargs in app.method_calls:
                if method_name == 'add_config_value' and args[0] == name:
                    has_config = True
            if not has_config:
                pytest.fail('Config value was not added to app %s' % name)

        has_process_docstring = False
        has_skip_member = False
        for method_name, args, _kwargs in app.method_calls:
            if method_name == 'connect':
                if (
                    args[0] == 'autodoc-process-docstring'
                    and args[1] == _process_docstring
                ):
                    has_process_docstring = True
                elif args[0] == 'autodoc-skip-member' and args[1] == _skip_member:
                    has_skip_member = True
        if not has_process_docstring:
            pytest.fail('autodoc-process-docstring never connected')
        if not has_skip_member:
            pytest.fail('autodoc-skip-member never connected')


class TestSkipMember:
    def assert_skip(
        self,
        what: str,
        member: str,
<<<<<<< HEAD
        obj: object,
=======
        obj: Any,
>>>>>>> b6f818f6
        expect_default_skip: bool,
        config_name: str,
    ) -> None:
        skip = True
        app = mock.Mock()
        app.config = Config()
        setattr(app.config, config_name, True)
        if expect_default_skip:
            assert None is _skip_member(app, what, member, obj, skip, mock.Mock())
        else:
            assert _skip_member(app, what, member, obj, skip, mock.Mock()) is False
        setattr(app.config, config_name, False)
        assert None is _skip_member(app, what, member, obj, skip, mock.Mock())

    def test_namedtuple(self):
        # Since python 3.7, namedtuple._asdict() has not been documented
        # because there is no way to check the method is a member of the
        # namedtuple class.  This testcase confirms only it does not
        # raise an error on building document (refs: #1455)
        self.assert_skip(
            'class',
            '_asdict',
            SampleNamedTuple._asdict,
            True,
            'napoleon_include_private_with_doc',
        )

    def test_class_private_doc(self):
        self.assert_skip(
            'class',
            '_private_doc',
            SampleClass._private_doc,
            False,
            'napoleon_include_private_with_doc',
        )

    def test_class_private_undoc(self):
        self.assert_skip(
            'class',
            '_private_undoc',
            SampleClass._private_undoc,
            True,
            'napoleon_include_private_with_doc',
        )

    def test_class_special_doc(self):
        self.assert_skip(
            'class',
            '__special_doc__',
            SampleClass.__special_doc__,
            False,
            'napoleon_include_special_with_doc',
        )

    def test_class_special_undoc(self):
        self.assert_skip(
            'class',
            '__special_undoc__',
            SampleClass.__special_undoc__,
            True,
            'napoleon_include_special_with_doc',
        )

    def test_class_decorated_doc(self):
        self.assert_skip(
            'class',
            '__decorated_func__',
            SampleClass.__decorated_func__,
            False,
            'napoleon_include_special_with_doc',
        )

    def test_exception_private_doc(self):
        self.assert_skip(
            'exception',
            '_private_doc',
            SampleError._private_doc,
            False,
            'napoleon_include_private_with_doc',
        )

    def test_exception_private_undoc(self):
        self.assert_skip(
            'exception',
            '_private_undoc',
            SampleError._private_undoc,
            True,
            'napoleon_include_private_with_doc',
        )

    def test_exception_special_doc(self):
        self.assert_skip(
            'exception',
            '__special_doc__',
            SampleError.__special_doc__,
            False,
            'napoleon_include_special_with_doc',
        )

    def test_exception_special_undoc(self):
        self.assert_skip(
            'exception',
            '__special_undoc__',
            SampleError.__special_undoc__,
            True,
            'napoleon_include_special_with_doc',
        )

    def test_module_private_doc(self):
        self.assert_skip(
            'module',
            '_private_doc',
            _private_doc,
            False,
            'napoleon_include_private_with_doc',
        )

    def test_module_private_undoc(self):
        self.assert_skip(
            'module',
            '_private_undoc',
            _private_undoc,
            True,
            'napoleon_include_private_with_doc',
        )

    def test_module_special_doc(self):
        self.assert_skip(
            'module',
            '__special_doc__',
            __special_doc__,
            False,
            'napoleon_include_special_with_doc',
        )

    def test_module_special_undoc(self):
        self.assert_skip(
            'module',
            '__special_undoc__',
            __special_undoc__,
            True,
            'napoleon_include_special_with_doc',
        )<|MERGE_RESOLUTION|>--- conflicted
+++ resolved
@@ -146,11 +146,7 @@
         self,
         what: str,
         member: str,
-<<<<<<< HEAD
         obj: object,
-=======
-        obj: Any,
->>>>>>> b6f818f6
         expect_default_skip: bool,
         config_name: str,
     ) -> None:
