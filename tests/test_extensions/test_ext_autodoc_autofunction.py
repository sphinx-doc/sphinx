--- conflicted
+++ resolved
@@ -81,13 +81,7 @@
 
 
 @pytest.mark.sphinx('html', testroot='ext-autodoc')
-<<<<<<< HEAD
-def test_builtin_function(app):
-    import os
-
-=======
 def test_builtin_function(app: SphinxTestApp) -> None:
->>>>>>> 23cd5d05
     actual = do_autodoc(app, 'function', 'os.umask')
     assert list(actual) == [
         '',
