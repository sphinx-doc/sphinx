--- conflicted
+++ resolved
@@ -3,13 +3,10 @@
 from __future__ import annotations
 
 import http.server
-<<<<<<< HEAD
 import posixpath
 import re
 import zlib
 from io import BytesIO
-=======
->>>>>>> aacca306
 from typing import TYPE_CHECKING
 from unittest import mock
 
@@ -38,7 +35,6 @@
 from tests.utils import http_server
 
 if TYPE_CHECKING:
-<<<<<<< HEAD
     from collections.abc import Iterable
     from typing import BinaryIO, NoReturn
 
@@ -158,9 +154,6 @@
         compressor = zlib.compressobj(9)
         buffer.writelines(map(compressor.compress, lines))
         buffer.write(compressor.flush())
-=======
-    from typing import NoReturn
->>>>>>> aacca306
 
 
 class FakeList(list):
@@ -576,13 +569,8 @@
         '':                 ('789.example', None),     # invalid project name (value)
         12345:              ('456.example', None),     # invalid project name (type)
         None:               ('123.example', None),     # invalid project name (type)
-<<<<<<< HEAD
-        'https://example/': None,                      # Sphinx 0.x style value (None)
-        'https://server/':  'inventory',               # Sphinx 0.x style value (str)
-=======
         'https://example/': None,                      # Sphinx 0.5 style value (None)
         'https://server/':  'inventory',               # Sphinx 0.5 style value (str)
->>>>>>> aacca306
         'bad-dict-item':    0,                         # invalid dict item type
         'unpack-except-1':  [0],                       # invalid dict item size (native ValueError)
         'unpack-except-2':  FakeList(),                # invalid dict item size (custom exception)
