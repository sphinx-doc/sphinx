--- conflicted
+++ resolved
@@ -1,16 +1,11 @@
 """Test the intersphinx extension."""
 from __future__ import annotations
 
-from __future__ import annotations
-
 import http.server
-<<<<<<< HEAD
 import posixpath
 import re
 import zlib
 from io import BytesIO
-=======
->>>>>>> bdfb3e81
 from typing import TYPE_CHECKING
 from unittest import mock
 
@@ -35,9 +30,8 @@
 from tests.utils import http_server
 
 if TYPE_CHECKING:
-<<<<<<< HEAD
     from collections.abc import Iterable
-    from typing import BinaryIO
+    from typing import BinaryIO, NoReturn
 
     from sphinx.util.typing import InventoryItem
 
@@ -155,9 +149,6 @@
         compressor = zlib.compressobj(9)
         buffer.writelines(map(compressor.compress, lines))
         buffer.write(compressor.flush())
-=======
-    from typing import NoReturn
->>>>>>> bdfb3e81
 
 
 def fake_node(domain, type, target, content, **attrs):
@@ -335,13 +326,9 @@
 def test_missing_reference_pydomain(tmp_path, app, status, warning):
     inv_file = tmp_path / 'inventory'
     inv_file.write_bytes(inventory_v2)
-<<<<<<< HEAD
-    set_config(app, {'python': ('https://docs.python.org/', str(inv_file))})
-=======
     set_config(app, {
         'python': ('https://docs.python.org/', str(inv_file)),
     })
->>>>>>> bdfb3e81
 
     # load the inventory and check if it's done correctly
     normalize_intersphinx_mapping(app, app.config)
@@ -420,13 +407,9 @@
 def test_missing_reference_cppdomain(tmp_path, app, status, warning):
     inv_file = tmp_path / 'inventory'
     inv_file.write_bytes(inventory_v2)
-<<<<<<< HEAD
-    set_config(app, {'python': ('https://docs.python.org/', str(inv_file))})
-=======
     set_config(app, {
         'python': ('https://docs.python.org/', str(inv_file)),
     })
->>>>>>> bdfb3e81
 
     # load the inventory and check if it's done correctly
     normalize_intersphinx_mapping(app, app.config)
@@ -450,13 +433,9 @@
 def test_missing_reference_jsdomain(tmp_path, app, status, warning):
     inv_file = tmp_path / 'inventory'
     inv_file.write_bytes(inventory_v2)
-<<<<<<< HEAD
-    set_config(app, {'python': ('https://docs.python.org/', str(inv_file))})
-=======
     set_config(app, {
         'python': ('https://docs.python.org/', str(inv_file)),
     })
->>>>>>> bdfb3e81
 
     # load the inventory and check if it's done correctly
     normalize_intersphinx_mapping(app, app.config)
@@ -540,13 +519,9 @@
 def test_inventory_not_having_version(tmp_path, app, status, warning):
     inv_file = tmp_path / 'inventory'
     inv_file.write_bytes(inventory_v2_not_having_version)
-<<<<<<< HEAD
-    set_config(app, {'python': ('https://docs.python.org/', str(inv_file))})
-=======
     set_config(app, {
         'python': ('https://docs.python.org/', str(inv_file)),
     })
->>>>>>> bdfb3e81
 
     # load the inventory and check if it's done correctly
     normalize_intersphinx_mapping(app, app.config)
@@ -563,15 +538,6 @@
     """Check warnings in :func:`sphinx.ext.intersphinx.normalize_intersphinx_mapping`."""
     inv_file = tmp_path / 'inventory'
     inv_file.write_bytes(inventory_v2)
-<<<<<<< HEAD
-    set_config(app, {
-        'http://example.com': str(inv_file),
-        'py3k': ('https://docs.python.org/py3k/', str(inv_file)),
-        'repoze.workflow': ('https://docs.repoze.org/workflow/', str(inv_file)),
-        'django-taggit': ('https://django-taggit.readthedocs.org/en/latest/',
-                          str(inv_file)),
-        12345: ('https://www.sphinx-doc.org/en/stable/', str(inv_file)),
-=======
     targets = (str(inv_file),)
 
     class FakeList(list):
@@ -595,18 +561,10 @@
         'bad-target-3':     ('c.com', [2, 'x']),     # invalid URI type (sequence input, bad type)
         'bad-target-4':     ('d.com', ['y', '']),    # invalid URI type (sequence input, bad string)
         # fmt: on
->>>>>>> bdfb3e81
     })
 
     # normalize the inventory and check if it's done correctly
     normalize_intersphinx_mapping(app, app.config)
-<<<<<<< HEAD
-    load_mappings(app)
-    warnings = warning.getvalue().splitlines()
-    assert len(warnings) == 2
-    assert "intersphinx_mapping['http://example.com']: invalid format. Ignored" in warnings[0]
-    assert 'intersphinx identifier 12345 is not string. Ignored' in warnings[1]
-=======
     warnings = strip_escseq(warning.getvalue()).splitlines()
     assert len(warnings) == len(bad_intersphinx_mapping) - 1
     for index, messages in enumerate((
@@ -625,7 +583,6 @@
         "intersphinx_mapping['bad-target-4']: inventory location must be a non-empty string or None, got: ''; ignoring.",
     )):
         assert messages in warnings[index]
->>>>>>> bdfb3e81
 
 
 def test_load_mappings_fallback(tmp_path, app, status, warning):
