"""Test the intersphinx extension."""

from __future__ import annotations

import http.server
from typing import TYPE_CHECKING
from unittest import mock

import pytest
from docutils import nodes

from sphinx import addnodes
from sphinx.builders.html import INVENTORY_FILENAME
from sphinx.errors import ConfigError
from sphinx.ext.intersphinx import (
    inspect_main,
    load_mappings,
    missing_reference,
    validate_intersphinx_mapping,
)
from sphinx.ext.intersphinx import setup as intersphinx_setup
from sphinx.ext.intersphinx._load import _fetch_inventory, _get_safe_url, _strip_basic_auth
from sphinx.util.console import strip_colors

from tests.test_util.intersphinx_data import (
    INVENTORY_V2,
    INVENTORY_V2_AMBIGUOUS_TERMS,
    INVENTORY_V2_NO_VERSION,
)
from tests.utils import http_server

if TYPE_CHECKING:
    from typing import NoReturn


class FakeList(list):
    def __iter__(self) -> NoReturn:
        raise NotImplementedError


def fake_node(domain, type, target, content, **attrs):
    contnode = nodes.emphasis(content, content)
    node = addnodes.pending_xref('')
    node['reftarget'] = target
    node['reftype'] = type
    node['refdomain'] = domain
    node.attributes.update(attrs)
    node += contnode
    return node, contnode


def reference_check(app, *args, **kwds):
    node, contnode = fake_node(*args, **kwds)
    return missing_reference(app, app.env, node, contnode)


def set_config(app, mapping):
    # copy *mapping* so that normalization does not alter it
    app.config.intersphinx_mapping = mapping.copy()
    app.config.intersphinx_cache_limit = 0
    app.config.intersphinx_disabled_reftypes = []


@mock.patch('sphinx.ext.intersphinx._load.InventoryFile')
@mock.patch('sphinx.ext.intersphinx._load._read_from_url')
def test_fetch_inventory_redirection(_read_from_url, InventoryFile, app):  # NoQA: PT019
    intersphinx_setup(app)
    _read_from_url().readline.return_value = b'# Sphinx inventory version 2'

    # same uri and inv, not redirected
    _read_from_url().url = 'https://hostname/' + INVENTORY_FILENAME
<<<<<<< HEAD
    _fetch_inventory(
        target_uri='https://hostname/',
        inv_location='https://hostname/' + INVENTORY_FILENAME,
        config=app.config,
        srcdir=app.srcdir,
    )
    assert 'intersphinx inventory has moved' not in status.getvalue()
=======
    fetch_inventory(app, 'https://hostname/', 'https://hostname/' + INVENTORY_FILENAME)
    assert 'intersphinx inventory has moved' not in app.status.getvalue()
>>>>>>> eb218649
    assert InventoryFile.load.call_args[0][1] == 'https://hostname/'

    # same uri and inv, redirected
    app.status.seek(0)
    app.status.truncate(0)
    _read_from_url().url = 'https://hostname/new/' + INVENTORY_FILENAME

<<<<<<< HEAD
    _fetch_inventory(
        target_uri='https://hostname/',
        inv_location='https://hostname/' + INVENTORY_FILENAME,
        config=app.config,
        srcdir=app.srcdir,
    )
    assert status.getvalue() == ('intersphinx inventory has moved: '
                                 'https://hostname/%s -> https://hostname/new/%s\n' %
                                 (INVENTORY_FILENAME, INVENTORY_FILENAME))
=======
    fetch_inventory(app, 'https://hostname/', 'https://hostname/' + INVENTORY_FILENAME)
    assert app.status.getvalue() == ('intersphinx inventory has moved: '
                                     'https://hostname/%s -> https://hostname/new/%s\n' %
                                     (INVENTORY_FILENAME, INVENTORY_FILENAME))
>>>>>>> eb218649
    assert InventoryFile.load.call_args[0][1] == 'https://hostname/new'

    # different uri and inv, not redirected
    app.status.seek(0)
    app.status.truncate(0)
    _read_from_url().url = 'https://hostname/new/' + INVENTORY_FILENAME

<<<<<<< HEAD
    _fetch_inventory(
        target_uri='https://hostname/',
        inv_location='https://hostname/new/' + INVENTORY_FILENAME,
        config=app.config,
        srcdir=app.srcdir,
    )
    assert 'intersphinx inventory has moved' not in status.getvalue()
=======
    fetch_inventory(app, 'https://hostname/', 'https://hostname/new/' + INVENTORY_FILENAME)
    assert 'intersphinx inventory has moved' not in app.status.getvalue()
>>>>>>> eb218649
    assert InventoryFile.load.call_args[0][1] == 'https://hostname/'

    # different uri and inv, redirected
    app.status.seek(0)
    app.status.truncate(0)
    _read_from_url().url = 'https://hostname/other/' + INVENTORY_FILENAME

<<<<<<< HEAD
    _fetch_inventory(
        target_uri='https://hostname/',
        inv_location='https://hostname/new/' + INVENTORY_FILENAME,
        config=app.config,
        srcdir=app.srcdir,
    )
    assert status.getvalue() == ('intersphinx inventory has moved: '
                                 'https://hostname/new/%s -> https://hostname/other/%s\n' %
                                 (INVENTORY_FILENAME, INVENTORY_FILENAME))
=======
    fetch_inventory(app, 'https://hostname/', 'https://hostname/new/' + INVENTORY_FILENAME)
    assert app.status.getvalue() == ('intersphinx inventory has moved: '
                                     'https://hostname/new/%s -> https://hostname/other/%s\n' %
                                     (INVENTORY_FILENAME, INVENTORY_FILENAME))
>>>>>>> eb218649
    assert InventoryFile.load.call_args[0][1] == 'https://hostname/'


def test_missing_reference(tmp_path, app):
    inv_file = tmp_path / 'inventory'
    inv_file.write_bytes(INVENTORY_V2)
    set_config(app, {
        'python': ('https://docs.python.org/', str(inv_file)),
        'py3k': ('https://docs.python.org/py3k/', str(inv_file)),
        'py3krel': ('py3k', str(inv_file)),  # relative path
        'py3krelparent': ('../../py3k', str(inv_file)),  # relative path, parent dir
    })

    # load the inventory and check if it's done correctly
    validate_intersphinx_mapping(app, app.config)
    load_mappings(app)
    inv = app.env.intersphinx_inventory

    assert inv['py:module']['module2'] == \
        ('foo', '2.0', 'https://docs.python.org/foo.html#module-module2', '-')

    # check resolution when a target is found
    rn = reference_check(app, 'py', 'func', 'module1.func', 'foo')
    assert isinstance(rn, nodes.reference)
    assert rn['refuri'] == 'https://docs.python.org/sub/foo.html#module1.func'
    assert rn['reftitle'] == '(in foo v2.0)'
    assert rn[0].astext() == 'foo'

    # create unresolvable nodes and check None return value
    assert reference_check(app, 'py', 'foo', 'module1.func', 'foo') is None
    assert reference_check(app, 'py', 'func', 'foo', 'foo') is None
    assert reference_check(app, 'py', 'func', 'foo', 'foo') is None

    # check handling of prefixes

    # prefix given, target found: prefix is stripped
    rn = reference_check(app, 'py', 'mod', 'py3k:module2', 'py3k:module2')
    assert rn[0].astext() == 'module2'

    # prefix given, but not in title: nothing stripped
    rn = reference_check(app, 'py', 'mod', 'py3k:module2', 'module2')
    assert rn[0].astext() == 'module2'

    # prefix given, but explicit: nothing stripped
    rn = reference_check(app, 'py', 'mod', 'py3k:module2', 'py3k:module2',
                         refexplicit=True)
    assert rn[0].astext() == 'py3k:module2'

    # prefix given, target not found and nonexplicit title: prefix is not stripped
    node, contnode = fake_node('py', 'mod', 'py3k:unknown', 'py3k:unknown',
                               refexplicit=False)
    rn = missing_reference(app, app.env, node, contnode)
    assert rn is None
    assert contnode[0].astext() == 'py3k:unknown'

    # prefix given, target not found and explicit title: nothing is changed
    node, contnode = fake_node('py', 'mod', 'py3k:unknown', 'py3k:unknown',
                               refexplicit=True)
    rn = missing_reference(app, app.env, node, contnode)
    assert rn is None
    assert contnode[0].astext() == 'py3k:unknown'

    # check relative paths
    rn = reference_check(app, 'py', 'mod', 'py3krel:module1', 'foo')
    assert rn['refuri'] == 'py3k/foo.html#module-module1'

    rn = reference_check(app, 'py', 'mod', 'py3krelparent:module1', 'foo')
    assert rn['refuri'] == '../../py3k/foo.html#module-module1'

    rn = reference_check(app, 'py', 'mod', 'py3krel:module1', 'foo', refdoc='sub/dir/test')
    assert rn['refuri'] == '../../py3k/foo.html#module-module1'

    rn = reference_check(app, 'py', 'mod', 'py3krelparent:module1', 'foo',
                         refdoc='sub/dir/test')
    assert rn['refuri'] == '../../../../py3k/foo.html#module-module1'

    # check refs of standard domain
    rn = reference_check(app, 'std', 'doc', 'docname', 'docname')
    assert rn['refuri'] == 'https://docs.python.org/docname.html'


def test_missing_reference_pydomain(tmp_path, app):
    inv_file = tmp_path / 'inventory'
    inv_file.write_bytes(INVENTORY_V2)
    set_config(app, {
        'python': ('https://docs.python.org/', str(inv_file)),
    })

    # load the inventory and check if it's done correctly
    validate_intersphinx_mapping(app, app.config)
    load_mappings(app)

    # no context data
    kwargs = {}
    node, contnode = fake_node('py', 'func', 'func', 'func()', **kwargs)
    rn = missing_reference(app, app.env, node, contnode)
    assert rn is None

    # py:module context helps to search objects
    kwargs = {'py:module': 'module1'}
    node, contnode = fake_node('py', 'func', 'func', 'func()', **kwargs)
    rn = missing_reference(app, app.env, node, contnode)
    assert rn.astext() == 'func()'

    # py:attr context helps to search objects
    kwargs = {'py:module': 'module1'}
    node, contnode = fake_node('py', 'attr', 'Foo.bar', 'Foo.bar', **kwargs)
    rn = missing_reference(app, app.env, node, contnode)
    assert rn.astext() == 'Foo.bar'


def test_missing_reference_stddomain(tmp_path, app):
    inv_file = tmp_path / 'inventory'
    inv_file.write_bytes(INVENTORY_V2)
    set_config(app, {
        'cmd': ('https://docs.python.org/', str(inv_file)),
    })

    # load the inventory and check if it's done correctly
    validate_intersphinx_mapping(app, app.config)
    load_mappings(app)

    # no context data
    kwargs = {}
    node, contnode = fake_node('std', 'option', '-l', '-l', **kwargs)
    rn = missing_reference(app, app.env, node, contnode)
    assert rn is None

    # std:program context helps to search objects
    kwargs = {'std:program': 'ls'}
    node, contnode = fake_node('std', 'option', '-l', 'ls -l', **kwargs)
    rn = missing_reference(app, app.env, node, contnode)
    assert rn.astext() == 'ls -l'

    # refers inventory by name
    kwargs = {}
    node, contnode = fake_node('std', 'option', 'cmd:ls -l', '-l', **kwargs)
    rn = missing_reference(app, app.env, node, contnode)
    assert rn.astext() == '-l'

    # term reference (normal)
    node, contnode = fake_node('std', 'term', 'a term', 'a term')
    rn = missing_reference(app, app.env, node, contnode)
    assert rn.astext() == 'a term'

    # term reference (case insensitive)
    node, contnode = fake_node('std', 'term', 'A TERM', 'A TERM')
    rn = missing_reference(app, app.env, node, contnode)
    assert rn.astext() == 'A TERM'

    # label reference (normal)
    node, contnode = fake_node('std', 'ref', 'The-Julia-Domain', 'The-Julia-Domain')
    rn = missing_reference(app, app.env, node, contnode)
    assert rn.astext() == 'The Julia Domain'

    # label reference (case insensitive)
    node, contnode = fake_node('std', 'ref', 'the-julia-domain', 'the-julia-domain')
    rn = missing_reference(app, app.env, node, contnode)
    assert rn.astext() == 'The Julia Domain'


def test_ambiguous_reference_warning(tmp_path, app):
    inv_file = tmp_path / 'inventory'
    inv_file.write_bytes(INVENTORY_V2_AMBIGUOUS_TERMS)
    set_config(app, {
        'cmd': ('https://docs.python.org/', str(inv_file)),
    })

    # load the inventory
    validate_intersphinx_mapping(app, app.config)
    load_mappings(app)

    # term reference (case insensitive)
    node, contnode = fake_node('std', 'term', 'A TERM', 'A TERM')
    missing_reference(app, app.env, node, contnode)

    assert 'multiple matches found for std:term:A TERM' in app.warning.getvalue()


@pytest.mark.sphinx('html', testroot='ext-intersphinx-cppdomain')
def test_missing_reference_cppdomain(tmp_path, app):
    inv_file = tmp_path / 'inventory'
    inv_file.write_bytes(INVENTORY_V2)
    set_config(app, {
        'python': ('https://docs.python.org/', str(inv_file)),
    })

    # load the inventory and check if it's done correctly
    validate_intersphinx_mapping(app, app.config)
    load_mappings(app)

    app.build()
    html = (app.outdir / 'index.html').read_text(encoding='utf8')
    assert ('<a class="reference external"'
            ' href="https://docs.python.org/index.html#cpp_foo_bar"'
            ' title="(in foo v2.0)">'
            '<code class="xref cpp cpp-class docutils literal notranslate">'
            '<span class="pre">Bar</span></code></a>' in html)
    assert ('<a class="reference external"'
            ' href="https://docs.python.org/index.html#foons"'
            ' title="(in foo v2.0)"><span class="n"><span class="pre">foons</span></span></a>' in html)
    assert ('<a class="reference external"'
            ' href="https://docs.python.org/index.html#foons_bartype"'
            ' title="(in foo v2.0)"><span class="n"><span class="pre">bartype</span></span></a>' in html)


def test_missing_reference_jsdomain(tmp_path, app):
    inv_file = tmp_path / 'inventory'
    inv_file.write_bytes(INVENTORY_V2)
    set_config(app, {
        'python': ('https://docs.python.org/', str(inv_file)),
    })

    # load the inventory and check if it's done correctly
    validate_intersphinx_mapping(app, app.config)
    load_mappings(app)

    # no context data
    kwargs = {}
    node, contnode = fake_node('js', 'meth', 'baz', 'baz()', **kwargs)
    rn = missing_reference(app, app.env, node, contnode)
    assert rn is None

    # js:module and js:object context helps to search objects
    kwargs = {'js:module': 'foo', 'js:object': 'bar'}
    node, contnode = fake_node('js', 'meth', 'baz', 'baz()', **kwargs)
    rn = missing_reference(app, app.env, node, contnode)
    assert rn.astext() == 'baz()'


def test_missing_reference_disabled_domain(tmp_path, app):
    inv_file = tmp_path / 'inventory'
    inv_file.write_bytes(INVENTORY_V2)
    set_config(app, {
        'inv': ('https://docs.python.org/', str(inv_file)),
    })

    # load the inventory and check if it's done correctly
    validate_intersphinx_mapping(app, app.config)
    load_mappings(app)

    def case(*, term, doc, py):
        def assert_(rn, expected):
            if expected is None:
                assert rn is None
            else:
                assert rn.astext() == expected

        kwargs = {}

        node, contnode = fake_node('std', 'term', 'a term', 'a term', **kwargs)
        rn = missing_reference(app, app.env, node, contnode)
        assert_(rn, 'a term' if term else None)

        node, contnode = fake_node('std', 'term', 'inv:a term', 'a term', **kwargs)
        rn = missing_reference(app, app.env, node, contnode)
        assert_(rn, 'a term')

        node, contnode = fake_node('std', 'doc', 'docname', 'docname', **kwargs)
        rn = missing_reference(app, app.env, node, contnode)
        assert_(rn, 'docname' if doc else None)

        node, contnode = fake_node('std', 'doc', 'inv:docname', 'docname', **kwargs)
        rn = missing_reference(app, app.env, node, contnode)
        assert_(rn, 'docname')

        # an arbitrary ref in another domain
        node, contnode = fake_node('py', 'func', 'module1.func', 'func()', **kwargs)
        rn = missing_reference(app, app.env, node, contnode)
        assert_(rn, 'func()' if py else None)

        node, contnode = fake_node('py', 'func', 'inv:module1.func', 'func()', **kwargs)
        rn = missing_reference(app, app.env, node, contnode)
        assert_(rn, 'func()')

    # the base case, everything should resolve
    assert app.config.intersphinx_disabled_reftypes == []
    case(term=True, doc=True, py=True)

    # disabled a single ref type
    app.config.intersphinx_disabled_reftypes = ['std:doc']
    case(term=True, doc=False, py=True)

    # disabled a whole domain
    app.config.intersphinx_disabled_reftypes = ['std:*']
    case(term=False, doc=False, py=True)

    # disabled all domains
    app.config.intersphinx_disabled_reftypes = ['*']
    case(term=False, doc=False, py=False)


def test_inventory_not_having_version(tmp_path, app):
    inv_file = tmp_path / 'inventory'
    inv_file.write_bytes(INVENTORY_V2_NO_VERSION)
    set_config(app, {
        'python': ('https://docs.python.org/', str(inv_file)),
    })

    # load the inventory and check if it's done correctly
    validate_intersphinx_mapping(app, app.config)
    load_mappings(app)

    rn = reference_check(app, 'py', 'mod', 'module1', 'foo')
    assert isinstance(rn, nodes.reference)
    assert rn['refuri'] == 'https://docs.python.org/foo.html#module-module1'
    assert rn['reftitle'] == '(in foo)'
    assert rn[0].astext() == 'Long Module desc'


def test_validate_intersphinx_mapping_warnings(app):
    """Check warnings in :func:`sphinx.ext.intersphinx.validate_intersphinx_mapping`."""
    bad_intersphinx_mapping = {
        # fmt: off
        '':                 ('789.example', None),     # invalid project name (value)
        12345:              ('456.example', None),     # invalid project name (type)
        None:               ('123.example', None),     # invalid project name (type)
        'https://example/': None,                      # Sphinx 0.5 style value (None)
        'https://server/':  'inventory',               # Sphinx 0.5 style value (str)
        'bad-dict-item':    0,                         # invalid dict item type
        'unpack-except-1':  [0],                       # invalid dict item size (native ValueError)
        'unpack-except-2':  FakeList(),                # invalid dict item size (custom exception)
        'bad-uri-type-1':   (123456789, None),         # invalid target URI type
        'bad-uri-type-2':   (None, None),              # invalid target URI type
        'bad-uri-value':    ('', None),                # invalid target URI value
        'good':             ('example.org', None),     # duplicated target URI (good entry)
        'dedup-good':       ('example.org', None),     # duplicated target URI
        'bad-location-1':   ('a.example', 1),          # invalid inventory location (single input, bad type)
        'bad-location-2':   ('b.example', ''),         # invalid inventory location (single input, bad string)
        'bad-location-3':   ('c.example', [2, 'x']),   # invalid inventory location (sequence input, bad type)
        'bad-location-4':   ('d.example', ['y', '']),  # invalid inventory location (sequence input, bad string)
        'good-target-1':    ('e.example', None),       # valid inventory location (None)
        'good-target-2':    ('f.example', ('x',)),     # valid inventory location (sequence input)
        # fmt: on
    }
    set_config(app, bad_intersphinx_mapping)

    # normalise the inventory and check if it's done correctly
    with pytest.raises(
        ConfigError,
        match=r'^Invalid `intersphinx_mapping` configuration \(16 errors\).$',
    ):
        validate_intersphinx_mapping(app, app.config)
    warnings = strip_colors(app.warning.getvalue()).splitlines()
    assert len(warnings) == len(bad_intersphinx_mapping) - 3
    assert warnings == [
        "ERROR: Invalid intersphinx project identifier `''` in intersphinx_mapping. Project identifiers must be non-empty strings.",
        "ERROR: Invalid intersphinx project identifier `12345` in intersphinx_mapping. Project identifiers must be non-empty strings.",
        "ERROR: Invalid intersphinx project identifier `None` in intersphinx_mapping. Project identifiers must be non-empty strings.",
        "ERROR: Invalid value `None` in intersphinx_mapping['https://example/']. Expected a two-element tuple or list.",
        "ERROR: Invalid value `'inventory'` in intersphinx_mapping['https://server/']. Expected a two-element tuple or list.",
        "ERROR: Invalid value `0` in intersphinx_mapping['bad-dict-item']. Expected a two-element tuple or list.",
        "ERROR: Invalid value `[0]` in intersphinx_mapping['unpack-except-1']. Values must be a (target URI, inventory locations) pair.",
        "ERROR: Invalid value `[]` in intersphinx_mapping['unpack-except-2']. Values must be a (target URI, inventory locations) pair.",
        "ERROR: Invalid target URI value `123456789` in intersphinx_mapping['bad-uri-type-1'][0]. Target URIs must be unique non-empty strings.",
        "ERROR: Invalid target URI value `None` in intersphinx_mapping['bad-uri-type-2'][0]. Target URIs must be unique non-empty strings.",
        "ERROR: Invalid target URI value `''` in intersphinx_mapping['bad-uri-value'][0]. Target URIs must be unique non-empty strings.",
        "ERROR: Invalid target URI value `'example.org'` in intersphinx_mapping['dedup-good'][0]. Target URIs must be unique (other instance in intersphinx_mapping['good']).",
        "ERROR: Invalid inventory location value `1` in intersphinx_mapping['bad-location-1'][1]. Inventory locations must be non-empty strings or None.",
        "ERROR: Invalid inventory location value `''` in intersphinx_mapping['bad-location-2'][1]. Inventory locations must be non-empty strings or None.",
        "ERROR: Invalid inventory location value `2` in intersphinx_mapping['bad-location-3'][1]. Inventory locations must be non-empty strings or None.",
        "ERROR: Invalid inventory location value `''` in intersphinx_mapping['bad-location-4'][1]. Inventory locations must be non-empty strings or None."
    ]


def test_load_mappings_fallback(tmp_path, app):
    inv_file = tmp_path / 'inventory'
    inv_file.write_bytes(INVENTORY_V2)
    set_config(app, {})

    # connect to invalid path
    app.config.intersphinx_mapping = {
        'fallback': ('https://docs.python.org/py3k/', '/invalid/inventory/path'),
    }
    validate_intersphinx_mapping(app, app.config)
    load_mappings(app)
    assert "failed to reach any of the inventories" in app.warning.getvalue()

    rn = reference_check(app, 'py', 'func', 'module1.func', 'foo')
    assert rn is None

    # clear messages
    app.status.truncate(0)
    app.warning.truncate(0)

    # add fallbacks to mapping
    app.config.intersphinx_mapping = {
        'fallback': ('https://docs.python.org/py3k/', ('/invalid/inventory/path',
                                                       str(inv_file))),
    }
    validate_intersphinx_mapping(app, app.config)
    load_mappings(app)
    assert "encountered some issues with some of the inventories" in app.status.getvalue()
    assert app.warning.getvalue() == ""

    rn = reference_check(app, 'py', 'func', 'module1.func', 'foo')
    assert isinstance(rn, nodes.reference)


class TestStripBasicAuth:
    """Tests for sphinx.ext.intersphinx._strip_basic_auth()"""

    def test_auth_stripped(self):
        """Basic auth creds stripped from URL containing creds"""
        url = 'https://user:12345@domain.com/project/objects.inv'
        expected = 'https://domain.com/project/objects.inv'
        actual = _strip_basic_auth(url)
        assert expected == actual

    def test_no_auth(self):
        """Url unchanged if param doesn't contain basic auth creds"""
        url = 'https://domain.com/project/objects.inv'
        expected = 'https://domain.com/project/objects.inv'
        actual = _strip_basic_auth(url)
        assert expected == actual

    def test_having_port(self):
        """Basic auth creds correctly stripped from URL containing creds even if URL
        contains port
        """
        url = 'https://user:12345@domain.com:8080/project/objects.inv'
        expected = 'https://domain.com:8080/project/objects.inv'
        actual = _strip_basic_auth(url)
        assert expected == actual


def test_getsafeurl_authed():
    """_get_safe_url() with a url with basic auth"""
    url = 'https://user:12345@domain.com/project/objects.inv'
    expected = 'https://user@domain.com/project/objects.inv'
    actual = _get_safe_url(url)
    assert expected == actual


def test_getsafeurl_authed_having_port():
    """_get_safe_url() with a url with basic auth having port"""
    url = 'https://user:12345@domain.com:8080/project/objects.inv'
    expected = 'https://user@domain.com:8080/project/objects.inv'
    actual = _get_safe_url(url)
    assert expected == actual


def test_getsafeurl_unauthed():
    """_get_safe_url() with a url without basic auth"""
    url = 'https://domain.com/project/objects.inv'
    expected = 'https://domain.com/project/objects.inv'
    actual = _get_safe_url(url)
    assert expected == actual


def test_inspect_main_noargs(capsys):
    """inspect_main interface, without arguments"""
    assert inspect_main([]) == 1

    expected = (
        "Print out an inventory file.\n"
        "Error: must specify local path or URL to an inventory file."
    )
    stdout, stderr = capsys.readouterr()
    assert stdout == ""
    assert stderr == expected + "\n"


def test_inspect_main_file(capsys, tmp_path):
    """inspect_main interface, with file argument"""
    inv_file = tmp_path / 'inventory'
    inv_file.write_bytes(INVENTORY_V2)

    inspect_main([str(inv_file)])

    stdout, stderr = capsys.readouterr()
    assert stdout.startswith("c:function\n")
    assert stderr == ""


def test_inspect_main_url(capsys):
    """inspect_main interface, with url argument"""
    class InventoryHandler(http.server.BaseHTTPRequestHandler):
        def do_GET(self):
            self.send_response(200, "OK")
            self.end_headers()
            self.wfile.write(INVENTORY_V2)

        def log_message(*args, **kwargs):
            # Silenced.
            pass

    with http_server(InventoryHandler) as server:
        url = f'http://localhost:{server.server_port}/{INVENTORY_FILENAME}'
        inspect_main([url])

    stdout, stderr = capsys.readouterr()
    assert stdout.startswith("c:function\n")
    assert stderr == ""


@pytest.mark.sphinx('html', testroot='ext-intersphinx-role')
def test_intersphinx_role(app):
    inv_file = app.srcdir / 'inventory'
    inv_file.write_bytes(INVENTORY_V2)
    app.config.intersphinx_mapping = {
        'inv': ('https://example.org/', str(inv_file)),
    }
    app.config.intersphinx_cache_limit = 0
    app.config.nitpicky = True

    # load the inventory and check if it's done correctly
    validate_intersphinx_mapping(app, app.config)
    load_mappings(app)

    app.build()
    content = (app.outdir / 'index.html').read_text(encoding='utf8')
    warnings = strip_colors(app.warning.getvalue()).splitlines()
    index_path = app.srcdir / 'index.rst'
    assert warnings == [
        f"{index_path}:21: WARNING: role for external cross-reference not found in domain 'py': 'nope' [intersphinx.external]",
        f"{index_path}:28: WARNING: role for external cross-reference not found in domains 'cpp', 'std': 'nope' [intersphinx.external]",
        f"{index_path}:39: WARNING: inventory for external cross-reference not found: 'invNope' [intersphinx.external]",
        f"{index_path}:44: WARNING: role for external cross-reference not found in domain 'c': 'function' (perhaps you meant one of: 'func', 'identifier', 'type') [intersphinx.external]",
        f"{index_path}:45: WARNING: role for external cross-reference not found in domains 'cpp', 'std': 'function' (perhaps you meant one of: 'cpp:func', 'cpp:identifier', 'cpp:type') [intersphinx.external]",
        f'{index_path}:9: WARNING: external py:mod reference target not found: module3 [ref.mod]',
        f'{index_path}:14: WARNING: external py:mod reference target not found: module10 [ref.mod]',
        f'{index_path}:19: WARNING: external py:meth reference target not found: inv:Foo.bar [ref.meth]',
    ]

    html = '<a class="reference external" href="https://example.org/{}" title="(in foo v2.0)">'
    assert html.format('foo.html#module-module1') in content
    assert html.format('foo.html#module-module2') in content

    assert html.format('sub/foo.html#module1.func') in content

    # default domain
    assert html.format('index.html#std_uint8_t') in content

    # std roles without domain prefix
    assert html.format('docname.html') in content
    assert html.format('index.html#cmdoption-ls-l') in content

    # explicit inventory
    assert html.format('cfunc.html#CFunc') in content

    # explicit title
    assert html.format('index.html#foons') in content<|MERGE_RESOLUTION|>--- conflicted
+++ resolved
@@ -69,18 +69,13 @@
 
     # same uri and inv, not redirected
     _read_from_url().url = 'https://hostname/' + INVENTORY_FILENAME
-<<<<<<< HEAD
     _fetch_inventory(
         target_uri='https://hostname/',
         inv_location='https://hostname/' + INVENTORY_FILENAME,
         config=app.config,
         srcdir=app.srcdir,
     )
-    assert 'intersphinx inventory has moved' not in status.getvalue()
-=======
-    fetch_inventory(app, 'https://hostname/', 'https://hostname/' + INVENTORY_FILENAME)
     assert 'intersphinx inventory has moved' not in app.status.getvalue()
->>>>>>> eb218649
     assert InventoryFile.load.call_args[0][1] == 'https://hostname/'
 
     # same uri and inv, redirected
@@ -88,22 +83,15 @@
     app.status.truncate(0)
     _read_from_url().url = 'https://hostname/new/' + INVENTORY_FILENAME
 
-<<<<<<< HEAD
     _fetch_inventory(
         target_uri='https://hostname/',
         inv_location='https://hostname/' + INVENTORY_FILENAME,
         config=app.config,
         srcdir=app.srcdir,
     )
-    assert status.getvalue() == ('intersphinx inventory has moved: '
-                                 'https://hostname/%s -> https://hostname/new/%s\n' %
-                                 (INVENTORY_FILENAME, INVENTORY_FILENAME))
-=======
-    fetch_inventory(app, 'https://hostname/', 'https://hostname/' + INVENTORY_FILENAME)
     assert app.status.getvalue() == ('intersphinx inventory has moved: '
                                      'https://hostname/%s -> https://hostname/new/%s\n' %
                                      (INVENTORY_FILENAME, INVENTORY_FILENAME))
->>>>>>> eb218649
     assert InventoryFile.load.call_args[0][1] == 'https://hostname/new'
 
     # different uri and inv, not redirected
@@ -111,18 +99,13 @@
     app.status.truncate(0)
     _read_from_url().url = 'https://hostname/new/' + INVENTORY_FILENAME
 
-<<<<<<< HEAD
     _fetch_inventory(
         target_uri='https://hostname/',
         inv_location='https://hostname/new/' + INVENTORY_FILENAME,
         config=app.config,
         srcdir=app.srcdir,
     )
-    assert 'intersphinx inventory has moved' not in status.getvalue()
-=======
-    fetch_inventory(app, 'https://hostname/', 'https://hostname/new/' + INVENTORY_FILENAME)
     assert 'intersphinx inventory has moved' not in app.status.getvalue()
->>>>>>> eb218649
     assert InventoryFile.load.call_args[0][1] == 'https://hostname/'
 
     # different uri and inv, redirected
@@ -130,22 +113,15 @@
     app.status.truncate(0)
     _read_from_url().url = 'https://hostname/other/' + INVENTORY_FILENAME
 
-<<<<<<< HEAD
     _fetch_inventory(
         target_uri='https://hostname/',
         inv_location='https://hostname/new/' + INVENTORY_FILENAME,
         config=app.config,
         srcdir=app.srcdir,
     )
-    assert status.getvalue() == ('intersphinx inventory has moved: '
-                                 'https://hostname/new/%s -> https://hostname/other/%s\n' %
-                                 (INVENTORY_FILENAME, INVENTORY_FILENAME))
-=======
-    fetch_inventory(app, 'https://hostname/', 'https://hostname/new/' + INVENTORY_FILENAME)
     assert app.status.getvalue() == ('intersphinx inventory has moved: '
                                      'https://hostname/new/%s -> https://hostname/other/%s\n' %
                                      (INVENTORY_FILENAME, INVENTORY_FILENAME))
->>>>>>> eb218649
     assert InventoryFile.load.call_args[0][1] == 'https://hostname/'
 
 
