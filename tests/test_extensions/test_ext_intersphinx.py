--- conflicted
+++ resolved
@@ -313,15 +313,14 @@
     assert rn.astext() == 'The Julia Domain'
 
 
-<<<<<<< HEAD
-@pytest.mark.parametrize(('term', 'is_ambiguous'), [
-    ('A TERM', False),
-    ('B TERM', True),
-])
+@pytest.mark.parametrize(
+    ('term', 'is_ambiguous'),
+    [
+        ('A TERM', False),
+        ('B TERM', True),
+    ],
+)
 def test_ambiguous_reference_handling(term, is_ambiguous, tmp_path, app, warning):
-=======
-def test_ambiguous_reference_warning(tmp_path, app):
->>>>>>> 3bab3248
     inv_file = tmp_path / 'inventory'
     inv_file.write_bytes(INVENTORY_V2_AMBIGUOUS_TERMS)
     set_config(
@@ -339,12 +338,10 @@
     node, contnode = fake_node('std', 'term', term, term)
     missing_reference(app, app.env, node, contnode)
 
-<<<<<<< HEAD
-    reported_ambiguous = f'multiple matches found for std:term:{term}' in warning.getvalue()
+    reported_ambiguous = (
+        f'multiple matches found for std:term:{term}' in warning.getvalue()
+    )
     assert is_ambiguous is reported_ambiguous
-=======
-    assert 'multiple matches found for std:term:A TERM' in app.warning.getvalue()
->>>>>>> 3bab3248
 
 
 @pytest.mark.sphinx('html', testroot='ext-intersphinx-cppdomain')
