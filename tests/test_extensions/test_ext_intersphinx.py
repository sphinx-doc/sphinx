--- conflicted
+++ resolved
@@ -22,12 +22,8 @@
     normalize_intersphinx_mapping,
 )
 from sphinx.ext.intersphinx import setup as intersphinx_setup
-<<<<<<< HEAD
-from sphinx.testing.util import strip_escseq
-=======
 from sphinx.ext.intersphinx._load import _get_safe_url, _strip_basic_auth
 from sphinx.util.console import strip_colors
->>>>>>> 2bd973e7
 
 from tests.test_util.intersphinx_data import (
     INVENTORY_V2,
@@ -181,9 +177,8 @@
     app.config.intersphinx_disabled_reftypes = []
 
 
-<<<<<<< HEAD
 # TODO(picnixz): investigate why 'caplog' fixture does not work
-@mock.patch("sphinx.ext.intersphinx.logger")
+@mock.patch("sphinx.ext.intersphinx.LOGGER")
 def test_normalize_intersphinx_mapping(logger):
     app = mock.Mock()
     app.config.intersphinx_mapping = {
@@ -209,12 +204,8 @@
                                   "from intersphinx_mapping['foo']; ignoring.")
 
 
-@mock.patch('sphinx.ext.intersphinx.InventoryFile')
-@mock.patch('sphinx.ext.intersphinx._read_from_url')
-=======
 @mock.patch('sphinx.ext.intersphinx._load.InventoryFile')
 @mock.patch('sphinx.ext.intersphinx._load._read_from_url')
->>>>>>> 2bd973e7
 def test_fetch_inventory_redirection(_read_from_url, InventoryFile, app, status, warning):  # NoQA: PT019
     intersphinx_setup(app)
     _read_from_url().readline.return_value = b'# Sphinx inventory version 2'
@@ -567,8 +558,7 @@
 def test_normalize_intersphinx_mapping_warnings(tmp_path, app, warning):
     """Check warnings in :func:`sphinx.ext.intersphinx.normalize_intersphinx_mapping`."""
     inv_file = tmp_path / 'inventory'
-<<<<<<< HEAD
-    inv_file.write_bytes(inventory_v2)
+    inv_file.write_bytes(INVENTORY_V2)
     targets = (str(inv_file),)
 
     class FakeList(list):
@@ -592,21 +582,11 @@
         'bad-target-3':     ('c.com', [2, 'x']),     # invalid URI type (sequence input, bad type)
         'bad-target-4':     ('d.com', ['y', '']),    # invalid URI type (sequence input, bad string)
         # fmt: on
-=======
-    inv_file.write_bytes(INVENTORY_V2)
-    set_config(app, {
-        'https://docs.python.org/': str(inv_file),
-        'py3k': ('https://docs.python.org/py3k/', str(inv_file)),
-        'repoze.workflow': ('https://docs.repoze.org/workflow/', str(inv_file)),
-        'django-taggit': ('https://django-taggit.readthedocs.org/en/latest/',
-                          str(inv_file)),
-        12345: ('https://www.sphinx-doc.org/en/stable/', str(inv_file)),
->>>>>>> 2bd973e7
     })
 
     # normalize the inventory and check if it's done correctly
     normalize_intersphinx_mapping(app, app.config)
-    warnings = strip_escseq(warning.getvalue()).splitlines()
+    warnings = strip_colors(warning.getvalue()).splitlines()
     assert len(warnings) == len(bad_intersphinx_mapping) - 1
     for index, messages in enumerate((
         "ignoring empty intersphinx identifier",
