--- conflicted
+++ resolved
@@ -1672,30 +1672,25 @@
     ]
 
 
-<<<<<<< HEAD
+@pytest.mark.sphinx('html', testroot='ext-autodoc',
+                    confoverrides={'autodoc_typehints_format': "fully-qualified"})
+def test_autodoc_typehints_format_fully_qualified_for_generic_alias_having_doccomment(app):
+    actual = do_autodoc(app, 'data', 'target.genericalias.L1')
+    assert list(actual) == [
+        '',
+        '.. py:data:: L1',
+        '   :module: target.genericalias',
+        '',
+        '   A list of Class',
+        '',
+    ]
+
+
 @pytest.mark.sphinx(
     'html',
     testroot='ext-autodoc',
     confoverrides={'autodoc_typehints_format': 'fully-qualified'},
 )
-=======
-@pytest.mark.sphinx('html', testroot='ext-autodoc',
-                    confoverrides={'autodoc_typehints_format': "fully-qualified"})
-def test_autodoc_typehints_format_fully_qualified_for_generic_alias_having_doccomment(app):
-    actual = do_autodoc(app, 'data', 'target.genericalias.L1')
-    assert list(actual) == [
-        '',
-        '.. py:data:: L1',
-        '   :module: target.genericalias',
-        '',
-        '   A list of Class',
-        '',
-    ]
-
-
-@pytest.mark.sphinx('html', testroot='ext-autodoc',
-                    confoverrides={'autodoc_typehints_format': "fully-qualified"})
->>>>>>> b9827b7f
 def test_autodoc_typehints_format_fully_qualified_for_newtype_alias(app):
     actual = do_autodoc(app, 'class', 'target.typevar.T6')
     assert list(actual) == [
