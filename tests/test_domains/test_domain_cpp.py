"""Tests the C++ Domain"""

from __future__ import annotations

import itertools
import re
import zlib
from typing import TYPE_CHECKING

import pytest

import sphinx.domains.cpp
from sphinx import addnodes
from sphinx.addnodes import (
    desc,
    desc_content,
    desc_name,
    desc_parameter,
    desc_parameterlist,
    desc_sig_name,
    desc_sig_space,
    desc_signature,
    desc_signature_line,
    pending_xref,
)
from sphinx.domains.cpp._ids import _id_prefix, _max_id
from sphinx.domains.cpp._parser import DefinitionParser
from sphinx.domains.cpp._symbol import Symbol
from sphinx.ext.intersphinx._load import load_mappings, validate_intersphinx_mapping
from sphinx.testing import restructuredtext
from sphinx.testing.util import assert_node
from sphinx.util.cfamily import DefinitionError, NoOldIdError
from sphinx.writers.text import STDINDENT

if TYPE_CHECKING:
    from io import StringIO

<<<<<<< HEAD
    from sphinx.domains.cpp._ast import ASTDeclaration
=======
    from sphinx.domains.cpp._ast import ASTTemplateParamType

>>>>>>> 5d0ad168


def parse(name: str, string: str) -> ASTDeclaration:
    class Config:
        cpp_id_attributes = ['id_attr']
        cpp_paren_attributes = ['paren_attr']

    parser = DefinitionParser(string, location=None, config=Config())  # type: ignore[arg-type]
    parser.allowFallbackExpressionParsing = False
    ast = parser.parse_declaration(name, name)
    parser.assert_end()
    # The scopedness would usually have been set by CPPEnumObject
    if name == 'enum':
        ast.scoped = None  # type: ignore[attr-defined] # simulate unscoped enum
    return ast


def _check(name, input: str, id_dict: dict[int, str], output, key, as_text_output):
    if key is None:
        key = name
    key += ' '
    if name in {'function', 'member'}:
        input_actual = input
        output_ast = output
        output_as_text = output
    else:
        input_actual = input.format(key='')
        output_ast = output.format(key='')
        output_as_text = output.format(key=key)
    if as_text_output is not None:
        output_as_text = as_text_output

    # first a simple check of the AST
    ast = parse(name, input_actual)
    res = str(ast)
    if res != output_ast:
        print()
        print('Input:    ', input)
        print('Result:   ', res)
        print('Expected: ', output_ast)
        raise DefinitionError
    root_symbol = Symbol(None, None, None, None, None, None, None)
    symbol = root_symbol.add_declaration(ast, docname='TestDoc', line=42)
    parent_node = addnodes.desc()
    signode = addnodes.desc_signature(input, '')
    parent_node += signode
    ast.describe_signature(signode, 'lastIsName', symbol, options={})  # type: ignore[arg-type]
    res_as_text = parent_node.astext()
    if res_as_text != output_as_text:
        print()
        print('Input:    ', input)
        print('astext(): ', res_as_text)
        print('Expected: ', output_as_text)
        print('Node:', parent_node)
        raise DefinitionError

    id_expected: list[str | None] = [None]
    for i in range(1, _max_id + 1):
        if i in id_dict:
            id_expected.append(id_dict[i])
        else:
            id_expected.append(id_expected[i - 1])
    id_actual: list[str | None] = [None]
    for i in range(1, _max_id + 1):
        try:
            id = ast.get_id(version=i)
            assert id is not None
            id_actual.append(id[len(_id_prefix[i]) :])
        except NoOldIdError:
            id_actual.append(None)

    res_bools = [True]
    res_bools.extend(id_expected[i] == id_actual[i] for i in range(1, _max_id + 1))

    if not all(res_bools):
        print('input:    %s' % input.rjust(20))
        for i in range(1, _max_id + 1):
            if res_bools[i]:
                continue
            print('Error in id version %d.' % i)
            print('result:   %s' % id_actual[i])
            print('expected: %s' % id_expected[i])
        print(root_symbol.dump(0))
        raise DefinitionError


def check(
    name: str,
    input: str,
    id_dict: dict[int, str],
    output=None,
    key=None,
    as_text_output=None,
) -> None:
    if output is None:
        output = input
    # First, check without semicolon
    _check(name, input, id_dict, output, key, as_text_output)
    # Second, check with semicolon
    _check(
        name,
        input + ' ;',
        id_dict,
        output + ';',
        key,
        as_text_output + ';' if as_text_output is not None else None,
    )


@pytest.mark.parametrize(
    ('type_', 'id_v2'),
    sphinx.domains.cpp._ids._id_fundamental_v2.items(),
)
def test_domain_cpp_ast_fundamental_types(type_, id_v2):
    # see https://en.cppreference.com/w/cpp/language/types
    def make_id_v1():
        if type_ == 'decltype(auto)':
            return None
        id_ = type_.replace(' ', '-').replace('long', 'l')
        if '__int' not in type_:
            id_ = id_.replace('int', 'i')
        id_ = id_.replace('bool', 'b').replace('char', 'c')
        id_ = id_.replace('wc_t', 'wchar_t').replace('c16_t', 'char16_t')
        id_ = id_.replace('c8_t', 'char8_t')
        id_ = id_.replace('c32_t', 'char32_t')
        return f'f__{id_}'

    def make_id_v2():
        id_ = id_v2
        if type_ == 'std::nullptr_t':
            id_ = 'NSt9nullptr_tE'
        return f'1f{id_}'

    id1 = make_id_v1()
    id2 = make_id_v2()

    input = f'void f({type_.replace(" ", "  ")} arg)'
    output = f'void f({type_} arg)'

    check('function', input, {1: id1, 2: id2}, output=output)
    if ' ' in type_:
        # try permutations of all components
        tcs = type_.split()
        for p in itertools.permutations(tcs):
            input = f'void f({" ".join(p)} arg)'
            check('function', input, {1: id1, 2: id2})


def test_domain_cpp_ast_expressions() -> None:
    def expr_check(expr: str, id: str, id4: str | None = None):
        ids = 'IE1CIA%s_1aE'
        # call .format() on the expr to unescape double curly braces
        id_dict = {2: ids % expr.format(), 3: ids % id}
        if id4 is not None:
            id_dict[4] = ids % id4
        check('class', 'template<> {key}C<a[%s]>' % expr, id_dict)

        class Config:
            cpp_id_attributes = ['id_attr']
            cpp_paren_attributes = ['paren_attr']

        parser = DefinitionParser(expr, location=None, config=Config())  # type: ignore[arg-type]
        parser.allowFallbackExpressionParsing = False
        ast = parser.parse_expression()
        res = str(ast)
        if res != expr:
            print()
            print('Input:    ', expr)
            print('Result:   ', res)
            raise DefinitionError
        display_string = ast.get_display_string()
        if res != display_string:
            # note: if the expression contains an anon name then this will trigger a falsely
            print()
            print('Input:    ', expr)
            print('Result:   ', res)
            print('Display:  ', display_string)
            raise DefinitionError

    # primary
    expr_check('nullptr', 'LDnE')
    expr_check('true', 'L1E')
    expr_check('false', 'L0E')
    ints = [
        '5',
        '0',
        '075',
        '0x0123456789ABCDEF',
        '0XF',
        '0b1',
        '0B1',
        "0b0'1'0",
        "00'1'2",
        "0x0'1'2",
        "1'2'3",
    ]
    unsigned_suffix = ['', 'u', 'U']
    long_suffix = ['', 'l', 'L', 'll', 'LL']
    for i in ints:
        for u in unsigned_suffix:
            for l in long_suffix:
                expr = i + u + l
                expr_check(expr, 'L' + expr.replace("'", '') + 'E')
                expr = i + l + u
                expr_check(expr, 'L' + expr.replace("'", '') + 'E')
    decimal_floats = [
        '5e42',
        '5e+42',
        '5e-42',
        '5.',
        '5.e42',
        '5.e+42',
        '5.e-42',
        '.5',
        '.5e42',
        '.5e+42',
        '.5e-42',
        '5.0',
        '5.0e42',
        '5.0e+42',
        '5.0e-42',
        "1'2'3e7'8'9",
        "1'2'3.e7'8'9",
        ".4'5'6e7'8'9",
        "1'2'3.4'5'6e7'8'9",
    ]
    hex_floats = [
        'ApF',
        'Ap+F',
        'Ap-F',
        'A.',
        'A.pF',
        'A.p+F',
        'A.p-F',
        '.A',
        '.ApF',
        '.Ap+F',
        '.Ap-F',
        'A.B',
        'A.BpF',
        'A.Bp+F',
        'A.Bp-F',
        "A'B'Cp1'2'3",
        "A'B'C.p1'2'3",
        ".D'E'Fp1'2'3",
        "A'B'C.D'E'Fp1'2'3",
    ]
    for suffix in ('', 'f', 'F', 'l', 'L'):
        for e in decimal_floats:
            expr = e + suffix
            expr_check(expr, 'L' + expr.replace("'", '') + 'E')
        for e in hex_floats:
            expr = '0x' + e + suffix
            expr_check(expr, 'L' + expr.replace("'", '') + 'E')
    expr_check('"abc\\"cba"', 'LA8_KcE')  # string
    expr_check('this', 'fpT')
    # character literals
    char_prefix_and_ids = [('', 'c'), ('u8', 'c'), ('u', 'Ds'), ('U', 'Di'), ('L', 'w')]
    chars = [
        ('a', '97'),
        ('\\n', '10'),
        ('\\012', '10'),
        ('\\0', '0'),
        ('\\x0a', '10'),
        ('\\x0A', '10'),
        ('\\u0a42', '2626'),
        ('\\u0A42', '2626'),
        ('\\U0001f34c', '127820'),
        ('\\U0001F34C', '127820'),
    ]
    for p, t in char_prefix_and_ids:
        for c, val in chars:
            expr_check(f"{p}'{c}'", t + val)
    # user-defined literals
    for i in ints:
        expr_check(i + '_udl', 'clL_Zli4_udlEL' + i.replace("'", '') + 'EE')
        expr_check(i + 'uludl', 'clL_Zli5uludlEL' + i.replace("'", '') + 'EE')
    for f in decimal_floats:
        expr_check(f + '_udl', 'clL_Zli4_udlEL' + f.replace("'", '') + 'EE')
        expr_check(f + 'fudl', 'clL_Zli4fudlEL' + f.replace("'", '') + 'EE')
    for f in hex_floats:
        expr_check('0x' + f + '_udl', 'clL_Zli4_udlEL0x' + f.replace("'", '') + 'EE')
    for p, t in char_prefix_and_ids:
        for c, val in chars:
            expr_check(f"{p}'{c}'_udl", 'clL_Zli4_udlE' + t + val + 'E')
    expr_check('"abc"_udl', 'clL_Zli4_udlELA3_KcEE')
    # from https://github.com/sphinx-doc/sphinx/issues/7294
    expr_check('6.62607015e-34q_J', 'clL_Zli3q_JEL6.62607015e-34EE')

    # fold expressions, paren, name
    expr_check('(... + Ns)', '(... + Ns)', id4='flpl2Ns')
    expr_check('(Ns + ...)', '(Ns + ...)', id4='frpl2Ns')
    expr_check('(Ns + ... + 0)', '(Ns + ... + 0)', id4='fLpl2NsL0E')
    expr_check('(5)', 'L5E')
    expr_check('C', '1C')
    # postfix
    expr_check('A(2)', 'cl1AL2EE')
    expr_check('A[2]', 'ix1AL2E')
    expr_check('a.b.c', 'dtdt1a1b1c')
    expr_check('a->b->c', 'ptpt1a1b1c')
    expr_check('i++', 'pp1i')
    expr_check('i--', 'mm1i')
    expr_check('dynamic_cast<T&>(i)++', 'ppdcR1T1i')
    expr_check('static_cast<T&>(i)++', 'ppscR1T1i')
    expr_check('reinterpret_cast<T&>(i)++', 'pprcR1T1i')
    expr_check('const_cast<T&>(i)++', 'ppccR1T1i')
    expr_check('typeid(T).name', 'dtti1T4name')
    expr_check('typeid(a + b).name', 'dttepl1a1b4name')
    # unary
    expr_check('++5', 'pp_L5E')
    expr_check('--5', 'mm_L5E')
    expr_check('*5', 'deL5E')
    expr_check('&5', 'adL5E')
    expr_check('+5', 'psL5E')
    expr_check('-5', 'ngL5E')
    expr_check('!5', 'ntL5E')
    expr_check('not 5', 'ntL5E')
    expr_check('~5', 'coL5E')
    expr_check('compl 5', 'coL5E')
    expr_check('sizeof...(a)', 'sZ1a')
    expr_check('sizeof(T)', 'st1T')
    expr_check('sizeof -42', 'szngL42E')
    expr_check('alignof(T)', 'at1T')
    expr_check('noexcept(-42)', 'nxngL42E')
    # new-expression
    expr_check('new int', 'nw_iE')
    expr_check('new volatile int', 'nw_ViE')
    expr_check('new int[42]', 'nw_AL42E_iE')
    expr_check('new int()', 'nw_ipiE')
    expr_check('new int(5, 42)', 'nw_ipiL5EL42EE')
    expr_check('::new int', 'nw_iE')
    expr_check('new int{{}}', 'nw_iilE')
    expr_check('new int{{5, 42}}', 'nw_iilL5EL42EE')
    # delete-expression
    expr_check('delete p', 'dl1p')
    expr_check('delete [] p', 'da1p')
    expr_check('::delete p', 'dl1p')
    expr_check('::delete [] p', 'da1p')
    # cast
    expr_check('(int)2', 'cviL2E')
    # binary op
    expr_check('5 || 42', 'ooL5EL42E')
    expr_check('5 or 42', 'ooL5EL42E')
    expr_check('5 && 42', 'aaL5EL42E')
    expr_check('5 and 42', 'aaL5EL42E')
    expr_check('5 | 42', 'orL5EL42E')
    expr_check('5 bitor 42', 'orL5EL42E')
    expr_check('5 ^ 42', 'eoL5EL42E')
    expr_check('5 xor 42', 'eoL5EL42E')
    expr_check('5 & 42', 'anL5EL42E')
    expr_check('5 bitand 42', 'anL5EL42E')
    # ['==', '!=']
    expr_check('5 == 42', 'eqL5EL42E')
    expr_check('5 != 42', 'neL5EL42E')
    expr_check('5 not_eq 42', 'neL5EL42E')
    # ['<=', '>=', '<', '>', '<=>']
    expr_check('5 <= 42', 'leL5EL42E')
    expr_check('A <= 42', 'le1AL42E')
    expr_check('5 >= 42', 'geL5EL42E')
    expr_check('5 < 42', 'ltL5EL42E')
    expr_check('A < 42', 'lt1AL42E')
    expr_check('5 > 42', 'gtL5EL42E')
    expr_check('A > 42', 'gt1AL42E')
    expr_check('5 <=> 42', 'ssL5EL42E')
    expr_check('A <=> 42', 'ss1AL42E')
    # ['<<', '>>']
    expr_check('5 << 42', 'lsL5EL42E')
    expr_check('A << 42', 'ls1AL42E')
    expr_check('5 >> 42', 'rsL5EL42E')
    # ['+', '-']
    expr_check('5 + 42', 'plL5EL42E')
    expr_check('5 - 42', 'miL5EL42E')
    # ['*', '/', '%']
    expr_check('5 * 42', 'mlL5EL42E')
    expr_check('5 / 42', 'dvL5EL42E')
    expr_check('5 % 42', 'rmL5EL42E')
    # ['.*', '->*']
    expr_check('5 .* 42', 'dsL5EL42E')
    expr_check('5 ->* 42', 'pmL5EL42E')
    # conditional
    expr_check('5 ? 7 : 3', 'quL5EL7EL3E')
    # assignment
    expr_check('a = 5', 'aS1aL5E')
    expr_check('a *= 5', 'mL1aL5E')
    expr_check('a /= 5', 'dV1aL5E')
    expr_check('a %= 5', 'rM1aL5E')
    expr_check('a += 5', 'pL1aL5E')
    expr_check('a -= 5', 'mI1aL5E')
    expr_check('a >>= 5', 'rS1aL5E')
    expr_check('a <<= 5', 'lS1aL5E')
    expr_check('a &= 5', 'aN1aL5E')
    expr_check('a and_eq 5', 'aN1aL5E')
    expr_check('a ^= 5', 'eO1aL5E')
    expr_check('a xor_eq 5', 'eO1aL5E')
    expr_check('a |= 5', 'oR1aL5E')
    expr_check('a or_eq 5', 'oR1aL5E')
    expr_check('a = {{1, 2, 3}}', 'aS1ailL1EL2EL3EE')
    # complex assignment and conditional
    expr_check('5 = 6 = 7', 'aSL5EaSL6EL7E')
    expr_check('5 = 6 ? 7 = 8 : 3', 'aSL5EquL6EaSL7EL8EL3E')
    # comma operator
    expr_check('a, 5', 'cm1aL5E')

    # Additional tests
    # a < expression that starts with something that could be a template
    expr_check('A < 42', 'lt1AL42E')
    check(
        'function',
        'template<> void f(A<B, 2> &v)',
        {2: 'IE1fR1AI1BX2EE', 3: 'IE1fR1AI1BXL2EEE', 4: 'IE1fvR1AI1BXL2EEE'},
    )
    expr_check('A<1>::value', 'N1AIXL1EEE5valueE')
    check('class', 'template<int T = 42> {key}A', {2: 'I_iE1A'})
    check('enumerator', '{key}A = std::numeric_limits<unsigned long>::max()', {2: '1A'})

    expr_check('operator()()', 'clclE')
    expr_check('operator()<int>()', 'clclIiEE')

    # pack expansion
    expr_check('a(b(c, 1 + d...)..., e(f..., g))', 'cl1aspcl1b1cspplL1E1dEcl1esp1f1gEE')


def test_domain_cpp_ast_type_definitions() -> None:
    check('type', 'public bool b', {1: 'b', 2: '1b'}, '{key}bool b', key='typedef')
    check('type', '{key}bool A::b', {1: 'A::b', 2: 'N1A1bE'}, key='typedef')
    check('type', '{key}bool *b', {1: 'b', 2: '1b'}, key='typedef')
    check('type', '{key}bool *const b', {1: 'b', 2: '1b'}, key='typedef')
    check('type', '{key}bool *volatile const b', {1: 'b', 2: '1b'}, key='typedef')
    check('type', '{key}bool *volatile const b', {1: 'b', 2: '1b'}, key='typedef')
    check('type', '{key}bool *volatile const *b', {1: 'b', 2: '1b'}, key='typedef')
    check('type', '{key}bool &b', {1: 'b', 2: '1b'}, key='typedef')
    check('type', '{key}bool b[]', {1: 'b', 2: '1b'}, key='typedef')
    check(
        'type',
        '{key}std::pair<int, int> coord',
        {1: 'coord', 2: '5coord'},
        key='typedef',
    )
    check('type', '{key}long long int foo', {1: 'foo', 2: '3foo'}, key='typedef')
    check(
        'type',
        '{key}std::vector<std::pair<std::string, long long>> module::blah',
        {1: 'module::blah', 2: 'N6module4blahE'},
        key='typedef',
    )
    check('type', '{key}std::function<void()> F', {1: 'F', 2: '1F'}, key='typedef')
    check('type', '{key}std::function<R(A1, A2)> F', {1: 'F', 2: '1F'}, key='typedef')
    check(
        'type', '{key}std::function<R(A1, A2, A3)> F', {1: 'F', 2: '1F'}, key='typedef'
    )
    check(
        'type',
        '{key}std::function<R(A1, A2, A3, As...)> F',
        {1: 'F', 2: '1F'},
        key='typedef',
    )
    check(
        'type',
        '{key}MyContainer::const_iterator',
        {1: 'MyContainer::const_iterator', 2: 'N11MyContainer14const_iteratorE'},
    )
    check(
        'type',
        'public MyContainer::const_iterator',
        {1: 'MyContainer::const_iterator', 2: 'N11MyContainer14const_iteratorE'},
        output='{key}MyContainer::const_iterator',
    )
    # test decl specs on right
    check('type', '{key}bool const b', {1: 'b', 2: '1b'}, key='typedef')
    # test name in global scope
    check('type', '{key}bool ::B::b', {1: 'B::b', 2: 'N1B1bE'}, key='typedef')

    check('type', '{key}A = B', {2: '1A'}, key='using')
    check('type', '{key}A = decltype(b)', {2: '1A'}, key='using')

    # from https://github.com/breathe-doc/breathe/issues/267
    # (named function parameters for function pointers
    check(
        'type',
        '{key}void (*gpio_callback_t)(struct device *port, uint32_t pin)',
        {1: 'gpio_callback_t', 2: '15gpio_callback_t'},
        key='typedef',
    )
    check(
        'type',
        '{key}void (*f)(std::function<void(int i)> g)',
        {1: 'f', 2: '1f'},
        key='typedef',
    )

    check(
        'type',
        '{key}T = A::template B<int>::template C<double>',
        {2: '1T'},
        key='using',
    )

    check('type', '{key}T = Q<A::operator()>', {2: '1T'}, key='using')
    check('type', '{key}T = Q<A::operator()<int>>', {2: '1T'}, key='using')
    check('type', '{key}T = Q<A::operator bool>', {2: '1T'}, key='using')


def test_domain_cpp_ast_concept_definitions() -> None:
    check(
        'concept',
        'template<typename Param> {key}A::B::Concept',
        {2: 'I0EN1A1B7ConceptE'},
    )
    check(
        'concept',
        'template<typename A, typename B, typename ...C> {key}Foo',
        {2: 'I00DpE3Foo'},
    )
    with pytest.raises(DefinitionError):
        parse('concept', '{key}Foo')
    with pytest.raises(DefinitionError):
        parse('concept', 'template<typename T> template<typename U> {key}Foo')


def test_domain_cpp_ast_member_definitions() -> None:
    check(
        'member',
        '  const  std::string  &  name = 42',
        {1: 'name__ssCR', 2: '4name'},
        output='const std::string &name = 42',
    )
    check(
        'member',
        '  const  std::string  &  name',
        {1: 'name__ssCR', 2: '4name'},
        output='const std::string &name',
    )
    check(
        'member',
        '  const  std::string  &  name [ n ]',
        {1: 'name__ssCRA', 2: '4name'},
        output='const std::string &name[n]',
    )
    check(
        'member',
        'const std::vector< unsigned int, long> &name',
        {1: 'name__std::vector:unsigned-i.l:CR', 2: '4name'},
        output='const std::vector<unsigned int, long> &name',
    )
    check('member', 'module::myclass foo[n]', {1: 'foo__module::myclassA', 2: '3foo'})
    check('member', 'int *const p', {1: 'p__iPC', 2: '1p'})
    check('member', 'extern int myInt', {1: 'myInt__i', 2: '5myInt'})
    check('member', 'thread_local int myInt', {1: 'myInt__i', 2: '5myInt'})
    check('member', 'extern thread_local int myInt', {1: 'myInt__i', 2: '5myInt'})
    check(
        'member',
        'thread_local extern int myInt',
        {1: 'myInt__i', 2: '5myInt'},
        'extern thread_local int myInt',
    )

    # tests based on https://en.cppreference.com/w/cpp/language/bit_field
    check('member', 'int b : 3', {1: 'b__i', 2: '1b'})
    check('member', 'int b : 8 = 42', {1: 'b__i', 2: '1b'})
    check('member', 'int b : 8{42}', {1: 'b__i', 2: '1b'})
    # TODO: enable once the ternary operator is supported
    # check('member', 'int b : true ? 8 : a = 42', {1: 'b__i', 2: '1b'})
    # TODO: enable once the ternary operator is supported
    # check('member', 'int b : (true ? 8 : a) = 42', {1: 'b__i', 2: '1b'})
    check('member', 'int b : 1 || new int{0}', {1: 'b__i', 2: '1b'})

    check('member', 'inline int n', {1: 'n__i', 2: '1n'})
    check('member', 'constinit int n', {1: 'n__i', 2: '1n'})


def test_domain_cpp_ast_function_definitions() -> None:
    check('function', 'void f(volatile int)', {1: 'f__iV', 2: '1fVi'})
    check('function', 'void f(std::size_t)', {1: 'f__std::s', 2: '1fNSt6size_tE'})
    check('function', 'operator bool() const', {1: 'castto-b-operatorC', 2: 'NKcvbEv'})
    check(
        'function',
        'A::operator bool() const',
        {1: 'A::castto-b-operatorC', 2: 'NK1AcvbEv'},
    )
    check(
        'function',
        'A::operator bool() volatile const &',
        {1: 'A::castto-b-operatorVCR', 2: 'NVKR1AcvbEv'},
    )
    check(
        'function',
        'A::operator bool() volatile const &&',
        {1: 'A::castto-b-operatorVCO', 2: 'NVKO1AcvbEv'},
    )
    check(
        'function',
        'bool namespaced::theclass::method(arg1, arg2)',
        {
            1: 'namespaced::theclass::method__arg1.arg2',
            2: 'N10namespaced8theclass6methodE4arg14arg2',
        },
    )
    x = (
        'std::vector<std::pair<std::string, int>> &module::test(register int '
        'foo, bar, std::string baz = "foobar, blah, bleh") const = 0'
    )
    check(
        'function',
        x,
        {1: 'module::test__i.bar.ssC', 2: 'NK6module4testEi3barNSt6stringE'},
    )
    check(
        'function',
        'void f(std::pair<A, B>)',
        {1: 'f__std::pair:A.B:', 2: '1fNSt4pairI1A1BEE'},
    )
    check(
        'function',
        'explicit module::myclass::foo::foo()',
        {1: 'module::myclass::foo::foo', 2: 'N6module7myclass3foo3fooEv'},
    )
    check(
        'function',
        'module::myclass::foo::~foo()',
        {1: 'module::myclass::foo::~foo', 2: 'N6module7myclass3fooD0Ev'},
    )
    check(
        'function',
        'int printf(const char *fmt, ...)',
        {1: 'printf__cCP.z', 2: '6printfPKcz'},
    )
    check(
        'function',
        'int foo(const unsigned int j)',
        {1: 'foo__unsigned-iC', 2: '3fooKj'},
    )
    check('function', 'int foo(const int *const ptr)', {1: 'foo__iCPC', 2: '3fooPCKi'})
    check(
        'function',
        'module::myclass::operator std::vector<std::string>()',
        {
            1: 'module::myclass::castto-std::vector:ss:-operator',
            2: 'N6module7myclasscvNSt6vectorINSt6stringEEEEv',
        },
    )
    check(
        'function',
        'void operator()(const boost::array<VertexID, 2> &v) const',
        {
            1: 'call-operator__boost::array:VertexID.2:CRC',
            2: 'NKclERKN5boost5arrayI8VertexIDX2EEE',
            3: 'NKclERKN5boost5arrayI8VertexIDXL2EEEE',
        },
    )
    check(
        'function',
        'void operator()(const boost::array<VertexID, 2, "foo,  bar"> &v) const',
        {
            1: 'call-operator__boost::array:VertexID.2."foo,--bar":CRC',
            2: 'NKclERKN5boost5arrayI8VertexIDX2EX"foo,  bar"EEE',
            3: 'NKclERKN5boost5arrayI8VertexIDXL2EEXLA9_KcEEEE',
        },
    )
    check(
        'function',
        'MyClass::MyClass(MyClass::MyClass&&)',
        {
            1: 'MyClass::MyClass__MyClass::MyClassRR',
            2: 'N7MyClass7MyClassERRN7MyClass7MyClassE',
        },
    )
    check('function', 'constexpr int get_value()', {1: 'get_valueCE', 2: '9get_valuev'})
    check(
        'function',
        'static constexpr int get_value()',
        {1: 'get_valueCE', 2: '9get_valuev'},
    )
    check(
        'function',
        'int get_value() const noexcept',
        {1: 'get_valueC', 2: 'NK9get_valueEv'},
    )
    check(
        'function',
        'int get_value() const noexcept(std::is_nothrow_move_constructible<T>::value)',
        {1: 'get_valueC', 2: 'NK9get_valueEv'},
    )
    check(
        'function',
        'int get_value() const noexcept("see below")',
        {1: 'get_valueC', 2: 'NK9get_valueEv'},
    )
    check(
        'function',
        'int get_value() const noexcept = delete',
        {1: 'get_valueC', 2: 'NK9get_valueEv'},
    )
    check(
        'function',
        'int get_value() volatile const',
        {1: 'get_valueVC', 2: 'NVK9get_valueEv'},
    )
    check(
        'function',
        'MyClass::MyClass(MyClass::MyClass&&) = default',
        {
            1: 'MyClass::MyClass__MyClass::MyClassRR',
            2: 'N7MyClass7MyClassERRN7MyClass7MyClassE',
        },
    )
    check(
        'function',
        'virtual MyClass::a_virtual_function() const override',
        {1: 'MyClass::a_virtual_functionC', 2: 'NK7MyClass18a_virtual_functionEv'},
    )
    check('function', 'A B() override', {1: 'B', 2: '1Bv'})
    check('function', 'A B() final', {1: 'B', 2: '1Bv'})
    check('function', 'A B() final override', {1: 'B', 2: '1Bv'})
    check(
        'function',
        'A B() override final',
        {1: 'B', 2: '1Bv'},
        output='A B() final override',
    )
    check(
        'function',
        'MyClass::a_member_function() volatile',
        {1: 'MyClass::a_member_functionV', 2: 'NV7MyClass17a_member_functionEv'},
    )
    check(
        'function',
        'MyClass::a_member_function() volatile const',
        {1: 'MyClass::a_member_functionVC', 2: 'NVK7MyClass17a_member_functionEv'},
    )
    check(
        'function',
        'MyClass::a_member_function() &&',
        {1: 'MyClass::a_member_functionO', 2: 'NO7MyClass17a_member_functionEv'},
    )
    check(
        'function',
        'MyClass::a_member_function() &',
        {1: 'MyClass::a_member_functionR', 2: 'NR7MyClass17a_member_functionEv'},
    )
    check(
        'function',
        'MyClass::a_member_function() const &',
        {1: 'MyClass::a_member_functionCR', 2: 'NKR7MyClass17a_member_functionEv'},
    )
    check(
        'function',
        'int main(int argc, char *argv[])',
        {1: 'main__i.cPA', 2: '4mainiA_Pc'},
    )
    check(
        'function',
        'MyClass &MyClass::operator++()',
        {1: 'MyClass::inc-operator', 2: 'N7MyClassppEv'},
    )
    check(
        'function',
        'MyClass::pointer MyClass::operator->()',
        {1: 'MyClass::pointer-operator', 2: 'N7MyClassptEv'},
    )

    x = (
        'std::vector<std::pair<std::string, int>> &module::test(register int '
        'foo, bar[n], std::string baz = "foobar, blah, bleh") const = 0'
    )
    check(
        'function',
        x,
        {
            1: 'module::test__i.barA.ssC',
            2: 'NK6module4testEiAn_3barNSt6stringE',
            3: 'NK6module4testEiA1n_3barNSt6stringE',
        },
    )
    check(
        'function',
        'int foo(Foo f = Foo(double(), std::make_pair(int(2), double(3.4))))',
        {1: 'foo__Foo', 2: '3foo3Foo'},
    )
    check('function', 'int foo(A a = x(a))', {1: 'foo__A', 2: '3foo1A'})
    with pytest.raises(DefinitionError):
        parse('function', 'int foo(B b=x(a)')
    with pytest.raises(DefinitionError):
        parse('function', 'int foo)C c=x(a))')
    with pytest.raises(DefinitionError):
        parse('function', 'int foo(D d=x(a')
    check('function', 'int foo(const A&... a)', {1: 'foo__ACRDp', 2: '3fooDpRK1A'})
    check('function', 'int foo(const A&...)', {1: 'foo__ACRDp', 2: '3fooDpRK1A'})
    check('function', 'int foo(const A*... a)', {1: 'foo__ACPDp', 2: '3fooDpPK1A'})
    check('function', 'int foo(const A*...)', {1: 'foo__ACPDp', 2: '3fooDpPK1A'})
    check('function', 'int foo(const int A::*... a)', {2: '3fooDpM1AKi'})
    check('function', 'int foo(const int A::*...)', {2: '3fooDpM1AKi'})
    # check('function', 'int foo(int (*a)(A)...)', {1: "foo__ACRDp", 2: "3fooDpPK1A"})
    # check('function', 'int foo(int (*)(A)...)', {1: "foo__ACRDp", 2: "3fooDpPK1A"})
    check('function', 'virtual void f()', {1: 'f', 2: '1fv'})
    # test for ::nestedName, from issue 1738
    check(
        'function',
        'result(int val, ::std::error_category const &cat)',
        {1: 'result__i.std::error_categoryCR', 2: '6resultiRKNSt14error_categoryE'},
    )
    check('function', 'int *f()', {1: 'f', 2: '1fv'})
    # tests derived from https://github.com/sphinx-doc/sphinx/issues/1753
    # (skip to keep sanity)
    check('function', 'f(int (&array)[10])', {2: '1fRA10_i', 3: '1fRAL10E_i'})
    check('function', 'void f(int (&array)[10])', {2: '1fRA10_i', 3: '1fRAL10E_i'})
    check('function', 'void f(float *q(double))', {2: '1fFPfdE'})
    check('function', 'void f(float *(*q)(double))', {2: '1fPFPfdE'})
    check('function', 'void f(float (*q)(double))', {2: '1fPFfdE'})
    check('function', 'int (*f(double d))(float)', {1: 'f__double', 2: '1fd'})
    check('function', 'int (*f(bool b))[5]', {1: 'f__b', 2: '1fb'})
    check(
        'function',
        'int (*A::f(double d) const)(float)',
        {1: 'A::f__doubleC', 2: 'NK1A1fEd'},
    )
    check(
        'function',
        'void f(std::shared_ptr<int(double)> ptr)',
        {2: '1fNSt10shared_ptrIFidEEE'},
    )
    check('function', 'void f(int *const p)', {1: 'f__iPC', 2: '1fPCi'})
    check('function', 'void f(int *volatile const p)', {1: 'f__iPVC', 2: '1fPVCi'})

    check('function', 'extern int f()', {1: 'f', 2: '1fv'})
    check('function', 'consteval int f()', {1: 'f', 2: '1fv'})

    check('function', 'explicit(true) void f()', {1: 'f', 2: '1fv'})

    check('function', 'decltype(auto) f()', {1: 'f', 2: '1fv'})

    # TODO: make tests for functions in a template, e.g., Test<int&&()>
    # such that the id generation for function type types is correct.

    check(
        'function',
        'friend std::ostream &f(std::ostream &s, int i)',
        {1: 'f__osR.i', 2: '1fRNSt7ostreamEi'},
    )

    # from https://github.com/breathe-doc/breathe/issues/223
    check('function', 'void f(struct E e)', {1: 'f__E', 2: '1f1E'})
    check('function', 'void f(class E e)', {1: 'f__E', 2: '1f1E'})
    check('function', 'void f(typename E e)', {1: 'f__E', 2: '1f1E'})
    check('function', 'void f(enum E e)', {1: 'f__E', 2: '1f1E'})
    check('function', 'void f(union E e)', {1: 'f__E', 2: '1f1E'})

    # pointer to member (function)
    check('function', 'void f(int C::*)', {2: '1fM1Ci'})
    check('function', 'void f(int C::* p)', {2: '1fM1Ci'})
    check('function', 'void f(int ::C::* p)', {2: '1fM1Ci'})
    check('function', 'void f(int C::*const)', {2: '1fKM1Ci'})
    check('function', 'void f(int C::*const&)', {2: '1fRKM1Ci'})
    check('function', 'void f(int C::*volatile)', {2: '1fVM1Ci'})
    check(
        'function',
        'void f(int C::*const volatile)',
        {2: '1fVKM1Ci'},
        output='void f(int C::*volatile const)',
    )
    check('function', 'void f(int C::*volatile const)', {2: '1fVKM1Ci'})
    check('function', 'void f(int (C::*)(float, double))', {2: '1fM1CFifdE'})
    check('function', 'void f(int (C::* p)(float, double))', {2: '1fM1CFifdE'})
    check('function', 'void f(int (::C::* p)(float, double))', {2: '1fM1CFifdE'})
    check('function', 'void f(void (C::*)() const &)', {2: '1fM1CKRFvvE'})
    check('function', 'int C::* f(int, double)', {2: '1fid'})
    check('function', 'void f(int C::* *p)', {2: '1fPM1Ci'})
    check('function', 'void f(int C::**)', {2: '1fPM1Ci'})
    check('function', 'void f(int C::*const *p)', {2: '1fPKM1Ci'})
    check('function', 'void f(int C::*const*)', {2: '1fPKM1Ci'})

    # exceptions from return type mangling
    check('function', 'template<typename T> C()', {2: 'I0E1Cv'})
    check('function', 'template<typename T> operator int()', {2: 'I0Ecviv'})

    # trailing return types
    ids = {1: 'f', 2: '1fv'}
    check('function', 'int f()', ids)
    check('function', 'auto f() -> int', ids)
    check('function', 'virtual auto f() -> int = 0', ids)
    check('function', 'virtual auto f() -> int final', ids)
    check('function', 'virtual auto f() -> int override', ids)

    ids = {2: 'I0E1fv', 4: 'I0E1fiv'}
    check('function', 'template<typename T> int f()', ids)
    check('function', 'template<typename T> f() -> int', ids)

    # from https://github.com/breathe-doc/breathe/issues/441
    check(
        'function',
        'auto MakeThingy() -> Thingy*',
        {1: 'MakeThingy', 2: '10MakeThingyv'},
    )

    # from https://github.com/sphinx-doc/sphinx/issues/8960
    check('function', 'void f(void (*p)(int, double), int i)', {2: '1fPFvidEi'})

    # from https://github.com/sphinx-doc/sphinx/issues/9535 comment
    check('function', 'void f(void (*p)(int) = &foo)', {2: '1fPFviE'})


def test_domain_cpp_ast_operators() -> None:
    check('function', 'void operator new()', {1: 'new-operator', 2: 'nwv'})
    check('function', 'void operator new[]()', {1: 'new-array-operator', 2: 'nav'})
    check('function', 'void operator delete()', {1: 'delete-operator', 2: 'dlv'})
    check(
        'function', 'void operator delete[]()', {1: 'delete-array-operator', 2: 'dav'}
    )
    check('function', 'operator bool() const', {1: 'castto-b-operatorC', 2: 'NKcvbEv'})
    check('function', 'void operator""_udl()', {2: 'li4_udlv'})

    check('function', 'void operator~()', {1: 'inv-operator', 2: 'cov'})
    check('function', 'void operator compl()', {2: 'cov'})
    check('function', 'void operator+()', {1: 'add-operator', 2: 'plv'})
    check('function', 'void operator-()', {1: 'sub-operator', 2: 'miv'})
    check('function', 'void operator*()', {1: 'mul-operator', 2: 'mlv'})
    check('function', 'void operator/()', {1: 'div-operator', 2: 'dvv'})
    check('function', 'void operator%()', {1: 'mod-operator', 2: 'rmv'})
    check('function', 'void operator&()', {1: 'and-operator', 2: 'anv'})
    check('function', 'void operator bitand()', {2: 'anv'})
    check('function', 'void operator|()', {1: 'or-operator', 2: 'orv'})
    check('function', 'void operator bitor()', {2: 'orv'})
    check('function', 'void operator^()', {1: 'xor-operator', 2: 'eov'})
    check('function', 'void operator xor()', {2: 'eov'})
    check('function', 'void operator=()', {1: 'assign-operator', 2: 'aSv'})
    check('function', 'void operator+=()', {1: 'add-assign-operator', 2: 'pLv'})
    check('function', 'void operator-=()', {1: 'sub-assign-operator', 2: 'mIv'})
    check('function', 'void operator*=()', {1: 'mul-assign-operator', 2: 'mLv'})
    check('function', 'void operator/=()', {1: 'div-assign-operator', 2: 'dVv'})
    check('function', 'void operator%=()', {1: 'mod-assign-operator', 2: 'rMv'})
    check('function', 'void operator&=()', {1: 'and-assign-operator', 2: 'aNv'})
    check('function', 'void operator and_eq()', {2: 'aNv'})
    check('function', 'void operator|=()', {1: 'or-assign-operator', 2: 'oRv'})
    check('function', 'void operator or_eq()', {2: 'oRv'})
    check('function', 'void operator^=()', {1: 'xor-assign-operator', 2: 'eOv'})
    check('function', 'void operator xor_eq()', {2: 'eOv'})
    check('function', 'void operator<<()', {1: 'lshift-operator', 2: 'lsv'})
    check('function', 'void operator>>()', {1: 'rshift-operator', 2: 'rsv'})
    check('function', 'void operator<<=()', {1: 'lshift-assign-operator', 2: 'lSv'})
    check('function', 'void operator>>=()', {1: 'rshift-assign-operator', 2: 'rSv'})
    check('function', 'void operator==()', {1: 'eq-operator', 2: 'eqv'})
    check('function', 'void operator!=()', {1: 'neq-operator', 2: 'nev'})
    check('function', 'void operator not_eq()', {2: 'nev'})
    check('function', 'void operator<()', {1: 'lt-operator', 2: 'ltv'})
    check('function', 'void operator>()', {1: 'gt-operator', 2: 'gtv'})
    check('function', 'void operator<=()', {1: 'lte-operator', 2: 'lev'})
    check('function', 'void operator>=()', {1: 'gte-operator', 2: 'gev'})
    check('function', 'void operator<=>()', {2: 'ssv'})
    check('function', 'void operator!()', {1: 'not-operator', 2: 'ntv'})
    check('function', 'void operator not()', {2: 'ntv'})
    check('function', 'void operator&&()', {1: 'sand-operator', 2: 'aav'})
    check('function', 'void operator and()', {2: 'aav'})
    check('function', 'void operator||()', {1: 'sor-operator', 2: 'oov'})
    check('function', 'void operator or()', {2: 'oov'})
    check('function', 'void operator++()', {1: 'inc-operator', 2: 'ppv'})
    check('function', 'void operator--()', {1: 'dec-operator', 2: 'mmv'})
    check('function', 'void operator,()', {1: 'comma-operator', 2: 'cmv'})
    check(
        'function', 'void operator->*()', {1: 'pointer-by-pointer-operator', 2: 'pmv'}
    )
    check('function', 'void operator->()', {1: 'pointer-operator', 2: 'ptv'})
    check('function', 'void operator()()', {1: 'call-operator', 2: 'clv'})
    check('function', 'void operator[]()', {1: 'subscript-operator', 2: 'ixv'})


def test_domain_cpp_ast_nested_name() -> None:
    check('class', '{key}::A', {1: 'A', 2: '1A'})
    check('class', '{key}::A::B', {1: 'A::B', 2: 'N1A1BE'})
    check('function', 'void f(::A a)', {1: 'f__A', 2: '1f1A'})
    check('function', 'void f(::A::B a)', {1: 'f__A::B', 2: '1fN1A1BE'})


def test_domain_cpp_ast_class_definitions() -> None:
    check('class', 'public A', {1: 'A', 2: '1A'}, output='{key}A')
    check('class', 'private {key}A', {1: 'A', 2: '1A'})
    check('class', '{key}A final', {1: 'A', 2: '1A'})

    # test bases
    check('class', '{key}A', {1: 'A', 2: '1A'})
    check('class', '{key}A::B::C', {1: 'A::B::C', 2: 'N1A1B1CE'})
    check('class', '{key}A : B', {1: 'A', 2: '1A'})
    check('class', '{key}A : private B', {1: 'A', 2: '1A'})
    check('class', '{key}A : public B', {1: 'A', 2: '1A'})
    check('class', '{key}A : B, C', {1: 'A', 2: '1A'})
    check('class', '{key}A : B, protected C, D', {1: 'A', 2: '1A'})
    check(
        'class',
        'A : virtual private B',
        {1: 'A', 2: '1A'},
        output='{key}A : private virtual B',
    )
    check('class', '{key}A : private virtual B', {1: 'A', 2: '1A'})
    check('class', '{key}A : B, virtual C', {1: 'A', 2: '1A'})
    check('class', '{key}A : public virtual B', {1: 'A', 2: '1A'})
    check('class', '{key}A : B, C...', {1: 'A', 2: '1A'})
    check('class', '{key}A : B..., C', {1: 'A', 2: '1A'})

    # from https://github.com/sphinx-doc/sphinx/issues/4094
    check(
        'class',
        'template<class, class = std::void_t<>> {key}has_var',
        {2: 'I00E7has_var'},
    )
    check(
        'class',
        'template<class T> {key}has_var<T, std::void_t<decltype(&T::var)>>',
        {2: 'I0E7has_varI1TNSt6void_tIDTadN1T3varEEEEE'},
    )

    check(
        'class',
        'template<typename ...Ts> {key}T<int (*)(Ts)...>',
        {2: 'IDpE1TIJPFi2TsEEE'},
    )
    check(
        'class',
        'template<int... Is> {key}T<(Is)...>',
        {2: 'I_DpiE1TIJX(Is)EEE', 3: 'I_DpiE1TIJX2IsEEE'},
    )


def test_domain_cpp_ast_union_definitions() -> None:
    check('union', '{key}A', {2: '1A'})


def test_domain_cpp_ast_enum_definitions() -> None:
    check('enum', '{key}A', {2: '1A'})
    check('enum', '{key}A : std::underlying_type<B>::type', {2: '1A'})
    check('enum', '{key}A : unsigned int', {2: '1A'})
    check('enum', 'public A', {2: '1A'}, output='{key}A')
    check('enum', 'private {key}A', {2: '1A'})

    check('enumerator', '{key}A', {2: '1A'})
    check('enumerator', '{key}A = std::numeric_limits<unsigned long>::max()', {2: '1A'})


def test_domain_cpp_ast_anon_definitions() -> None:
    check('class', '@a', {3: 'Ut1_a'}, as_text_output='class [anonymous]')
    check('union', '@a', {3: 'Ut1_a'}, as_text_output='union [anonymous]')
    check('enum', '@a', {3: 'Ut1_a'}, as_text_output='enum [anonymous]')
    check('class', '@1', {3: 'Ut1_1'}, as_text_output='class [anonymous]')
    check('class', '@a::A', {3: 'NUt1_a1AE'}, as_text_output='class [anonymous]::A')

    check(
        'function',
        'int f(int @a)',
        {1: 'f__i', 2: '1fi'},
        as_text_output='int f(int [anonymous])',
    )


def test_domain_cpp_ast_templates() -> None:
    check('class', 'A<T>', {2: 'IE1AI1TE'}, output='template<> {key}A<T>')
    # first just check which objects support templating
    check('class', 'template<> {key}A', {2: 'IE1A'})
    check('function', 'template<> void A()', {2: 'IE1Av', 4: 'IE1Avv'})
    check('member', 'template<> A a', {2: 'IE1a'})
    check('type', 'template<> {key}a = A', {2: 'IE1a'}, key='using')
    with pytest.raises(DefinitionError):
        parse('enum', 'template<> A')
    with pytest.raises(DefinitionError):
        parse('enumerator', 'template<> A')
    # then all the real tests
    check('class', 'template<typename T1, typename T2> {key}A', {2: 'I00E1A'})
    check('type', 'template<> {key}a', {2: 'IE1a'}, key='using')

    check('class', 'template<typename T> {key}A', {2: 'I0E1A'})
    check('class', 'template<class T> {key}A', {2: 'I0E1A'})
    check('class', 'template<typename ...T> {key}A', {2: 'IDpE1A'})
    check('class', 'template<typename...> {key}A', {2: 'IDpE1A'})
    check('class', 'template<typename = Test> {key}A', {2: 'I0E1A'})
    check('class', 'template<typename T = Test> {key}A', {2: 'I0E1A'})

    check('class', 'template<template<typename> typename T> {key}A', {2: 'II0E0E1A'})
    check('class', 'template<template<typename> class T> {key}A', {2: 'II0E0E1A'})
    check('class', 'template<template<typename> typename> {key}A', {2: 'II0E0E1A'})
    check(
        'class',
        'template<template<typename> typename ...T> {key}A',
        {2: 'II0EDpE1A'},
    )
    check('class', 'template<template<typename> typename...> {key}A', {2: 'II0EDpE1A'})
    check(
        'class',
        'template<typename T, template<typename> typename...> {key}A',
        {2: 'I0I0EDpE1A'},
    )

    check('class', 'template<int> {key}A', {2: 'I_iE1A'})
    check('class', 'template<int T> {key}A', {2: 'I_iE1A'})
    check('class', 'template<int... T> {key}A', {2: 'I_DpiE1A'})
    check('class', 'template<int T = 42> {key}A', {2: 'I_iE1A'})
    check('class', 'template<int = 42> {key}A', {2: 'I_iE1A'})

    check('class', 'template<typename A<B>::C> {key}A', {2: 'I_N1AI1BE1CEE1A'})
    check('class', 'template<typename A<B>::C = 42> {key}A', {2: 'I_N1AI1BE1CEE1A'})
    # from https://github.com/sphinx-doc/sphinx/issues/7944
    check(
        'function',
        'template<typename T, '
        'typename std::enable_if<!has_overloaded_addressof<T>::value, bool>::type = false'
        '> constexpr T *static_addressof(T &ref)',
        {
            2: 'I0_NSt9enable_ifIX!has_overloaded_addressof<T>::valueEbE4typeEE16static_addressofR1T',
            3: 'I0_NSt9enable_ifIXntN24has_overloaded_addressofI1TE5valueEEbE4typeEE16static_addressofR1T',
            4: 'I0_NSt9enable_ifIXntN24has_overloaded_addressofI1TE5valueEEbE4typeEE16static_addressofP1TR1T',
        },
    )

    check('class', 'template<> {key}A<NS::B<>>', {2: 'IE1AIN2NS1BIEEE'})

    # from https://github.com/sphinx-doc/sphinx/issues/2058
    check(
        'function',
        'template<typename Char, typename Traits> '
        'inline std::basic_ostream<Char, Traits> &operator<<('
        'std::basic_ostream<Char, Traits> &os, '
        'const c_string_view_base<const Char, Traits> &str)',
        {
            2: 'I00ElsRNSt13basic_ostreamI4Char6TraitsEE'
            'RK18c_string_view_baseIK4Char6TraitsE',
            4: 'I00Els'
            'RNSt13basic_ostreamI4Char6TraitsEE'
            'RNSt13basic_ostreamI4Char6TraitsEE'
            'RK18c_string_view_baseIK4Char6TraitsE',
        },
    )

    # template introductions
    with pytest.raises(DefinitionError):
        parse('enum', 'abc::ns::foo{id_0, id_1, id_2} A')
    with pytest.raises(DefinitionError):
        parse('enumerator', 'abc::ns::foo{id_0, id_1, id_2} A')
    check(
        'class',
        'abc::ns::foo{{id_0, id_1, id_2}} {key}xyz::bar',
        {2: 'I000EXN3abc2ns3fooEI4id_04id_14id_2EEN3xyz3barE'},
    )
    check(
        'class',
        'abc::ns::foo{{id_0, id_1, ...id_2}} {key}xyz::bar',
        {2: 'I00DpEXN3abc2ns3fooEI4id_04id_1sp4id_2EEN3xyz3barE'},
    )
    check(
        'class',
        'abc::ns::foo{{id_0, id_1, id_2}} {key}xyz::bar<id_0, id_1, id_2>',
        {2: 'I000EXN3abc2ns3fooEI4id_04id_14id_2EEN3xyz3barE'},
    )
    check(
        'class',
        'abc::ns::foo{{id_0, id_1, ...id_2}} {key}xyz::bar<id_0, id_1, id_2...>',
        {2: 'I00DpEXN3abc2ns3fooEI4id_04id_1sp4id_2EEN3xyz3barE'},
    )

    check(
        'class',
        'template<> Concept{{U}} {key}A<int>::B',
        {2: 'IEI0EX7ConceptI1UEEN1AIiE1BE'},
    )

    check(
        'type',
        'abc::ns::foo{{id_0, id_1, id_2}} {key}xyz::bar = ghi::qux',
        {2: 'I000EXN3abc2ns3fooEI4id_04id_14id_2EEN3xyz3barE'},
        key='using',
    )
    check(
        'type',
        'abc::ns::foo{{id_0, id_1, ...id_2}} {key}xyz::bar = ghi::qux',
        {2: 'I00DpEXN3abc2ns3fooEI4id_04id_1sp4id_2EEN3xyz3barE'},
        key='using',
    )
    check(
        'function',
        'abc::ns::foo{id_0, id_1, id_2} void xyz::bar()',
        {
            2: 'I000EXN3abc2ns3fooEI4id_04id_14id_2EEN3xyz3barEv',
            4: 'I000EXN3abc2ns3fooEI4id_04id_14id_2EEN3xyz3barEvv',
        },
    )
    check(
        'function',
        'abc::ns::foo{id_0, id_1, ...id_2} void xyz::bar()',
        {
            2: 'I00DpEXN3abc2ns3fooEI4id_04id_1sp4id_2EEN3xyz3barEv',
            4: 'I00DpEXN3abc2ns3fooEI4id_04id_1sp4id_2EEN3xyz3barEvv',
        },
    )
    check(
        'member',
        'abc::ns::foo{id_0, id_1, id_2} ghi::qux xyz::bar',
        {2: 'I000EXN3abc2ns3fooEI4id_04id_14id_2EEN3xyz3barE'},
    )
    check(
        'member',
        'abc::ns::foo{id_0, id_1, ...id_2} ghi::qux xyz::bar',
        {2: 'I00DpEXN3abc2ns3fooEI4id_04id_1sp4id_2EEN3xyz3barE'},
    )
    check(
        'concept', 'Iterator{{T, U}} {key}Another', {2: 'I00EX8IteratorI1T1UEE7Another'}
    )
    check(
        'concept',
        'template<typename ...Pack> {key}Numerics = (... && Numeric<Pack>)',
        {2: 'IDpE8Numerics'},
    )

    # explicit specializations of members
    check('member', 'template<> int A<int>::a', {2: 'IEN1AIiE1aE'})
    # same as above
    check(
        'member',
        'template int A<int>::a',
        {2: 'IEN1AIiE1aE'},
        output='template<> int A<int>::a',
    )
    check(
        'member',
        'template<> template<> int A<int>::B<int>::b',
        {2: 'IEIEN1AIiE1BIiE1bE'},
    )
    # same as above
    check(
        'member',
        'template int A<int>::B<int>::b',
        {2: 'IEIEN1AIiE1BIiE1bE'},
        output='template<> template<> int A<int>::B<int>::b',
    )

    # defaulted constrained type parameters
    check('type', 'template<C T = int&> {key}A', {2: 'I_1CE1A'}, key='using')

    # pack expansion after non-type template parameter
    check(
        'type',
        'template<int (X::*)(bool)...> {key}A',
        {2: 'I_DpM1XFibEE1A'},
        key='using',
    )


def test_domain_cpp_ast_placeholder_types() -> None:
    check(
        'function', 'void f(Sortable auto &v)', {1: 'f__SortableR', 2: '1fR8Sortable'}
    )
    check(
        'function',
        'void f(const Sortable auto &v)',
        {1: 'f__SortableCR', 2: '1fRK8Sortable'},
    )
    check(
        'function',
        'void f(Sortable decltype(auto) &v)',
        {1: 'f__SortableR', 2: '1fR8Sortable'},
    )
    check(
        'function',
        'void f(const Sortable decltype(auto) &v)',
        {1: 'f__SortableCR', 2: '1fRK8Sortable'},
    )
    check(
        'function',
        'void f(Sortable decltype ( auto ) &v)',
        {1: 'f__SortableR', 2: '1fR8Sortable'},
        output='void f(Sortable decltype(auto) &v)',
    )


def test_domain_cpp_ast_requires_clauses() -> None:
    check(
        'function',
        'template<typename T> requires A auto f() -> void requires B',
        {4: 'I0EIQaa1A1BE1fvv'},
    )
    check(
        'function',
        'template<typename T> requires A || B or C void f()',
        {4: 'I0EIQoo1Aoo1B1CE1fvv'},
    )
    check('function', 'void f() requires A || B || C', {4: 'IQoo1Aoo1B1CE1fv'})
    check('function', 'Foo() requires A || B || C', {4: 'IQoo1Aoo1B1CE3Foov'})
    check(
        'function',
        'template<typename T> requires A && B || C and D void f()',
        {4: 'I0EIQooaa1A1Baa1C1DE1fvv'},
    )
    check(
        'function',
        'template<typename T> requires R<T> '
        'template<typename U> requires S<T> '
        'void A<T>::f() requires B',
        {4: 'I0EIQ1RI1TEEI0EIQaa1SI1TE1BEN1A1fEvv'},
    )
    check(
        'function',
        'template<template<typename T> requires R<T> typename X> void f()',
        {2: 'II0EIQ1RI1TEE0E1fv', 4: 'II0EIQ1RI1TEE0E1fvv'},
    )
    check(
        'type',
        'template<typename T> requires IsValid<T> {key}T = true_type',
        {4: 'I0EIQ7IsValidI1TEE1T'},
        key='using',
    )
    check(
        'class',
        'template<typename T> requires IsValid<T> {key}T : Base',
        {4: 'I0EIQ7IsValidI1TEE1T'},
        key='class',
    )
    check(
        'union',
        'template<typename T> requires IsValid<T> {key}T',
        {4: 'I0EIQ7IsValidI1TEE1T'},
        key='union',
    )
    check(
        'member',
        'template<typename T> requires IsValid<T> int Val = 7',
        {4: 'I0EIQ7IsValidI1TEE3Val'},
    )


def test_domain_cpp_ast_template_args() -> None:
    # from https://github.com/breathe-doc/breathe/issues/218
    check(
        'function',
        'template<typename F> void allow(F *f, typename func<F, B, G != 1>::type tt)',
        {
            2: 'I0E5allowP1FN4funcI1F1BXG != 1EE4typeE',
            3: 'I0E5allowP1FN4funcI1F1BXne1GL1EEE4typeE',
            4: 'I0E5allowvP1FN4funcI1F1BXne1GL1EEE4typeE',
        },
    )
    # from https://github.com/sphinx-doc/sphinx/issues/3542
    check(
        'type',
        'template<typename T> {key}'
        'enable_if_not_array_t = std::enable_if_t<!is_array<T>::value, int>',
        {2: 'I0E21enable_if_not_array_t'},
        key='using',
    )


def test_domain_cpp_ast_initializers() -> None:
    ids_member = {1: 'v__T', 2: '1v'}
    ids_function = {1: 'f__T', 2: '1f1T'}
    ids_template = {2: 'I_1TE1fv', 4: 'I_1TE1fvv'}
    # no init
    check('member', 'T v', ids_member)
    check('function', 'void f(T v)', ids_function)
    check('function', 'template<T v> void f()', ids_template)
    # with '=', assignment-expression
    check('member', 'T v = 42', ids_member)
    check('function', 'void f(T v = 42)', ids_function)
    check('function', 'template<T v = 42> void f()', ids_template)
    # with '=', braced-init
    check('member', 'T v = {}', ids_member)
    check('function', 'void f(T v = {})', ids_function)
    check('function', 'template<T v = {}> void f()', ids_template)
    check('member', 'T v = {42, 42, 42}', ids_member)
    check('function', 'void f(T v = {42, 42, 42})', ids_function)
    check('function', 'template<T v = {42, 42, 42}> void f()', ids_template)
    check('member', 'T v = {42, 42, 42,}', ids_member)
    check('function', 'void f(T v = {42, 42, 42,})', ids_function)
    check('function', 'template<T v = {42, 42, 42,}> void f()', ids_template)
    check('member', 'T v = {42, 42, args...}', ids_member)
    check('function', 'void f(T v = {42, 42, args...})', ids_function)
    check('function', 'template<T v = {42, 42, args...}> void f()', ids_template)
    # without '=', braced-init
    check('member', 'T v{}', ids_member)
    check('member', 'T v{42, 42, 42}', ids_member)
    check('member', 'T v{42, 42, 42,}', ids_member)
    check('member', 'T v{42, 42, args...}', ids_member)
    # other
    check('member', 'T v = T{}', ids_member)


def test_domain_cpp_ast_attributes() -> None:
    # style: C++
    check('member', '[[]] int f', {1: 'f__i', 2: '1f'})
    check(
        'member',
        '[ [ ] ] int f',
        {1: 'f__i', 2: '1f'},
        # this will fail when the proper grammar is implemented
        output='[[ ]] int f',
    )
    check('member', '[[a]] int f', {1: 'f__i', 2: '1f'})
    # style: GNU
    check('member', '__attribute__(()) int f', {1: 'f__i', 2: '1f'})
    check('member', '__attribute__((a)) int f', {1: 'f__i', 2: '1f'})
    check('member', '__attribute__((a, b)) int f', {1: 'f__i', 2: '1f'})
    check('member', '__attribute__((optimize(3))) int f', {1: 'f__i', 2: '1f'})
    check('member', '__attribute__((format(printf, 1, 2))) int f', {1: 'f__i', 2: '1f'})
    # style: user-defined id
    check('member', 'id_attr int f', {1: 'f__i', 2: '1f'})
    # style: user-defined paren
    check('member', 'paren_attr() int f', {1: 'f__i', 2: '1f'})
    check('member', 'paren_attr(a) int f', {1: 'f__i', 2: '1f'})
    check('member', 'paren_attr("") int f', {1: 'f__i', 2: '1f'})
    check('member', 'paren_attr(()[{}][]{}) int f', {1: 'f__i', 2: '1f'})
    with pytest.raises(DefinitionError):
        parse('member', 'paren_attr(() int f')
    with pytest.raises(DefinitionError):
        parse('member', 'paren_attr([) int f')
    with pytest.raises(DefinitionError):
        parse('member', 'paren_attr({) int f')
    with pytest.raises(DefinitionError):
        parse('member', 'paren_attr([)]) int f')
    with pytest.raises(DefinitionError):
        parse('member', 'paren_attr((])) int f')
    with pytest.raises(DefinitionError):
        parse('member', 'paren_attr({]}) int f')

    # position: decl specs
    check(
        'function',
        'static inline __attribute__(()) void f()',
        {1: 'f', 2: '1fv'},
        output='__attribute__(()) static inline void f()',
    )
    check('function', '[[attr1]] [[attr2]] void f()', {1: 'f', 2: '1fv'})
    # position: declarator
    check('member', 'int *[[attr1]] [[attr2]] i', {1: 'i__iP', 2: '1i'})
    check(
        'member',
        'int *const [[attr1]] [[attr2]] volatile i',
        {1: 'i__iPVC', 2: '1i'},
        output='int *[[attr1]] [[attr2]] volatile const i',
    )
    check('member', 'int &[[attr1]] [[attr2]] i', {1: 'i__iR', 2: '1i'})
    check('member', 'int *[[attr1]] [[attr2]] *i', {1: 'i__iPP', 2: '1i'})
    # position: parameters and qualifiers
    check('function', 'void f() [[attr1]] [[attr2]]', {1: 'f', 2: '1fv'})

    # position: class, union, enum
    check('class', '{key}[[attr1]] [[attr2]] Foo', {1: 'Foo', 2: '3Foo'}, key='class')
    check('union', '{key}[[attr1]] [[attr2]] Foo', {2: '3Foo'}, key='union')
    check('enum', '{key}[[attr1]] [[attr2]] Foo', {2: '3Foo'}, key='enum')
    # position: enumerator
    check('enumerator', '{key}Foo [[attr1]] [[attr2]]', {2: '3Foo'})
    check('enumerator', '{key}Foo [[attr1]] [[attr2]] = 42', {2: '3Foo'})


def check_ast_xref_parsing(target: str) -> None:
    class Config:
        cpp_id_attributes = ['id_attr']
        cpp_paren_attributes = ['paren_attr']

    parser = DefinitionParser(target, location='', config=Config())  # type: ignore[arg-type]
    parser.parse_xref_object()
    parser.assert_end()


def test_domain_cpp_ast_xref_parsing() -> None:
    check_ast_xref_parsing('f')
    check_ast_xref_parsing('f()')
    check_ast_xref_parsing('void f()')
    check_ast_xref_parsing('T f()')


@pytest.mark.parametrize(
    ('param', 'is_pack'),
    [
        ('typename', False),
        ('typename T', False),
        ('typename...', True),
        ('typename... T', True),
        ('int', False),
        ('int N', False),
        ('int* N', False),
        ('int& N', False),
        ('int&... N', True),
        ('int*... N', True),
        ('int...', True),
        ('int... N', True),
        ('auto', False),
        ('auto...', True),
        ('int X::*', False),
        ('int X::*...', True),
        ('int (X::*)(bool)', False),
        ('int (X::*x)(bool)', False),
        ('int (X::*)(bool)...', True),
        ('template<typename> class', False),
        ('template<typename> class...', True),
    ],
)
def test_domain_cpp_template_parameters_is_pack(param: str, is_pack: bool) -> None:
    def parse_template_parameter(param: str) -> ASTTemplateParamType:
        ast = parse('type', 'template<' + param + '> X')
        assert ast.templatePrefix is not None
        assert ast.templatePrefix.templates is not None
        return ast.templatePrefix.templates[0].params[0]

    ast = parse_template_parameter(param)
    assert ast.isPack == is_pack


# def test_print() -> None:
#     # used for getting all the ids out for checking
#     for a in ids:
#         print(a)
#     raise DefinitionError


def filter_warnings(warning: StringIO, file: str) -> list[str]:
    lines = warning.getvalue().split('\n')
    res = [
        l
        for l in lines
        if 'domain-cpp' in l
        and f'{file}.rst' in l
        and "WARNING: document isn't included in any toctree" not in l
    ]
    print(f"Filtered warnings for file '{file}':")
    for w in res:
        print(w)
    return res


@pytest.mark.sphinx('html', testroot='domain-cpp', confoverrides={'nitpicky': True})
def test_domain_cpp_build_multi_decl_lookup(app):
    app.build(force_all=True)
    ws = filter_warnings(app.warning, 'lookup-key-overload')
    assert len(ws) == 0

    ws = filter_warnings(app.warning, 'multi-decl-lookup')
    assert len(ws) == 0


@pytest.mark.sphinx('html', testroot='domain-cpp', confoverrides={'nitpicky': True})
def test_domain_cpp_build_warn_template_param_qualified_name(app):
    app.build(force_all=True)
    ws = filter_warnings(app.warning, 'warn-template-param-qualified-name')
    assert len(ws) == 2
    assert 'WARNING: cpp:type reference target not found: T::typeWarn' in ws[0]
    assert 'WARNING: cpp:type reference target not found: T::U::typeWarn' in ws[1]


@pytest.mark.sphinx('html', testroot='domain-cpp', confoverrides={'nitpicky': True})
def test_domain_cpp_build_backslash_ok_true(app):
    app.build(force_all=True)
    ws = filter_warnings(app.warning, 'backslash')
    assert len(ws) == 0


@pytest.mark.sphinx('html', testroot='domain-cpp', confoverrides={'nitpicky': True})
def test_domain_cpp_build_semicolon(app):
    app.build(force_all=True)
    ws = filter_warnings(app.warning, 'semicolon')
    assert len(ws) == 0


@pytest.mark.sphinx(
    'html',
    testroot='domain-cpp',
    confoverrides={'nitpicky': True, 'strip_signature_backslash': True},
)
def test_domain_cpp_build_backslash_ok_false(app):
    app.build(force_all=True)
    ws = filter_warnings(app.warning, 'backslash')
    assert len(ws) == 1
    assert 'WARNING: Parsing of expression failed. Using fallback parser.' in ws[0]


@pytest.mark.sphinx('html', testroot='domain-cpp', confoverrides={'nitpicky': True})
def test_domain_cpp_build_anon_dup_decl(app):
    app.build(force_all=True)
    ws = filter_warnings(app.warning, 'anon-dup-decl')
    assert len(ws) == 2
    assert 'WARNING: cpp:identifier reference target not found: @a' in ws[0]
    assert 'WARNING: cpp:identifier reference target not found: @b' in ws[1]


@pytest.mark.sphinx('html', testroot='domain-cpp')
def test_domain_cpp_build_misuse_of_roles(app):
    app.build(force_all=True)
    ws = filter_warnings(app.warning, 'roles-targets-ok')
    assert len(ws) == 0

    ws = filter_warnings(app.warning, 'roles-targets-warn')
    # the roles that should be able to generate warnings:
    all_roles = [
        'class',
        'struct',
        'union',
        'func',
        'member',
        'var',
        'type',
        'concept',
        'enum',
        'enumerator',
    ]
    ok = [  # target_type, ok_roles
        ('class', ['class', 'struct', 'type']),
        ('union', ['union', 'type']),
        ('func', ['func', 'type']),
        ('member', ['member', 'var']),
        ('type', ['type']),
        ('concept', ['concept']),
        ('enum', ['type', 'enum']),
        ('enumerator', ['enumerator']),
        ('functionParam', ['member', 'var']),
        ('templateParam', ['class', 'struct', 'union', 'member', 'var', 'type']),
    ]
    warn = []
    for target_type, roles in ok:
        txt_target_type = 'function' if target_type == 'func' else target_type
        for r in all_roles:
            if r not in roles:
                warn.append(f'WARNING: cpp:{r} targets a {txt_target_type} (')
                if target_type == 'templateParam':
                    warn.extend((
                        f'WARNING: cpp:{r} targets a {txt_target_type} (',
                        f'WARNING: cpp:{r} targets a {txt_target_type} (',
                    ))
    warn = sorted(warn)
    for w in ws:
        assert 'targets a' in w
    ws = [w[w.index('WARNING:') :] for w in ws]
    ws = sorted(ws)
    print('Expected warnings:')
    for w in warn:
        print(w)
    print('Actual warnings:')
    for w in ws:
        print(w)

    for i in range(min(len(warn), len(ws))):
        assert ws[i].startswith(warn[i])

    assert len(ws) == len(warn)


@pytest.mark.sphinx(
    'html',
    testroot='domain-cpp',
    confoverrides={'add_function_parentheses': True},
)
def test_domain_cpp_build_with_add_function_parentheses_is_True(app):
    app.build(force_all=True)

    role_patterns = [
        'Sphinx',
        'Sphinx::version',
        'version',
        'List',
        'MyEnum',
    ]
    paren_patterns = [
        ('ref function without parens ', r'paren_1\(\)'),
        ('ref function with parens ', r'paren_2\(\)'),
        ('ref function without parens, explicit title ', 'paren_3_title'),
        ('ref function with parens, explicit title ', 'paren_4_title'),
        ('ref op call without parens ', r'paren_5::operator\(\)\(\)'),
        ('ref op call with parens ', r'paren_6::operator\(\)\(\)'),
        ('ref op call without parens, explicit title ', 'paren_7_title'),
        ('ref op call with parens, explicit title ', 'paren_8_title'),
    ]

    text = (app.outdir / 'roles.html').read_text(encoding='utf8')
    for ref_text in role_patterns:
        pattern = (
            f'<li><p><a .*?><code .*?><span .*?>{ref_text}</span></code></a></p></li>'
        )
        match = re.search(pattern, text)
        assert match is not None, f'Pattern not found in roles.html:\n\t{pattern}'
    for desc_text, ref_text in paren_patterns:
        pattern = f'<li><p>{desc_text}<a .*?><code .*?><span .*?>{ref_text}</span></code></a></p></li>'
        match = re.search(pattern, text)
        assert match is not None, f'Pattern not found in roles.html:\n\t{pattern}'

    text = (app.outdir / 'any-role.html').read_text(encoding='utf8')
    for desc_text, ref_text in paren_patterns:
        pattern = f'<li><p>{desc_text}<a .*?><code .*?><span .*?>{ref_text}</span></code></a></p></li>'
        match = re.search(pattern, text)
        assert match is not None, f'Pattern not found in any-role.html:\n\t{pattern}'


@pytest.mark.sphinx(
    'html',
    testroot='domain-cpp',
    confoverrides={'add_function_parentheses': False},
)
def test_domain_cpp_build_with_add_function_parentheses_is_False(app):
    app.build(force_all=True)

    role_patterns = [
        'Sphinx',
        'Sphinx::version',
        'version',
        'List',
        'MyEnum',
    ]
    paren_patterns = [
        ('ref function without parens ', 'paren_1'),
        ('ref function with parens ', 'paren_2'),
        ('ref function without parens, explicit title ', 'paren_3_title'),
        ('ref function with parens, explicit title ', 'paren_4_title'),
        ('ref op call without parens ', r'paren_5::operator\(\)'),
        ('ref op call with parens ', r'paren_6::operator\(\)'),
        ('ref op call without parens, explicit title ', 'paren_7_title'),
        ('ref op call with parens, explicit title ', 'paren_8_title'),
    ]

    text = (app.outdir / 'roles.html').read_text(encoding='utf8')
    for ref_text in role_patterns:
        pattern = (
            f'<li><p><a .*?><code .*?><span .*?>{ref_text}</span></code></a></p></li>'
        )
        match = re.search(pattern, text)
        assert match is not None, f'Pattern not found in roles.html:\n\t{pattern}'
    for desc_text, ref_text in paren_patterns:
        pattern = f'<li><p>{desc_text}<a .*?><code .*?><span .*?>{ref_text}</span></code></a></p></li>'
        match = re.search(pattern, text)
        assert match is not None, f'Pattern not found in roles.html:\n\t{pattern}'

    text = (app.outdir / 'any-role.html').read_text(encoding='utf8')
    for desc_text, ref_text in paren_patterns:
        pattern = f'<li><p>{desc_text}<a .*?><code .*?><span .*?>{ref_text}</span></code></a></p></li>'
        match = re.search(pattern, text)
        assert match is not None, f'Pattern not found in any-role.html:\n\t{pattern}'


@pytest.mark.sphinx('html', testroot='domain-cpp')
def test_domain_cpp_build_xref_consistency(app):
    app.build(force_all=True)

    test = 'xref_consistency.html'
    output = (app.outdir / test).read_text(encoding='utf8')

    def classes(role, tag):
        pattern = (
            rf'{role}-role:.*?'
            rf'<(?P<tag>{tag}) .*?class=["\'](?P<classes>.*?)["\'].*?>'
            r'.*'
            r'</(?P=tag)>'
        )
        result = re.search(pattern, output)
        expect = f"""\
Pattern for role `{role}` with tag `{tag}`
\t{pattern}
not found in `{test}`
"""
        assert result, expect
        return set(result.group('classes').split())

    class RoleClasses:
        """Collect the classes from the layout that was generated for a given role."""

        def __init__(self, role, root, contents):
            self.name = role
            self.classes = classes(role, root)
            self.content_classes = {}
            for tag in contents:
                self.content_classes[tag] = classes(role, tag)

    # not actually used as a reference point
    # code_role = RoleClasses('code', 'code', [])
    any_role = RoleClasses('any', 'a', ['code'])
    cpp_any_role = RoleClasses('cpp-any', 'a', ['code'])
    # NYI: consistent looks
    # texpr_role = RoleClasses('cpp-texpr', 'span', ['a', 'code'])
    expr_role = RoleClasses('cpp-expr', 'span', ['a'])
    texpr_role = RoleClasses('cpp-texpr', 'span', ['a', 'span'])

    # XRefRole-style classes

    # any and cpp:any do not put these classes at the root

    # n.b. the generic any machinery finds the specific 'cpp-class' object type
    any_role_classes = any_role.content_classes['code']
    expect = 'any uses XRefRole classes'
    assert {'xref', 'any', 'cpp', 'cpp-class'} <= any_role_classes, expect

    cpp_any_role_classes = cpp_any_role.content_classes['code']
    expect = 'cpp:any uses XRefRole classes'
    assert {'xref', 'cpp-any', 'cpp'} <= cpp_any_role_classes, expect

    for role in (expr_role, texpr_role):
        name = role.name
        expect = f'`{name}` puts the domain and role classes at its root'
        assert {'sig', 'sig-inline', 'cpp', name} <= role.classes, expect

    # reference classes

    expect = 'the xref roles use the same reference classes'
    assert any_role.classes == cpp_any_role.classes, expect
    assert any_role.classes == expr_role.content_classes['a'], expect
    assert any_role.classes == texpr_role.content_classes['a'], expect


@pytest.mark.sphinx('html', testroot='domain-cpp', confoverrides={'nitpicky': True})
def test_domain_cpp_build_field_role(app):
    app.build(force_all=True)
    ws = filter_warnings(app.warning, 'field-role')
    assert len(ws) == 0


@pytest.mark.sphinx('html', testroot='domain-cpp', confoverrides={'nitpicky': True})
def test_domain_cpp_build_operator_lookup(app):
    app.build(force_all=True)
    ws = filter_warnings(app.warning, 'operator-lookup')
    assert len(ws) == 5
    # TODO: the first one should not happen
    assert ':10: WARNING: cpp:identifier reference target not found: _lit' in ws[0]
    assert ':18: WARNING: cpp:func reference target not found: int h' in ws[1]
    assert (
        ':19: WARNING: cpp:func reference target not found: int operator+(bool, bool)'
    ) in ws[2]
    assert (
        ':20: WARNING: cpp:func reference target not found: int operator""_udl'
    ) in ws[3]
    assert ':21: WARNING: cpp:func reference target not found: operator bool' in ws[4]


@pytest.mark.sphinx(
    'html', testroot='domain-cpp-intersphinx', confoverrides={'nitpicky': True}
)
def test_domain_cpp_build_intersphinx(tmp_path, app):
    orig_source = """\
.. cpp:class:: _class
.. cpp:struct:: _struct
.. cpp:union:: _union
.. cpp:function:: void _function()
.. cpp:member:: int _member
.. cpp:var:: int _var
.. cpp:type:: _type
.. cpp:concept:: template<typename T> _concept
.. cpp:enum:: _enum

    .. cpp:enumerator:: _enumerator

.. cpp:enum-struct:: _enumStruct

    .. cpp:enumerator:: _scopedEnumerator

.. cpp:enum-class:: _enumClass
.. cpp:function:: void _functionParam(int param)
.. cpp:function:: template<typename TParam> void _templateParam()
"""
    inv_file = tmp_path / 'inventory'
    inv_file.write_bytes(
        b"""\
# Sphinx inventory version 2
# Project: C Intersphinx Test
# Version:
# The remainder of this file is compressed using zlib.
"""
        + zlib.compress(b"""\
_class cpp:class 1 index.html#_CPPv46$ -
_concept cpp:concept 1 index.html#_CPPv4I0E8$ -
_concept::T cpp:templateParam 1 index.html#_CPPv4I0E8_concept -
_enum cpp:enum 1 index.html#_CPPv45$ -
_enum::_enumerator cpp:enumerator 1 index.html#_CPPv4N5_enum11_enumeratorE -
_enumClass cpp:enum 1 index.html#_CPPv410$ -
_enumStruct cpp:enum 1 index.html#_CPPv411$ -
_enumStruct::_scopedEnumerator cpp:enumerator 1 index.html#_CPPv4N11_enumStruct17_scopedEnumeratorE -
_enumerator cpp:enumerator 1 index.html#_CPPv4N5_enum11_enumeratorE -
_function cpp:function 1 index.html#_CPPv49_functionv -
_functionParam cpp:function 1 index.html#_CPPv414_functionParami -
_functionParam::param cpp:functionParam 1 index.html#_CPPv414_functionParami -
_member cpp:member 1 index.html#_CPPv47$ -
_struct cpp:class 1 index.html#_CPPv47$ -
_templateParam cpp:function 1 index.html#_CPPv4I0E14_templateParamvv -
_templateParam::TParam cpp:templateParam 1 index.html#_CPPv4I0E14_templateParamvv -
_type cpp:type 1 index.html#_CPPv45$ -
_union cpp:union 1 index.html#_CPPv46$ -
_var cpp:member 1 index.html#_CPPv44$ -
""")
    )
    app.config.intersphinx_mapping = {
        'test': ('https://localhost/intersphinx/cpp/', str(inv_file)),
    }
    app.config.intersphinx_cache_limit = 0
    # load the inventory and check if it's done correctly
    validate_intersphinx_mapping(app, app.config)
    load_mappings(app)

    app.build(force_all=True)
    ws = filter_warnings(app.warning, 'index')
    assert len(ws) == 0


@pytest.mark.sphinx('html', testroot='_blank')
def test_domain_cpp_parse_no_index_entry(app):
    text = (
        '.. cpp:function:: void f()\n.. cpp:function:: void g()\n   :no-index-entry:\n'
    )
    doctree = restructuredtext.parse(app, text)
    assert_node(doctree, (addnodes.index, desc, addnodes.index, desc))
    assert_node(
        doctree[0],
        addnodes.index,
        entries=[('single', 'f (C++ function)', '_CPPv41fv', '', None)],
    )
    assert_node(doctree[2], addnodes.index, entries=[])


@pytest.mark.sphinx('html', testroot='_blank')
def test_domain_cpp_parse_mix_decl_duplicate(app):
    # Issue 8270
    text = '.. cpp:struct:: A\n.. cpp:function:: void A()\n.. cpp:struct:: A\n'
    restructuredtext.parse(app, text)
    ws = app.warning.getvalue().split('\n')
    assert len(ws) == 5
    assert (
        'index.rst:2: WARNING: Duplicate C++ declaration, also defined at index:1.'
    ) in ws[0]
    assert "Declaration is '.. cpp:function:: void A()'." in ws[1]
    assert (
        'index.rst:3: WARNING: Duplicate C++ declaration, also defined at index:1.'
    ) in ws[2]
    assert "Declaration is '.. cpp:struct:: A'." in ws[3]
    assert ws[4] == ''


# For some reason, using the default testroot of "root" leads to the contents of
# `test-root/objects.txt` polluting the symbol table depending on the test
# execution order.  Using a testroot of "config" seems to avoid that problem.
@pytest.mark.sphinx('html', testroot='config')
def test_domain_cpp_normalize_unspecialized_template_args(make_app, app_params):
    args, kwargs = app_params

    text1 = '.. cpp:class:: template <typename T> A\n'
    text2 = '.. cpp:class:: template <typename T> template <typename U> A<T>::B\n'

    app1 = make_app(*args, **kwargs)
    restructuredtext.parse(app=app1, text=text1, docname='text1')
    root1 = app1.env.domaindata['cpp']['root_symbol']

    assert root1.dump(1) == (
        '  ::\n'
        '    template<typename T> \n'
        '    A: {class} template<typename T> A\t(text1)\n'
        '      T: {templateParam} typename T\t(text1)\n'
    )

    app2 = make_app(*args, **kwargs)
    restructuredtext.parse(app=app2, text=text2, docname='text2')
    root2 = app2.env.domaindata['cpp']['root_symbol']

    assert root2.dump(1) == (
        '  ::\n'
        '    template<typename T> \n'
        '    A\n'
        '      T\n'
        '      template<typename U> \n'
        '      B: {class} template<typename T> template<typename U> A<T>::B\t(text2)\n'
        '        U: {templateParam} typename U\t(text2)\n'
    )

    root2.merge_with(root1, ['text1'], app2.env)

    assert root2.dump(1) == (
        '  ::\n'
        '    template<typename T> \n'
        '    A: {class} template<typename T> A\t(text1)\n'
        '      T: {templateParam} typename T\t(text1)\n'
        '      template<typename U> \n'
        '      B: {class} template<typename T> template<typename U> A<T>::B\t(text2)\n'
        '        U: {templateParam} typename U\t(text2)\n'
    )
    warning = app2._warning.getvalue()
    assert 'Internal C++ domain error during symbol merging' not in warning


@pytest.mark.sphinx(
    'html',
    testroot='root',
    confoverrides={
        'cpp_maximum_signature_line_length': len('str hello(str name)'),
    },
)
def test_cpp_function_signature_with_cpp_maximum_signature_line_length_equal(app):
    text = '.. cpp:function:: str hello(str name)'
    doctree = restructuredtext.parse(app, text)
    assert_node(
        doctree,
        (
            addnodes.index,
            [
                desc,
                (
                    [
                        desc_signature,
                        (
                            [
                                desc_signature_line,
                                (
                                    pending_xref,
                                    desc_sig_space,
                                    [desc_name, [desc_sig_name, 'hello']],
                                    desc_parameterlist,
                                ),
                            ],
                        ),
                    ],
                    desc_content,
                ),
            ],
        ),
    )
    assert_node(
        doctree[1],
        addnodes.desc,
        desctype='function',
        domain='cpp',
        objtype='function',
        no_index=False,
    )
    assert_node(
        doctree[1][0][0][3],
        [
            desc_parameterlist,
            desc_parameter,
            (
                [pending_xref, [desc_sig_name, 'str']],
                desc_sig_space,
                [desc_sig_name, 'name'],
            ),
        ],
    )
    assert_node(
        doctree[1][0][0][3], desc_parameterlist, multi_line_parameter_list=False
    )


@pytest.mark.sphinx(
    'html',
    testroot='root',
    confoverrides={
        'cpp_maximum_signature_line_length': len('str hello(str name)'),
    },
)
def test_cpp_function_signature_with_cpp_maximum_signature_line_length_force_single(
    app,
):
    text = '.. cpp:function:: str hello(str names)\n   :single-line-parameter-list:'
    doctree = restructuredtext.parse(app, text)
    assert_node(
        doctree,
        (
            addnodes.index,
            [
                desc,
                (
                    [
                        desc_signature,
                        (
                            [
                                desc_signature_line,
                                (
                                    pending_xref,
                                    desc_sig_space,
                                    [desc_name, [desc_sig_name, 'hello']],
                                    desc_parameterlist,
                                ),
                            ],
                        ),
                    ],
                    desc_content,
                ),
            ],
        ),
    )
    assert_node(
        doctree[1],
        addnodes.desc,
        desctype='function',
        domain='cpp',
        objtype='function',
        no_index=False,
    )
    assert_node(
        doctree[1][0][0][3],
        [
            desc_parameterlist,
            desc_parameter,
            (
                [pending_xref, [desc_sig_name, 'str']],
                desc_sig_space,
                [desc_sig_name, 'names'],
            ),
        ],
    )
    assert_node(
        doctree[1][0][0][3], desc_parameterlist, multi_line_parameter_list=False
    )


@pytest.mark.sphinx(
    'html',
    testroot='root',
    confoverrides={
        'cpp_maximum_signature_line_length': len('str hello(str name)'),
    },
)
def test_cpp_function_signature_with_cpp_maximum_signature_line_length_break(app):
    text = '.. cpp:function:: str hello(str names)'
    doctree = restructuredtext.parse(app, text)
    assert_node(
        doctree,
        (
            addnodes.index,
            [
                desc,
                (
                    [
                        desc_signature,
                        (
                            [
                                desc_signature_line,
                                (
                                    pending_xref,
                                    desc_sig_space,
                                    [desc_name, [desc_sig_name, 'hello']],
                                    desc_parameterlist,
                                ),
                            ],
                        ),
                    ],
                    desc_content,
                ),
            ],
        ),
    )
    assert_node(
        doctree[1],
        addnodes.desc,
        desctype='function',
        domain='cpp',
        objtype='function',
        no_index=False,
    )
    assert_node(
        doctree[1][0][0][3],
        [
            desc_parameterlist,
            desc_parameter,
            (
                [pending_xref, [desc_sig_name, 'str']],
                desc_sig_space,
                [desc_sig_name, 'names'],
            ),
        ],
    )
    assert_node(doctree[1][0][0][3], desc_parameterlist, multi_line_parameter_list=True)


@pytest.mark.sphinx(
    'html',
    testroot='root',
    confoverrides={
        'maximum_signature_line_length': len('str hello(str name)'),
    },
)
def test_cpp_function_signature_with_maximum_signature_line_length_equal(app):
    text = '.. cpp:function:: str hello(str name)'
    doctree = restructuredtext.parse(app, text)
    assert_node(
        doctree,
        (
            addnodes.index,
            [
                desc,
                (
                    [
                        desc_signature,
                        (
                            [
                                desc_signature_line,
                                (
                                    pending_xref,
                                    desc_sig_space,
                                    [desc_name, [desc_sig_name, 'hello']],
                                    desc_parameterlist,
                                ),
                            ],
                        ),
                    ],
                    desc_content,
                ),
            ],
        ),
    )
    assert_node(
        doctree[1],
        addnodes.desc,
        desctype='function',
        domain='cpp',
        objtype='function',
        no_index=False,
    )
    assert_node(
        doctree[1][0][0][3],
        [
            desc_parameterlist,
            desc_parameter,
            (
                [pending_xref, [desc_sig_name, 'str']],
                desc_sig_space,
                [desc_sig_name, 'name'],
            ),
        ],
    )
    assert_node(
        doctree[1][0][0][3], desc_parameterlist, multi_line_parameter_list=False
    )


@pytest.mark.sphinx(
    'html',
    testroot='root',
    confoverrides={
        'maximum_signature_line_length': len('str hello(str name)'),
    },
)
def test_cpp_function_signature_with_maximum_signature_line_length_force_single(app):
    text = '.. cpp:function:: str hello(str names)\n   :single-line-parameter-list:'
    doctree = restructuredtext.parse(app, text)
    assert_node(
        doctree,
        (
            addnodes.index,
            [
                desc,
                (
                    [
                        desc_signature,
                        (
                            [
                                desc_signature_line,
                                (
                                    pending_xref,
                                    desc_sig_space,
                                    [desc_name, [desc_sig_name, 'hello']],
                                    desc_parameterlist,
                                ),
                            ],
                        ),
                    ],
                    desc_content,
                ),
            ],
        ),
    )
    assert_node(
        doctree[1],
        addnodes.desc,
        desctype='function',
        domain='cpp',
        objtype='function',
        no_index=False,
    )
    assert_node(
        doctree[1][0][0][3],
        [
            desc_parameterlist,
            desc_parameter,
            (
                [pending_xref, [desc_sig_name, 'str']],
                desc_sig_space,
                [desc_sig_name, 'names'],
            ),
        ],
    )
    assert_node(
        doctree[1][0][0][3], desc_parameterlist, multi_line_parameter_list=False
    )


@pytest.mark.sphinx(
    'html',
    testroot='root',
    confoverrides={
        'maximum_signature_line_length': len('str hello(str name)'),
    },
)
def test_cpp_function_signature_with_maximum_signature_line_length_break(app):
    text = '.. cpp:function:: str hello(str names)'
    doctree = restructuredtext.parse(app, text)
    assert_node(
        doctree,
        (
            addnodes.index,
            [
                desc,
                (
                    [
                        desc_signature,
                        (
                            [
                                desc_signature_line,
                                (
                                    pending_xref,
                                    desc_sig_space,
                                    [desc_name, [desc_sig_name, 'hello']],
                                    desc_parameterlist,
                                ),
                            ],
                        ),
                    ],
                    desc_content,
                ),
            ],
        ),
    )
    assert_node(
        doctree[1],
        addnodes.desc,
        desctype='function',
        domain='cpp',
        objtype='function',
        no_index=False,
    )
    assert_node(
        doctree[1][0][0][3],
        [
            desc_parameterlist,
            desc_parameter,
            (
                [pending_xref, [desc_sig_name, 'str']],
                desc_sig_space,
                [desc_sig_name, 'names'],
            ),
        ],
    )
    assert_node(doctree[1][0][0][3], desc_parameterlist, multi_line_parameter_list=True)


@pytest.mark.sphinx(
    'html',
    testroot='root',
    confoverrides={
        'cpp_maximum_signature_line_length': len('str hello(str name)'),
        'maximum_signature_line_length': 1,
    },
)
def test_cpp_maximum_signature_line_length_overrides_global(app):
    text = '.. cpp:function:: str hello(str name)'
    doctree = restructuredtext.parse(app, text)
    assert_node(
        doctree,
        (
            addnodes.index,
            [
                desc,
                (
                    [
                        desc_signature,
                        ([
                            desc_signature_line,
                            (
                                pending_xref,
                                desc_sig_space,
                                [desc_name, [desc_sig_name, 'hello']],
                                desc_parameterlist,
                            ),
                        ]),
                    ],
                    desc_content,
                ),
            ],
        ),
    )
    assert_node(
        doctree[1],
        addnodes.desc,
        desctype='function',
        domain='cpp',
        objtype='function',
        no_index=False,
    )
    assert_node(
        doctree[1][0][0][3],
        [
            desc_parameterlist,
            desc_parameter,
            (
                [pending_xref, [desc_sig_name, 'str']],
                desc_sig_space,
                [desc_sig_name, 'name'],
            ),
        ],
    )
    assert_node(
        doctree[1][0][0][3], desc_parameterlist, multi_line_parameter_list=False
    )


@pytest.mark.sphinx('html', testroot='domain-cpp-cpp_maximum_signature_line_length')
def test_domain_cpp_cpp_maximum_signature_line_length_in_html(app):
    app.build()
    content = (app.outdir / 'index.html').read_text(encoding='utf-8')
    expected = """\

<dl>
<dd>\
<span class="n"><span class="pre">str</span></span>\
<span class="w"> </span>\
<span class="n sig-param"><span class="pre">name</span></span>\
</dd>
</dl>

<span class="sig-paren">)</span>\
<a class="headerlink" href=\
"""
    assert expected in content


@pytest.mark.sphinx(
    'text',
    testroot='domain-cpp-cpp_maximum_signature_line_length',
)
def test_domain_cpp_cpp_maximum_signature_line_length_in_text(app):
    app.build()
    content = (app.outdir / 'index.txt').read_text(encoding='utf8')
    param_line_fmt = STDINDENT * ' ' + '{}\n'

    expected_parameter_list_hello = '(\n{})'.format(param_line_fmt.format('str name'))

    assert expected_parameter_list_hello in content<|MERGE_RESOLUTION|>--- conflicted
+++ resolved
@@ -35,12 +35,7 @@
 if TYPE_CHECKING:
     from io import StringIO
 
-<<<<<<< HEAD
     from sphinx.domains.cpp._ast import ASTDeclaration
-=======
-    from sphinx.domains.cpp._ast import ASTTemplateParamType
-
->>>>>>> 5d0ad168
 
 
 def parse(name: str, string: str) -> ASTDeclaration:
