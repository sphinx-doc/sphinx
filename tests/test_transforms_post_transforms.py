--- conflicted
+++ resolved
@@ -15,19 +15,11 @@
 from sphinx.util.docutils import new_document
 
 if TYPE_CHECKING:
-<<<<<<< HEAD
-    from typing import Any, NoReturn  # noqa: F401
-
-    from _pytest.fixtures import SubRequest  # noqa: F401
-
-    from sphinx.testing.util import SphinxTestApp  # noqa: F401
-=======
     from typing import Any, NoReturn
 
     from _pytest.fixtures import SubRequest
 
     from sphinx.testing.util import SphinxTestApp
->>>>>>> 474c1d83
 
 
 @pytest.mark.sphinx('html', testroot='transforms-post_transforms-missing-reference')
@@ -92,24 +84,14 @@
     _builtin_sig_elements: tuple[type[addnodes.desc_sig_element], ...] = tuple(SIG_ELEMENTS)
 
     @pytest.fixture(autouse=True)
-<<<<<<< HEAD
-    def builtin_sig_elements(self):
-        # type: () -> tuple[type[addnodes.desc_sig_element], ...]
-=======
     def builtin_sig_elements(self) -> tuple[type[addnodes.desc_sig_element], ...]:
->>>>>>> 474c1d83
         """Fixture returning an ordered view on the original value of :data:`!sphinx.addnodes.SIG_ELEMENTS`."""
         return self._builtin_sig_elements
 
     @pytest.fixture()
-<<<<<<< HEAD
-    def document(self, app, builtin_sig_elements):
-        # type: (SphinxTestApp, tuple[type[addnodes.desc_sig_element], ...]) -> nodes.document
-=======
     def document(
             self, app: SphinxTestApp, builtin_sig_elements: tuple[type[addnodes.desc_sig_element], ...],
     ) -> nodes.document:
->>>>>>> 474c1d83
         """Fixture returning a new document with built-in ``desc_sig_*`` nodes and a final ``desc_inline`` node."""
         doc = new_document('')
         doc.settings.env = app.env
@@ -121,57 +103,33 @@
         return doc
 
     @pytest.fixture()
-<<<<<<< HEAD
-    def with_desc_sig_elements(self, value):
-        # type: (Any) -> bool
-=======
     def with_desc_sig_elements(self, value: Any) -> bool:
->>>>>>> 474c1d83
         """Dynamic fixture acting as the identity on booleans."""
         assert isinstance(value, bool)
         return value
 
     @pytest.fixture()
-<<<<<<< HEAD
-    def add_visitor_method_for(self, value):
-        # type: (Any) -> list[str]
-=======
     def add_visitor_method_for(self, value: Any) -> list[str]:
->>>>>>> 474c1d83
         """Dynamic fixture acting as the identity on a list of strings."""
         assert isinstance(value, list)
         assert all(isinstance(item, str) for item in value)
         return value
 
     @pytest.fixture(autouse=True)
-<<<<<<< HEAD
-    def translator_class(self, request):
-        # type: (SubRequest) -> type[nodes.NodeVisitor]
-=======
     def translator_class(self, request: SubRequest) -> type[nodes.NodeVisitor]:
->>>>>>> 474c1d83
         """Minimal interface fixture similar to SphinxTranslator but orthogonal thereof."""
         logger = logging.getLogger(__name__)
 
         class BaseCustomTranslatorClass(nodes.NodeVisitor):
             """Base class for a custom translator class, orthogonal to ``SphinxTranslator``."""
 
-<<<<<<< HEAD
-            def __init__(self, document, *args):
-=======
             def __init__(self, document, *_a):
->>>>>>> 474c1d83
                 super().__init__(document)
                 # ignore other arguments
 
             def dispatch_visit(self, node):
                 for node_class in node.__class__.__mro__:
-<<<<<<< HEAD
-                    method = getattr(self, 'visit_%s' % node_class.__name__, None)
-                    if method:
-=======
                     if method := getattr(self, f'visit_{node_class.__name__}', None):
->>>>>>> 474c1d83
                         method(node)
                         break
                 else:
@@ -185,41 +143,11 @@
             def visit_document(self, node):
                 raise nodes.SkipDeparture  # ignore departure
 
-<<<<<<< HEAD
-            @staticmethod
-            def mark_node(self, node):
-                # type: (BaseCustomTranslatorClass, nodes.Node) -> NoReturn
-=======
             def mark_node(self, node: nodes.Node) -> NoReturn:
->>>>>>> 474c1d83
                 logger.info('mark: %r', node.__class__.__name__)
                 raise nodes.SkipDeparture  # ignore departure
 
         with_desc_sig_elements = request.getfixturevalue('with_desc_sig_elements')
-<<<<<<< HEAD
-        desc_sig_elements_list = request.getfixturevalue('builtin_sig_elements') if with_desc_sig_elements else []
-        add_visitor_method_for = request.getfixturevalue('add_visitor_method_for')
-        visitormethods = {f'visit_{tp.__name__}' for tp in desc_sig_elements_list}
-        visitormethods.update(f'visit_{name}' for name in add_visitor_method_for)
-        class_dict = dict.fromkeys(visitormethods, BaseCustomTranslatorClass.mark_node)
-        return type('CustomTranslatorClass', (BaseCustomTranslatorClass,), class_dict)
-
-    @pytest.mark.parametrize('add_visitor_method_for',
-                             [[], ['desc_inline']],
-                             ids=[
-                                 'no_explicit_visitor',
-                                 'explicit_desc_inline_visitor',
-                             ])
-    @pytest.mark.parametrize('with_desc_sig_elements',
-                             [True, False],
-                             ids=[
-                                 'with_default_visitors_for_desc_sig_elements',
-                                 'without_default_visitors_for_desc_sig_elements',
-                             ])
-    @pytest.mark.sphinx('dummy')
-    def test_support_desc_inline(self, app, document, with_desc_sig_elements, add_visitor_method_for, request):
-        # type: (SphinxTestApp, nodes.document, bool, list[str], SubRequest) -> None
-=======
         if with_desc_sig_elements:
             desc_sig_elements_list = request.getfixturevalue('builtin_sig_elements')
         else:
@@ -251,7 +179,6 @@
         self, document: nodes.document, with_desc_sig_elements: bool,
             add_visitor_method_for: list[str], request: SubRequest,
     ) -> None:
->>>>>>> 474c1d83
         document, _, _ = self._exec(request)
         # count the number of desc_inline nodes with the extra _sig_node_type field
         desc_inline_typename = addnodes.desc_inline.__name__
@@ -261,30 +188,6 @@
         else:
             assert_node(document[-1], nodes.inline, _sig_node_type=desc_inline_typename)
 
-<<<<<<< HEAD
-    @pytest.mark.parametrize('add_visitor_method_for',
-                             [
-                                 [],  # no support
-                                 ['desc_sig_space'],  # enable desc_sig_space visitor
-                                 ['desc_sig_element'],  # enable generic visitor
-                                 ['desc_sig_space', 'desc_sig_element'],  # enable desc_sig_space and generic visitors
-                             ],
-                             ids=[
-                                 'no_explicit_visitor',
-                                 'explicit_desc_sig_space_visitor',
-                                 'explicit_desc_sig_element_visitor',
-                                 'explicit_desc_sig_space_and_desc_sig_element_visitors',
-                             ])
-    @pytest.mark.parametrize('with_desc_sig_elements',
-                             [True, False],
-                             ids=[
-                                 'with_default_visitors_for_desc_sig_elements',
-                                 'without_default_visitors_for_desc_sig_elements',
-                             ])
-    @pytest.mark.sphinx('dummy')
-    def test_custom_implementation(self, app, document, with_desc_sig_elements, add_visitor_method_for, request):
-        # type: (SphinxTestApp, nodes.document, bool, list[str], SubRequest) -> None
-=======
     @pytest.mark.parametrize(
         'add_visitor_method_for',
         [
@@ -316,7 +219,6 @@
         add_visitor_method_for: list[str],
         request: SubRequest,
     ) -> None:
->>>>>>> 474c1d83
         document, stdout, stderr = self._exec(request)
         assert len(self._builtin_sig_elements) == len(document.children[:-1]) == len(stdout[:-1])
 
@@ -344,13 +246,8 @@
         assert len(stderr) == 1 if ignore_sig_element_fallback_transform else len(document.children)
         assert set(stderr) == {f'unknown visit: {nodes.inline.__name__!r}'}
 
-<<<<<<< HEAD
-    def _exec(self, request):
-        # type: (SubRequest) -> tuple[nodes.document, list[str], list[str]]
-=======
     @staticmethod
     def _exec(request: SubRequest) -> tuple[nodes.document, list[str], list[str]]:
->>>>>>> 474c1d83
         caplog = request.getfixturevalue('caplog')
         caplog.set_level(logging.INFO, logger=__name__)
 
