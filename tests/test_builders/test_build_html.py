"""Test the HTML builder and check output against XPath."""

from __future__ import annotations

import os
import posixpath
import re
from typing import TYPE_CHECKING

import pytest

from sphinx.builders.html import validate_html_extra_path, validate_html_static_path
from sphinx.deprecation import RemovedInSphinx90Warning
from sphinx.errors import ConfigError
from sphinx.util.console import strip_colors
from sphinx.util.inventory import InventoryFile

from tests.test_builders.xpath_data import FIGURE_CAPTION
from tests.test_builders.xpath_util import check_xpath

if TYPE_CHECKING:
    from typing import Any


def test_html_sidebars_error(make_app, tmp_path):
    (tmp_path / 'conf.py').touch()
    with pytest.raises(
        ConfigError,
        match="Values in 'html_sidebars' must be a list of strings. "
        "At least one pattern has a string value: 'index'. "
        r"Change to `html_sidebars = \{'index': \['searchbox.html'\]\}`.",
    ):
        make_app(
            'html',
            srcdir=tmp_path,
            confoverrides={'html_sidebars': {'index': 'searchbox.html'}},
        )


def test_html4_error(make_app, tmp_path):
    (tmp_path / 'conf.py').touch()
    with pytest.raises(
        ConfigError,
        match='HTML 4 is no longer supported by Sphinx',
    ):
        make_app(
            'html',
            srcdir=tmp_path,
            confoverrides={'html4_writer': True},
        )


@pytest.mark.parametrize(
    ('fname', 'path', 'check'),
    [
        ('index.html', ".//div[@class='citation']/span", r'Ref1'),
        ('index.html', ".//div[@class='citation']/span", r'Ref_1'),
        (
            'footnote.html',
            ".//a[@class='footnote-reference brackets'][@href='#id9'][@id='id1']",
            r'1',
        ),
        (
            'footnote.html',
            ".//a[@class='footnote-reference brackets'][@href='#id10'][@id='id2']",
            r'2',
        ),
        (
            'footnote.html',
            ".//a[@class='footnote-reference brackets'][@href='#foo'][@id='id3']",
            r'3',
        ),
        (
            'footnote.html',
            ".//a[@class='reference internal'][@href='#bar'][@id='id4']/span",
            r'\[bar\]',
        ),
        (
            'footnote.html',
            ".//a[@class='reference internal'][@href='#baz-qux'][@id='id5']/span",
            r'\[baz_qux\]',
        ),
        (
            'footnote.html',
            ".//a[@class='footnote-reference brackets'][@href='#id11'][@id='id6']",
            r'4',
        ),
        (
            'footnote.html',
            ".//a[@class='footnote-reference brackets'][@href='#id12'][@id='id7']",
            r'5',
        ),
        (
            'footnote.html',
            ".//aside[@class='footnote brackets']/span/a[@href='#id1']",
            r'1',
        ),
        (
            'footnote.html',
            ".//aside[@class='footnote brackets']/span/a[@href='#id2']",
            r'2',
        ),
        (
            'footnote.html',
            ".//aside[@class='footnote brackets']/span/a[@href='#id3']",
            r'3',
        ),
        ('footnote.html', ".//div[@class='citation']/span/a[@href='#id4']", r'bar'),
        ('footnote.html', ".//div[@class='citation']/span/a[@href='#id5']", r'baz_qux'),
        (
            'footnote.html',
            ".//aside[@class='footnote brackets']/span/a[@href='#id6']",
            r'4',
        ),
        (
            'footnote.html',
            ".//aside[@class='footnote brackets']/span/a[@href='#id7']",
            r'5',
        ),
        (
            'footnote.html',
            ".//aside[@class='footnote brackets']/span/a[@href='#id8']",
            r'6',
        ),
    ],
)
@pytest.mark.sphinx('html', testroot='root')
@pytest.mark.test_params(shared_result='test_build_html_output_docutils18')
def test_docutils_output(app, cached_etree_parse, fname, path, check):
    app.build()
    check_xpath(cached_etree_parse(app.outdir / fname), fname, path, check)


@pytest.mark.sphinx(
    'html',
    testroot='root',
    parallel=2,
)
def test_html_parallel(app):
    app.build()


@pytest.mark.sphinx('html', testroot='build-html-translator')
def test_html_translator(app):
    app.build()
    assert app.builder.docwriter.visitor.depart_with_node == 10


@pytest.mark.parametrize(
    'expect',
    [
        (FIGURE_CAPTION + "//span[@class='caption-number']", 'Fig. 1', True),
        (FIGURE_CAPTION + "//span[@class='caption-number']", 'Fig. 2', True),
        (FIGURE_CAPTION + "//span[@class='caption-number']", 'Fig. 3', True),
        (".//div//span[@class='caption-number']", 'No.1 ', True),
        (".//div//span[@class='caption-number']", 'No.2 ', True),
        ('.//li/p/a/span', 'Fig. 1', True),
        ('.//li/p/a/span', 'Fig. 2', True),
        ('.//li/p/a/span', 'Fig. 3', True),
        ('.//li/p/a/span', 'No.1', True),
        ('.//li/p/a/span', 'No.2', True),
    ],
)
@pytest.mark.sphinx(
    'html',
    testroot='add_enumerable_node',
    srcdir='test_enumerable_node',
)
def test_enumerable_node(app, cached_etree_parse, expect):
    app.build()
    check_xpath(cached_etree_parse(app.outdir / 'index.html'), 'index.html', *expect)


@pytest.mark.sphinx(
    'html',
    testroot='basic',
    confoverrides={'html_copy_source': False},
)
def test_html_copy_source(app):
    app.build(force_all=True)
    assert not (app.outdir / '_sources' / 'index.rst.txt').exists()


@pytest.mark.sphinx(
    'html',
    testroot='basic',
    confoverrides={'html_sourcelink_suffix': '.txt'},
)
def test_html_sourcelink_suffix(app):
    app.build(force_all=True)
    assert (app.outdir / '_sources' / 'index.rst.txt').exists()


@pytest.mark.sphinx(
    'html',
    testroot='basic',
    confoverrides={'html_sourcelink_suffix': '.rst'},
)
def test_html_sourcelink_suffix_same(app):
    app.build(force_all=True)
    assert (app.outdir / '_sources' / 'index.rst').exists()


@pytest.mark.sphinx(
    'html',
    testroot='basic',
    confoverrides={'html_sourcelink_suffix': ''},
)
def test_html_sourcelink_suffix_empty(app):
    app.build(force_all=True)
    assert (app.outdir / '_sources' / 'index.rst').exists()


@pytest.mark.sphinx('html', testroot='html_entity')
def test_html_entity(app):
    app.build(force_all=True)
    valid_entities = {'amp', 'lt', 'gt', 'quot', 'apos'}
    content = (app.outdir / 'index.html').read_text(encoding='utf8')
    for entity in re.findall(r'&([a-z]+);', content, re.MULTILINE):
        assert entity not in valid_entities


@pytest.mark.sphinx('html', testroot='basic')
def test_html_inventory(app):
    app.build(force_all=True)

    with app.outdir.joinpath('objects.inv').open('rb') as f:
        invdata = InventoryFile.load(f, 'https://www.google.com', posixpath.join)

    assert set(invdata.keys()) == {'std:label', 'std:doc'}
    assert set(invdata['std:label'].keys()) == {
        'modindex',
        'py-modindex',
        'genindex',
        'search',
    }
    assert invdata['std:label']['modindex'] == (
        'Project name not set',
        '',
        'https://www.google.com/py-modindex.html',
        'Module Index',
    )
    assert invdata['std:label']['py-modindex'] == (
        'Project name not set',
        '',
        'https://www.google.com/py-modindex.html',
        'Python Module Index',
    )
    assert invdata['std:label']['genindex'] == (
        'Project name not set',
        '',
        'https://www.google.com/genindex.html',
        'Index',
    )
    assert invdata['std:label']['search'] == (
        'Project name not set',
        '',
        'https://www.google.com/search.html',
        'Search Page',
    )
    assert set(invdata['std:doc'].keys()) == {'index'}
    assert invdata['std:doc']['index'] == (
        'Project name not set',
        '',
        'https://www.google.com/index.html',
        'The basic Sphinx documentation for testing',
    )


@pytest.mark.usefixtures('_http_teapot')
@pytest.mark.sphinx(
    'html',
    testroot='images',
    confoverrides={'html_sourcelink_suffix': ''},
)
def test_html_anchor_for_figure(app):
    app.build(force_all=True)
    content = (app.outdir / 'index.html').read_text(encoding='utf8')
    assert (
        '<figcaption>\n<p><span class="caption-text">The caption of pic</span>'
        '<a class="headerlink" href="#id1" title="Link to this image">¶</a></p>\n</figcaption>'
    ) in content


@pytest.mark.sphinx('html', testroot='directives-raw')
def test_html_raw_directive(app):
    app.build(force_all=True)
    result = (app.outdir / 'index.html').read_text(encoding='utf8')

    # standard case
    assert 'standalone raw directive (HTML)' in result
    assert 'standalone raw directive (LaTeX)' not in result

    # with substitution
    assert '<p>HTML: abc def ghi</p>' in result
    assert '<p>LaTeX: abc  ghi</p>' in result


@pytest.mark.parametrize(
    'expect',
    [
        (".//link[@href='_static/persistent.css'][@rel='stylesheet']", '', True),
        (
            ".//link[@href='_static/default.css']"
            "[@rel='stylesheet']"
            "[@title='Default']",
            '',
            True,
        ),
        (
            ".//link[@href='_static/alternate1.css']"
            "[@rel='alternate stylesheet']"
            "[@title='Alternate']",
            '',
            True,
        ),
        (
            ".//link[@href='_static/alternate2.css'][@rel='alternate stylesheet']",
            '',
            True,
        ),
        (
            ".//link[@href='_static/more_persistent.css'][@rel='stylesheet']",
            '',
            True,
        ),
        (
            ".//link[@href='_static/more_default.css']"
            "[@rel='stylesheet']"
            "[@title='Default']",
            '',
            True,
        ),
        (
            ".//link[@href='_static/more_alternate1.css']"
            "[@rel='alternate stylesheet']"
            "[@title='Alternate']",
            '',
            True,
        ),
        (
            ".//link[@href='_static/more_alternate2.css']"
            "[@rel='alternate stylesheet']",
            '',
            True,
        ),
    ],
)
@pytest.mark.sphinx('html', testroot='stylesheets')
def test_alternate_stylesheets(app, cached_etree_parse, expect):
    app.build()
    check_xpath(cached_etree_parse(app.outdir / 'index.html'), 'index.html', *expect)


@pytest.mark.sphinx('html', testroot='html_style')
def test_html_style(app):
    app.build()
    result = (app.outdir / 'index.html').read_text(encoding='utf8')
    assert (
        '<link rel="stylesheet" type="text/css" href="_static/default.css" />'
    ) in result
    assert (
        '<link rel="stylesheet" type="text/css" href="_static/alabaster.css" />'
    ) not in result


@pytest.mark.sphinx(
    'html',
    testroot='basic',
    confoverrides={
        'html_sidebars': {
            '**': [
                'localtoc.html',
                'searchfield.html',
                'sourcelink.html',
            ]
        }
    },
)
def test_html_sidebar(app):
    ctx: dict[str, Any] = {}

    # default for alabaster
    app.build(force_all=True)
    result = (app.outdir / 'index.html').read_text(encoding='utf8')
    # layout.html
    assert '<div class="sphinxsidebar" role="navigation" aria-label="Main">' in result
    assert '<h1>The basic Sphinx documentation for testing' in result
    assert '<h3>Navigation</h3>' in result
    # localtoc.html
    assert '<h3><a href="#">Table of Contents</a></h3>' in result
    # searchfield.html
    assert '<div class="searchformwrapper">' in result
    # sourcelink.html
    assert '<h3>This Page</h3>' in result

    app.builder.add_sidebars('index', ctx)
    assert ctx['sidebars'] == [
        'localtoc.html',
        'searchfield.html',
        'sourcelink.html',
    ]

    # only sourcelink.html
    app.config.html_sidebars = {'**': ['sourcelink.html']}
    app.build(force_all=True)
    result = (app.outdir / 'index.html').read_text(encoding='utf8')
    # layout.html
    assert '<div class="sphinxsidebar" role="navigation" aria-label="Main">' in result
    assert '<h1>The basic Sphinx documentation for testing' in result
    assert '<h3>Navigation</h3>' in result
    # localtoc.html
    assert '<h3><a href="#">Table of Contents</a></h3>' not in result
    # searchfield.html
    assert '<div class="searchformwrapper">' not in result
    # sourcelink.html
    assert '<h3>This Page</h3>' in result

    app.builder.add_sidebars('index', ctx)
    assert ctx['sidebars'] == ['sourcelink.html']

    # no sidebars
    app.config.html_sidebars = {'**': []}
    app.build(force_all=True)
    result = (app.outdir / 'index.html').read_text(encoding='utf8')
    # layout.html
    assert (
        '<div class="sphinxsidebar" role="navigation" aria-label="Main">'
    ) not in result
    assert '<h1>The basic Sphinx documentation for testing' in result
    assert '<h3>Navigation</h3>' in result
    # localtoc.html
    assert '<h3><a href="#">Table of Contents</a></h3>' not in result
    # searchfield.html
    assert '<div class="searchformwrapper">' not in result
    # sourcelink.html
    assert '<h3>This Page</h3>' not in result

    app.builder.add_sidebars('index', ctx)
    assert ctx['sidebars'] == []


@pytest.mark.parametrize(
    ('fname', 'expect'),
    [
        ('index.html', (".//h1/em/a[@href='https://example.com/cp.1']", '', True)),
        ('index.html', (".//em/a[@href='https://example.com/man.1']", '', True)),
        ('index.html', (".//em/a[@href='https://example.com/ls.1']", '', True)),
        ('index.html', (".//em/a[@href='https://example.com/sphinx.']", '', True)),
    ],
)
@pytest.mark.sphinx(
    'html',
    testroot='manpage_url',
    confoverrides={'manpages_url': 'https://example.com/{page}.{section}'},
)
@pytest.mark.test_params(shared_result='test_build_html_manpage_url')
def test_html_manpage(app, cached_etree_parse, fname, expect):
    app.build()
    check_xpath(cached_etree_parse(app.outdir / fname), fname, *expect)


@pytest.mark.sphinx(
    'html',
    testroot='toctree-glob',
    confoverrides={'html_baseurl': 'https://example.com/'},
)
def test_html_baseurl(app):
    app.build()

    result = (app.outdir / 'index.html').read_text(encoding='utf8')
    assert '<link rel="canonical" href="https://example.com/index.html" />' in result

    result = (app.outdir / 'qux' / 'index.html').read_text(encoding='utf8')
    assert (
        '<link rel="canonical" href="https://example.com/qux/index.html" />'
    ) in result


@pytest.mark.sphinx(
    'html',
    testroot='toctree-glob',
    confoverrides={
        'html_baseurl': 'https://example.com/subdir',
        'html_file_suffix': '.htm',
    },
)
def test_html_baseurl_and_html_file_suffix(app):
    app.build()

    result = (app.outdir / 'index.htm').read_text(encoding='utf8')
    assert (
        '<link rel="canonical" href="https://example.com/subdir/index.htm" />'
    ) in result

    result = (app.outdir / 'qux' / 'index.htm').read_text(encoding='utf8')
    assert (
        '<link rel="canonical" href="https://example.com/subdir/qux/index.htm" />'
    ) in result


@pytest.mark.sphinx(
    'html',
    testroot='basic',
    srcdir='validate_html_extra_path',
)
def test_validate_html_extra_path(app):
    (app.confdir / '_static').mkdir(parents=True, exist_ok=True)
    app.config.html_extra_path = [
        '/path/to/not_found',    # not found
        '_static',
        app.outdir,              # outdir
        app.outdir / '_static',  # inside outdir
    ]  # fmt: skip
    with pytest.warns(
        RemovedInSphinx90Warning, match='Use "pathlib.Path" or "os.fspath" instead'
    ):
        validate_html_extra_path(app, app.config)
    assert app.config.html_extra_path == ['_static']


@pytest.mark.sphinx(
    'html',
    testroot='basic',
    srcdir='validate_html_static_path',
)
def test_validate_html_static_path(app):
    (app.confdir / '_static').mkdir(parents=True, exist_ok=True)
    app.config.html_static_path = [
        '/path/to/not_found',    # not found
        '_static',
        app.outdir,              # outdir
        app.outdir / '_static',  # inside outdir
    ]  # fmt: skip
    with pytest.warns(
        RemovedInSphinx90Warning, match='Use "pathlib.Path" or "os.fspath" instead'
    ):
        validate_html_static_path(app, app.config)
    assert app.config.html_static_path == ['_static']


@pytest.mark.sphinx(
    'html',
    testroot='basic',
    confoverrides={'html_permalinks': False},
)
def test_html_permalink_disable(app):
    app.build()
    content = (app.outdir / 'index.html').read_text(encoding='utf8')

    assert '<h1>The basic Sphinx documentation for testing</h1>' in content


@pytest.mark.sphinx(
    'html',
    testroot='basic',
    confoverrides={'html_permalinks_icon': '<span>[PERMALINK]</span>'},
)
def test_html_permalink_icon(app):
    app.build()
    content = (app.outdir / 'index.html').read_text(encoding='utf8')

    assert (
        '<h1>The basic Sphinx documentation for testing<a class="headerlink" '
        'href="#the-basic-sphinx-documentation-for-testing" '
        'title="Link to this heading"><span>[PERMALINK]</span></a></h1>'
    ) in content


@pytest.mark.sphinx('html', testroot='html_signaturereturn_icon')
def test_html_signaturereturn_icon(app):
    app.build()
    content = (app.outdir / 'index.html').read_text(encoding='utf8')

    assert '<span class="sig-return-icon">&#x2192;</span>' in content


<<<<<<< HEAD
@pytest.mark.sphinx('html', testroot='root')
@pytest.mark.isolate  # because we change the sources in-place
def test_html_remove_sources_before_write_gh_issue_10786(app, warning):
=======
@pytest.mark.sphinx(
    'html',
    testroot='root',
    srcdir=os.urandom(4).hex(),
)
def test_html_remove_sources_before_write_gh_issue_10786(app):
>>>>>>> abb3ead0
    # see:  https://github.com/sphinx-doc/sphinx/issues/10786
    target = app.srcdir / 'img.png'

    def handler(app):
        assert target.exists()
        target.unlink()
        return []

    app.connect('html-collect-pages', handler)
    assert target.exists()
    app.build()
    assert not target.exists()

    ws = strip_colors(app.warning.getvalue()).splitlines()
    assert len(ws) >= 1

    file = os.fsdecode(target)
    assert f"WARNING: cannot copy image file '{file}': {file} does not exist" == ws[-1]


@pytest.mark.sphinx(
    'html',
    testroot='domain-py-python_maximum_signature_line_length',
    confoverrides={'python_maximum_signature_line_length': 1},
)
def test_html_pep_695_one_type_per_line(app, cached_etree_parse):
    app.build()
    fname = app.outdir / 'index.html'
    etree = cached_etree_parse(fname)

    class chk:
        def __init__(self, expect: str) -> None:
            self.expect = expect

        def __call__(self, nodes):
            assert len(nodes) == 1, nodes
            objnode = ''.join(nodes[0].itertext()).replace('\n\n', '')
            objnode = objnode.rstrip(chr(182))  # remove '¶' symbol
            objnode = objnode.strip('\n')  # remove surrounding new lines
            assert objnode == self.expect

    # each signature has a dangling ',' at the end of its parameters lists
    check_xpath(
        etree,
        fname,
        r'.//dt[@id="generic_foo"][1]',
        chk('generic_foo[\nT,\n]()'),
    )
    check_xpath(
        etree,
        fname,
        r'.//dt[@id="generic_bar"][1]',
        chk('generic_bar[\nT,\n](\nx: list[T],\n)'),
    )
    check_xpath(
        etree,
        fname,
        r'.//dt[@id="generic_ret"][1]',
        chk('generic_ret[\nR,\n]() → R'),
    )
    check_xpath(
        etree,
        fname,
        r'.//dt[@id="MyGenericClass"][1]',
        chk('class MyGenericClass[\nX,\n]'),
    )
    check_xpath(
        etree,
        fname,
        r'.//dt[@id="MyList"][1]',
        chk('class MyList[\nT,\n](list[T])'),
    )<|MERGE_RESOLUTION|>--- conflicted
+++ resolved
@@ -575,18 +575,9 @@
     assert '<span class="sig-return-icon">&#x2192;</span>' in content
 
 
-<<<<<<< HEAD
 @pytest.mark.sphinx('html', testroot='root')
 @pytest.mark.isolate  # because we change the sources in-place
 def test_html_remove_sources_before_write_gh_issue_10786(app, warning):
-=======
-@pytest.mark.sphinx(
-    'html',
-    testroot='root',
-    srcdir=os.urandom(4).hex(),
-)
-def test_html_remove_sources_before_write_gh_issue_10786(app):
->>>>>>> abb3ead0
     # see:  https://github.com/sphinx-doc/sphinx/issues/10786
     target = app.srcdir / 'img.png'
 
