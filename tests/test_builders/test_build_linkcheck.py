--- conflicted
+++ resolved
@@ -108,13 +108,8 @@
 
 
 @pytest.mark.sphinx('linkcheck', testroot='linkcheck', freshenv=True)
-<<<<<<< HEAD
 def test_defaults(app: Sphinx) -> None:
-    with http_server(DefaultsHandler):
-=======
-def test_defaults(app):
     with serve_application(app, DefaultsHandler) as address:
->>>>>>> db4939f0
         with ConnectionMeasurement() as m:
             app.build()
         assert m.connection_count <= 5
@@ -190,13 +185,8 @@
 @pytest.mark.sphinx(
     'linkcheck', testroot='linkcheck', freshenv=True,
     confoverrides={'linkcheck_anchors': False})
-<<<<<<< HEAD
 def test_check_link_response_only(app: Sphinx) -> None:
-    with http_server(DefaultsHandler):
-=======
-def test_check_link_response_only(app):
     with serve_application(app, DefaultsHandler) as address:
->>>>>>> db4939f0
         app.build()
 
     # JSON output
@@ -209,13 +199,8 @@
 
 
 @pytest.mark.sphinx('linkcheck', testroot='linkcheck-too-many-retries', freshenv=True)
-<<<<<<< HEAD
 def test_too_many_retries(app: Sphinx) -> None:
-    with http_server(DefaultsHandler):
-=======
-def test_too_many_retries(app):
     with serve_application(app, DefaultsHandler) as address:
->>>>>>> db4939f0
         app.build()
 
     # Text output
@@ -243,11 +228,7 @@
 
 
 @pytest.mark.sphinx('linkcheck', testroot='linkcheck-raw-node', freshenv=True)
-<<<<<<< HEAD
 def test_raw_node(app: Sphinx) -> None:
-    with http_server(OKHandler):
-=======
-def test_raw_node(app):
     with serve_application(app, OKHandler) as address:
         # write an index file that contains a link back to this webserver's root
         # URL.  docutils will replace the raw node with the contents retrieved..
@@ -257,7 +238,6 @@
             ".. raw:: 'html'\n"
             "   :url: http://{address}/".format(address=address),
         )
->>>>>>> db4939f0
         app.build()
 
     # JSON output
@@ -281,13 +261,8 @@
 @pytest.mark.sphinx(
     'linkcheck', testroot='linkcheck-anchors-ignore', freshenv=True,
     confoverrides={'linkcheck_anchors_ignore': ["^!", "^top$"]})
-<<<<<<< HEAD
 def test_anchors_ignored(app: Sphinx) -> None:
-    with http_server(OKHandler):
-=======
-def test_anchors_ignored(app):
     with serve_application(app, OKHandler):
->>>>>>> db4939f0
         app.build()
 
     assert (app.outdir / 'output.txt').exists()
@@ -313,24 +288,13 @@
             self.wfile.write(b"no anchor but page exists\n")
 
 
-<<<<<<< HEAD
-@pytest.mark.sphinx(
-    'linkcheck', testroot='linkcheck-anchors-ignore-for-url', freshenv=True,
-    confoverrides={'linkcheck_anchors_ignore_for_url': [
-        'http://localhost:7777/ignored',  # existing page
-        'http://localhost:7777/invalid',  # unknown page
-    ]})
+@pytest.mark.sphinx('linkcheck', testroot='linkcheck-anchors-ignore-for-url', freshenv=True)
 def test_anchors_ignored_for_url(app: Sphinx) -> None:
-    with http_server(AnchorsIgnoreForUrlHandler):
-=======
-@pytest.mark.sphinx('linkcheck', testroot='linkcheck-anchors-ignore-for-url', freshenv=True)
-def test_anchors_ignored_for_url(app):
     with serve_application(app, AnchorsIgnoreForUrlHandler) as address:
         app.config.linkcheck_anchors_ignore_for_url = [  # type: ignore[attr-defined]
             f'http://{address}/ignored',  # existing page
             f'http://{address}/invalid',  # unknown page
         ]
->>>>>>> db4939f0
         app.build()
 
     assert (app.outdir / 'output.txt').exists()
@@ -433,26 +397,14 @@
     return CustomHandler
 
 
-<<<<<<< HEAD
-@pytest.mark.sphinx(
-    'linkcheck', testroot='linkcheck-localserver', freshenv=True,
-    confoverrides={'linkcheck_auth': [
-        (r'^$', ('no', 'match')),
-        (r'^http://localhost:7777/$', ('user1', 'password')),
-        (r'.*local.*', ('user2', 'hunter2')),
-    ]})
+@pytest.mark.sphinx('linkcheck', testroot='linkcheck-localserver', freshenv=True)
 def test_auth_header_uses_first_match(app: Sphinx) -> None:
-    with http_server(custom_handler(valid_credentials=("user1", "password"))):
-=======
-@pytest.mark.sphinx('linkcheck', testroot='linkcheck-localserver', freshenv=True)
-def test_auth_header_uses_first_match(app):
     with serve_application(app, custom_handler(valid_credentials=("user1", "password"))) as address:
         app.config.linkcheck_auth = [  # type: ignore[attr-defined]
             (r'^$', ('no', 'match')),
             (fr'^http://{re.escape(address)}/$', ('user1', 'password')),
             (r'.*local.*', ('user2', 'hunter2')),
         ]
->>>>>>> db4939f0
         app.build()
 
     with open(app.outdir / "output.json", encoding="utf-8") as fp:
@@ -465,13 +417,8 @@
 @pytest.mark.sphinx(
     'linkcheck', testroot='linkcheck-localserver', freshenv=True,
     confoverrides={'linkcheck_allow_unauthorized': False})
-<<<<<<< HEAD
 def test_unauthorized_broken(app: Sphinx) -> None:
-    with http_server(custom_handler(valid_credentials=("user1", "password"))):
-=======
-def test_unauthorized_broken(app):
     with serve_application(app, custom_handler(valid_credentials=("user1", "password"))):
->>>>>>> db4939f0
         app.build()
 
     with open(app.outdir / "output.json", encoding="utf-8") as fp:
@@ -499,22 +446,8 @@
     assert content["status"] == "working"
 
 
-<<<<<<< HEAD
-@pytest.mark.sphinx(
-    'linkcheck', testroot='linkcheck-localserver', freshenv=True,
-    confoverrides={'linkcheck_request_headers': {
-        "http://localhost:7777/": {
-            "Accept": "text/html",
-        },
-        "*": {
-            "X-Secret": "open sesami",
-        },
-    }})
+@pytest.mark.sphinx('linkcheck', testroot='linkcheck-localserver', freshenv=True)
 def test_linkcheck_request_headers(app: Sphinx) -> None:
-=======
-@pytest.mark.sphinx('linkcheck', testroot='linkcheck-localserver', freshenv=True)
-def test_linkcheck_request_headers(app):
->>>>>>> db4939f0
     def check_headers(self):
         if "X-Secret" in self.headers:
             return False
@@ -533,18 +466,8 @@
     assert content["status"] == "working"
 
 
-<<<<<<< HEAD
-@pytest.mark.sphinx(
-    'linkcheck', testroot='linkcheck-localserver', freshenv=True,
-    confoverrides={'linkcheck_request_headers': {
-        "http://localhost:7777": {"Accept": "application/json"},
-        "*": {"X-Secret": "open sesami"},
-    }})
+@pytest.mark.sphinx('linkcheck', testroot='linkcheck-localserver', freshenv=True)
 def test_linkcheck_request_headers_no_slash(app: Sphinx) -> None:
-=======
-@pytest.mark.sphinx('linkcheck', testroot='linkcheck-localserver', freshenv=True)
-def test_linkcheck_request_headers_no_slash(app):
->>>>>>> db4939f0
     def check_headers(self):
         if "X-Secret" in self.headers:
             return False
@@ -712,13 +635,8 @@
 
 
 @pytest.mark.sphinx('linkcheck', testroot='linkcheck-localserver-https', freshenv=True)
-<<<<<<< HEAD
 def test_connect_to_selfsigned_fails(app: Sphinx) -> None:
-    with http_server(OKHandler, tls_enabled=True):
-=======
-def test_connect_to_selfsigned_fails(app):
     with serve_application(app, OKHandler, tls_enabled=True) as address:
->>>>>>> db4939f0
         app.build()
 
     with open(app.outdir / 'output.json', encoding='utf-8') as fp:
@@ -730,17 +648,10 @@
     assert "[SSL: CERTIFICATE_VERIFY_FAILED]" in content["info"]
 
 
-<<<<<<< HEAD
 @pytest.mark.sphinx('linkcheck', testroot='linkcheck-localserver-https', freshenv=True,
                     confoverrides={'tls_verify': False})
 def test_connect_to_selfsigned_with_tls_verify_false(app: Sphinx) -> None:
-    with http_server(OKHandler, tls_enabled=True):
-=======
-@pytest.mark.sphinx('linkcheck', testroot='linkcheck-localserver-https', freshenv=True)
-def test_connect_to_selfsigned_with_tls_verify_false(app):
-    app.config.tls_verify = False
     with serve_application(app, OKHandler, tls_enabled=True) as address:
->>>>>>> db4939f0
         app.build()
 
     with open(app.outdir / 'output.json', encoding='utf-8') as fp:
@@ -755,17 +666,10 @@
     }
 
 
-<<<<<<< HEAD
 @pytest.mark.sphinx('linkcheck', testroot='linkcheck-localserver-https', freshenv=True,
                     confoverrides={'tls_cacerts': CERT_FILE})
 def test_connect_to_selfsigned_with_tls_cacerts(app: Sphinx) -> None:
-    with http_server(OKHandler, tls_enabled=True):
-=======
-@pytest.mark.sphinx('linkcheck', testroot='linkcheck-localserver-https', freshenv=True)
-def test_connect_to_selfsigned_with_tls_cacerts(app):
-    app.config.tls_cacerts = CERT_FILE
     with serve_application(app, OKHandler, tls_enabled=True) as address:
->>>>>>> db4939f0
         app.build()
 
     with open(app.outdir / 'output.json', encoding='utf-8') as fp:
@@ -798,17 +702,10 @@
     }
 
 
-<<<<<<< HEAD
 @pytest.mark.sphinx('linkcheck', testroot='linkcheck-localserver-https', freshenv=True,
                     confoverrides={'tls_cacerts': "does/not/exist"})
 def test_connect_to_selfsigned_nonexistent_cert_file(app: Sphinx) -> None:
-    with http_server(OKHandler, tls_enabled=True):
-=======
-@pytest.mark.sphinx('linkcheck', testroot='linkcheck-localserver-https', freshenv=True)
-def test_connect_to_selfsigned_nonexistent_cert_file(app):
-    app.config.tls_cacerts = "does/not/exist"
     with serve_application(app, OKHandler, tls_enabled=True) as address:
->>>>>>> db4939f0
         app.build()
 
     with open(app.outdir / 'output.json', encoding='utf-8') as fp:
@@ -980,12 +877,7 @@
             self.send_header("Content-Length", "0")
             self.end_headers()
 
-<<<<<<< HEAD
-    with http_server(DelayedResponseHandler):
-=======
-    app.config.linkcheck_timeout = 0.01
     with serve_application(app, DelayedResponseHandler):
->>>>>>> db4939f0
         app.build()
 
     with open(app.outdir / "output.json", encoding="utf-8") as fp:
@@ -994,17 +886,10 @@
     assert content["status"] == "timeout"
 
 
-<<<<<<< HEAD
 @pytest.mark.sphinx('linkcheck', testroot='linkcheck-localserver', freshenv=True,
                     confoverrides={'linkcheck_rate_limit_timeout': 0.0})
 def test_too_many_requests_user_timeout(app: Sphinx) -> None:
-    with http_server(make_retry_after_handler([(429, None)])):
-=======
-@pytest.mark.sphinx('linkcheck', testroot='linkcheck-localserver', freshenv=True)
-def test_too_many_requests_user_timeout(app):
-    app.config.linkcheck_rate_limit_timeout = 0.0
     with serve_application(app, make_retry_after_handler([(429, None)])) as address:
->>>>>>> db4939f0
         app.build()
     content = (app.outdir / 'output.json').read_text(encoding='utf8')
     assert json.loads(content) == {
@@ -1071,30 +956,18 @@
     import socket
     socket.setdefaulttimeout(5)
 
-<<<<<<< HEAD
-    # Place a workload into the linkcheck queue
-    link_count = 10
-    wqueue: Queue[CheckRequest] = Queue()
-    rqueue: Queue[CheckResult] = Queue()
-    for _ in range(link_count):
-        wqueue.put(CheckRequest(0, Hyperlink("http://localhost:7777", "test", "test.rst", 1)))
-
     # Create parallel consumer threads
-    with http_server(make_redirect_handler(support_head=True)):
+    with serve_application(app, make_redirect_handler(support_head=True)) as address:
+
+        # Place a workload into the linkcheck queue
+        link_count = 10
+        wqueue: Queue[CheckRequest] = Queue()
+        rqueue: Queue[CheckResult] = Queue()
+        for _ in range(link_count):
+            wqueue.put(CheckRequest(0, Hyperlink(f"http://{address}", "test", "test.rst", 1)))
+
         begin = time.time()
         checked: list[CheckResult] = []
-=======
-    # Create parallel consumer threads
-    with serve_application(app, make_redirect_handler(support_head=True)) as address:
-
-        # Place a workload into the linkcheck queue
-        link_count = 10
-        rqueue, wqueue = Queue(), Queue()
-        for _ in range(link_count):
-            wqueue.put(CheckRequest(0, Hyperlink(f"http://{address}", "test", "test.rst", 1)))
-
-        begin, checked = time.time(), []
->>>>>>> db4939f0
         threads = [
             HyperlinkAvailabilityCheckWorker(
                 config=app.config,
@@ -1130,13 +1003,8 @@
 
 
 @pytest.mark.sphinx('linkcheck', testroot='linkcheck-localserver', freshenv=True)
-<<<<<<< HEAD
 def test_get_after_head_raises_connection_error(app: Sphinx) -> None:
-    with http_server(ConnectionResetHandler):
-=======
-def test_get_after_head_raises_connection_error(app):
     with serve_application(app, ConnectionResetHandler) as address:
->>>>>>> db4939f0
         app.build()
     content = (app.outdir / 'output.txt').read_text(encoding='utf8')
     assert not content
@@ -1152,13 +1020,8 @@
 
 
 @pytest.mark.sphinx('linkcheck', testroot='linkcheck-documents_exclude', freshenv=True)
-<<<<<<< HEAD
 def test_linkcheck_exclude_documents(app: Sphinx) -> None:
-    with http_server(DefaultsHandler):
-=======
-def test_linkcheck_exclude_documents(app):
     with serve_application(app, DefaultsHandler):
->>>>>>> db4939f0
         app.build()
 
     with open(app.outdir / 'output.json', encoding='utf-8') as fp:
