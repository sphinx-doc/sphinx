"""Test the build process with manpage builder with the test root."""

from __future__ import annotations

import json
import re
import sys
import textwrap
import time
import wsgiref.handlers
from base64 import b64encode
from http.server import BaseHTTPRequestHandler
from io import StringIO
from queue import Queue
from typing import TYPE_CHECKING
from unittest import mock

import docutils
import pytest
from urllib3.poolmanager import PoolManager

import sphinx.util.http_date
from sphinx._cli.util.errors import strip_escape_sequences
from sphinx.builders.linkcheck import (
    CheckRequest,
    Hyperlink,
    HyperlinkAvailabilityCheckWorker,
    RateLimit,
    compile_linkcheck_allowed_redirects,
)
from sphinx.errors import ConfigError
from sphinx.testing.util import SphinxTestApp
from sphinx.util import requests
from sphinx.util._pathlib import _StrPath

from tests.utils import CERT_FILE, serve_application

ts_re = re.compile(r'.*\[(?P<ts>.*)\].*')

if TYPE_CHECKING:
    from collections.abc import Callable, Iterable
    from pathlib import Path
    from typing import Any

    from urllib3 import HTTPConnectionPool

    from sphinx.builders.linkcheck import (
        CheckResult,
    )
    from sphinx.testing.util import SphinxTestApp


class DefaultsHandler(BaseHTTPRequestHandler):
    protocol_version = 'HTTP/1.1'

    def do_HEAD(self):
        if self.path[1:].rstrip() in {'', 'anchor.html'}:
            self.send_response(200, 'OK')
            self.send_header('Content-Length', '0')
            self.end_headers()
        else:
            self.send_response(404, 'Not Found')
            self.send_header('Content-Length', '0')
            self.end_headers()

    def do_GET(self):
        if self.path[1:].rstrip() == '':
            content = b'ok\n\n'
        elif self.path[1:].rstrip() == 'anchor.html':
            doc = '<!DOCTYPE html><html><body><a id="found"></a></body></html>'
            content = doc.encode('utf-8')
        else:
            content = b''

        if content:
            self.send_response(200, 'OK')
            self.send_header('Content-Length', str(len(content)))
            self.end_headers()
            self.wfile.write(content)
        else:
            self.send_response(404, 'Not Found')
            self.send_header('Content-Length', '0')
            self.end_headers()


class ConnectionMeasurement:
    """Measure the number of distinct host connections created during linkchecking"""

    def __init__(self) -> None:
        self.connections: set[HTTPConnectionPool] = set()
        self.urllib3_connection_from_url = PoolManager.connection_from_url
        self.patcher = mock.patch.object(
            target=PoolManager,
            attribute='connection_from_url',
            new=self._collect_connections(),
        )

    def _collect_connections(self) -> Callable[[object, str], HTTPConnectionPool]:
        def connection_collector(obj, url):
            connection = self.urllib3_connection_from_url(obj, url)  # type: ignore[no-untyped-call]
            self.connections.add(connection)
            return connection

        return connection_collector

    def __enter__(self):
        self.patcher.start()
        return self

    def __exit__(self, *args, **kwargs):
        for connection in self.connections:
            connection.close()
        self.patcher.stop()

    @property
    def connection_count(self):
        return len(self.connections)


@pytest.mark.sphinx(
    'linkcheck',
    testroot='linkcheck',
    freshenv=True,
)
def test_defaults(app: SphinxTestApp) -> None:
    with serve_application(app, DefaultsHandler) as address:
        with ConnectionMeasurement() as m:
            app.build()
        assert m.connection_count <= 5

    # Text output
    assert (app.outdir / 'output.txt').exists()
    content = (app.outdir / 'output.txt').read_text(encoding='utf8')

    # looking for '#top' and '#does-not-exist' not found should fail
    assert "Anchor 'top' not found" in content
    assert "Anchor 'does-not-exist' not found" in content
    # images should fail
    assert f'Not Found for url: http://{address}/image.png' in content
    assert f'Not Found for url: http://{address}/image2.png' in content
    # looking for missing local file should fail
    assert '[broken] path/to/notfound' in content
    assert len(content.splitlines()) == 5

    # JSON output
    assert (app.outdir / 'output.json').exists()
    content = (app.outdir / 'output.json').read_text(encoding='utf8')

    rows = [json.loads(x) for x in content.splitlines()]
    row = rows[0]
    for attr in ('filename', 'lineno', 'status', 'code', 'uri', 'info'):
        assert attr in row

    assert len(content.splitlines()) == 10
    assert len(rows) == 10
    # the output order of the rows is not stable
    # due to possible variance in network latency
    rowsby = {row['uri']: row for row in rows}
    # looking for local file that exists should succeed
    assert rowsby['conf.py']['status'] == 'working'
    assert rowsby[f'http://{address}#!bar'] == {
        'filename': 'links.rst',
        'lineno': 5,
        'status': 'working',
        'code': 0,
        'uri': f'http://{address}#!bar',
        'info': '',
    }

    def _missing_resource(filename: str, lineno: int) -> dict[str, str | int]:
        return {
            'filename': 'links.rst',
            'lineno': lineno,
            'status': 'broken',
            'code': 0,
            'uri': f'http://{address}/{filename}',
            'info': f'404 Client Error: Not Found for url: http://{address}/{filename}',
        }

    accurate_linenumbers = docutils.__version_info__[:2] >= (0, 21)
    image2_lineno = 12 if accurate_linenumbers else 13
    assert rowsby[f'http://{address}/image2.png'] == _missing_resource(
        'image2.png', image2_lineno
    )
    # looking for '#top' and '#does-not-exist' not found should fail
    assert rowsby[f'http://{address}/#top']['info'] == "Anchor 'top' not found"
    assert rowsby[f'http://{address}/#top']['status'] == 'broken'
    assert (
        rowsby[f'http://{address}#does-not-exist']['info']
        == "Anchor 'does-not-exist' not found"
    )
    # images should fail
    assert (
        f'Not Found for url: http://{address}/image.png'
        in rowsby[f'http://{address}/image.png']['info']
    )
    # anchor should be found
    assert rowsby[f'http://{address}/anchor.html#found'] == {
        'filename': 'links.rst',
        'lineno': 14,
        'status': 'working',
        'code': 0,
        'uri': f'http://{address}/anchor.html#found',
        'info': '',
    }


@pytest.mark.sphinx(
    'linkcheck',
    testroot='linkcheck',
    freshenv=True,
    confoverrides={'linkcheck_anchors': False},
)
def test_check_link_response_only(app: SphinxTestApp) -> None:
    with serve_application(app, DefaultsHandler) as address:
        app.build()

    # JSON output
    assert (app.outdir / 'output.json').exists()
    content = (app.outdir / 'output.json').read_text(encoding='utf8')

    rows = [json.loads(x) for x in content.splitlines()]
    rowsby = {row['uri']: row for row in rows}
    assert rowsby[f'http://{address}/#top']['status'] == 'working'


@pytest.mark.sphinx(
    'linkcheck',
    testroot='linkcheck-too-many-retries',
    freshenv=True,
)
def test_too_many_retries(app: SphinxTestApp) -> None:
    with serve_application(app, DefaultsHandler) as address:
        app.build()

    # Text output
    assert (app.outdir / 'output.txt').exists()
    content = (app.outdir / 'output.txt').read_text(encoding='utf8')

    # looking for non-existent URL should fail
    assert ' Max retries exceeded with url: /doesnotexist' in content

    # JSON output
    assert (app.outdir / 'output.json').exists()
    content = (app.outdir / 'output.json').read_text(encoding='utf8')

    assert len(content.splitlines()) == 1
    row = json.loads(content)
    # the output order of the rows is not stable
    # due to possible variance in network latency

    # looking for non-existent URL should fail
    assert row['filename'] == 'index.rst'
    assert row['lineno'] == 1
    assert row['status'] == 'broken'
    assert row['code'] == 0
    assert row['uri'] == f'https://{address}/doesnotexist'


@pytest.mark.sphinx(
    'linkcheck',
    testroot='linkcheck-raw-node',
    freshenv=True,
    copy_test_root=True,
)
def test_raw_node(app: SphinxTestApp) -> None:
    with serve_application(app, OKHandler) as address:
        # write an index file that contains a link back to this webserver's root
        # URL.  docutils will replace the raw node with the contents retrieved..
        # ..and then the linkchecker will check that the root URL is available.
        index = app.srcdir / 'index.rst'
        index.write_text(
            f".. raw:: 'html'\n   :url: http://{address}/",
            encoding='utf-8',
        )
        app.build()

    # JSON output
    assert (app.outdir / 'output.json').exists()
    content = (app.outdir / 'output.json').read_text(encoding='utf8')

    assert len(content.splitlines()) == 1
    row = json.loads(content)

    # raw nodes' url should be checked too
    assert row == {
        'filename': 'index.rst',
        'lineno': 1,
        'status': 'working',
        'code': 0,
        'uri': f'http://{address}/',  # the received rST contains a link to its' own URL
        'info': '',
    }


@pytest.mark.sphinx(
    'linkcheck',
    testroot='linkcheck-anchors-ignore',
    freshenv=True,
    confoverrides={'linkcheck_anchors_ignore': ['^!', '^top$']},
)
def test_anchors_ignored(app: SphinxTestApp) -> None:
    with serve_application(app, OKHandler):
        app.build()

    assert (app.outdir / 'output.txt').exists()
    content = (app.outdir / 'output.txt').read_text(encoding='utf8')

    # expect all ok when excluding #top
    assert not content


class AnchorsIgnoreForUrlHandler(BaseHTTPRequestHandler):
    protocol_version = 'HTTP/1.1'

    def _chunk_content(self, content: str, *, max_chunk_size: int) -> Iterable[bytes]:
        def _encode_chunk(chunk: bytes) -> Iterable[bytes]:
            """Encode a bytestring into a format suitable for HTTP chunked-transfer.

            https://developer.mozilla.org/en-US/docs/Web/HTTP/Headers/Transfer-Encoding
            """
            yield f'{len(chunk):X}'.encode('ascii')
            yield b'\r\n'
            yield chunk
            yield b'\r\n'

        buffer = b''
        for char in content:
            buffer += char.encode('utf-8')
            if len(buffer) >= max_chunk_size:
                chunk, buffer = buffer[:max_chunk_size], buffer[max_chunk_size:]
                yield from _encode_chunk(chunk)

        # Flush remaining bytes, if any
        if buffer:
            yield from _encode_chunk(buffer)

        # Emit a final empty chunk to close the stream
        yield from _encode_chunk(b'')

    def _send_chunked(self, content: str) -> bool:
        for chunk in self._chunk_content(content, max_chunk_size=20):
            try:
                self.wfile.write(chunk)
            except (BrokenPipeError, ConnectionResetError) as e:
                self.log_message(str(e))
                return False
        return True

    def do_HEAD(self):
        if self.path in {'/valid', '/ignored'}:
            self.send_response(200, 'OK')
        else:
            self.send_response(404, 'Not Found')
        self.end_headers()

    def do_GET(self):
        if self.path == '/valid':
            self.send_response(200, 'OK')
            content = "<h1 id='valid-anchor'>valid anchor</h1>\n"
        elif self.path == '/ignored':
            self.send_response(200, 'OK')
            content = 'no anchor but page exists\n'
        else:
            self.send_response(404, 'Not Found')
            content = 'not found\n'
        self.send_header('Transfer-Encoding', 'chunked')
        self.end_headers()
        self._send_chunked(content)


@pytest.mark.sphinx(
    'linkcheck',
    testroot='linkcheck-anchors-ignore-for-url',
    freshenv=True,
)
def test_anchors_ignored_for_url(app: SphinxTestApp) -> None:
    with serve_application(app, AnchorsIgnoreForUrlHandler) as address:
        app.config.linkcheck_anchors_ignore_for_url = [
            f'http://{address}/ignored',  # existing page
            f'http://{address}/invalid',  # unknown page
        ]
        app.build()

    assert (app.outdir / 'output.txt').exists()
    content = (app.outdir / 'output.json').read_text(encoding='utf8')

    attrs = ('filename', 'lineno', 'status', 'code', 'uri', 'info')
    data = [json.loads(x) for x in content.splitlines()]
    assert len(data) == 8
    assert all(all(attr in row for attr in attrs) for row in data)

    # rows may be unsorted due to network latency or
    # the order the threads are processing the links
    rows = {r['uri']: {'status': r['status'], 'info': r['info']} for r in data}

    assert rows[f'http://{address}/valid']['status'] == 'working'
    assert rows[f'http://{address}/valid#valid-anchor']['status'] == 'working'
    assert rows[f'http://{address}/valid#py:module::urllib.parse']['status'] == 'broken'
    assert rows[f'http://{address}/valid#invalid-anchor'] == {
        'status': 'broken',
        'info': "Anchor 'invalid-anchor' not found",
    }

    assert rows[f'http://{address}/ignored']['status'] == 'working'
    assert rows[f'http://{address}/ignored#invalid-anchor']['status'] == 'working'

    assert rows[f'http://{address}/invalid'] == {
        'status': 'broken',
        'info': f'404 Client Error: Not Found for url: http://{address}/invalid',
    }
    assert rows[f'http://{address}/invalid#anchor'] == {
        'status': 'broken',
        'info': f'404 Client Error: Not Found for url: http://{address}/invalid',
    }


@pytest.mark.sphinx(
    'linkcheck',
    testroot='linkcheck-localserver-anchor',
    freshenv=True,
)
def test_raises_for_invalid_status(app: SphinxTestApp) -> None:
    class InternalServerErrorHandler(BaseHTTPRequestHandler):
        protocol_version = 'HTTP/1.1'

        def do_GET(self):
            self.send_error(500, 'Internal Server Error')

    with serve_application(app, InternalServerErrorHandler) as address:
        app.build()
    content = (app.outdir / 'output.txt').read_text(encoding='utf8')
    assert content == (
        f'index.rst:1: [broken] http://{address}/#anchor: '
        '500 Server Error: Internal Server Error '
        f'for url: http://{address}/\n'
    )


@pytest.mark.sphinx(
    'linkcheck',
    testroot='linkcheck-localserver-anchor',
    freshenv=True,
)
def test_incomplete_html_anchor(app: SphinxTestApp) -> None:
    class IncompleteHTMLDocumentHandler(BaseHTTPRequestHandler):
        protocol_version = 'HTTP/1.1'

        def do_GET(self):
            content = b'this is <div id="anchor">not</div> a valid HTML document'
            self.send_response(200, 'OK')
            self.send_header('Content-Length', str(len(content)))
            self.end_headers()
            self.wfile.write(content)

    with serve_application(app, IncompleteHTMLDocumentHandler):
        app.build()

    content = (app.outdir / 'output.json').read_text(encoding='utf8')
    assert len(content.splitlines()) == 1

    row = json.loads(content)
    assert row['status'] == 'working'


@pytest.mark.sphinx(
    'linkcheck',
    testroot='linkcheck-localserver-anchor',
    freshenv=True,
)
def test_decoding_error_anchor_ignored(app: SphinxTestApp) -> None:
    class NonASCIIHandler(BaseHTTPRequestHandler):
        protocol_version = 'HTTP/1.1'

        def do_GET(self):
            content = b'\x80\x00\x80\x00'  # non-ASCII byte-string
            self.send_response(200, 'OK')
            self.send_header('Content-Length', str(len(content)))
            self.end_headers()
            self.wfile.write(content)

    with serve_application(app, NonASCIIHandler):
        app.build()

    content = (app.outdir / 'output.json').read_text(encoding='utf8')
    assert len(content.splitlines()) == 1

    row = json.loads(content)
    assert row['status'] == 'ignored'


def custom_handler(
    valid_credentials: tuple[str, str] | None = None,
    success_criteria: Callable[[Any], bool] = lambda _: True,
) -> type[BaseHTTPRequestHandler]:
    """Returns an HTTP request handler that authenticates the client and then determines
    an appropriate HTTP response code, based on caller-provided credentials and optional
    success criteria, respectively.
    """
    expected_token = None
    if valid_credentials:
        assert len(valid_credentials) == 2, 'expected a pair of strings as credentials'
        expected_token = b64encode(':'.join(valid_credentials).encode()).decode('utf-8')
        del valid_credentials

    def authenticated(
        method: Callable[[CustomHandler], None],
    ) -> Callable[[CustomHandler], None]:
        def method_if_authenticated(self: CustomHandler) -> None:
            if expected_token is None:
                return method(self)
            elif not self.headers['Authorization']:
                self.send_response(401, 'Unauthorized')
                self.end_headers()
            elif self.headers['Authorization'] == f'Basic {expected_token}':
                return method(self)
            else:
                self.send_response(403, 'Forbidden')
                self.send_header('Content-Length', '0')
                self.end_headers()
            return None

        return method_if_authenticated

    class CustomHandler(BaseHTTPRequestHandler):
        protocol_version = 'HTTP/1.1'

        @authenticated
        def do_HEAD(self):
            self.do_GET()

        @authenticated
        def do_GET(self):
            if success_criteria(self):
                self.send_response(200, 'OK')
                self.send_header('Content-Length', '0')
            else:
                self.send_response(400, 'Bad Request')
                self.send_header('Content-Length', '0')
            self.end_headers()

    return CustomHandler


@pytest.mark.sphinx(
    'linkcheck',
    testroot='linkcheck-localserver',
    freshenv=True,
)
def test_auth_header_uses_first_match(app: SphinxTestApp) -> None:
    with serve_application(
        app, custom_handler(valid_credentials=('user1', 'password'))
    ) as address:
        app.config.linkcheck_auth = [
            (r'^$', ('no', 'match')),
            (rf'^http://{re.escape(address)}/$', ('user1', 'password')),
            (r'.*local.*', ('user2', 'hunter2')),
        ]
        app.build()

    with open(app.outdir / 'output.json', encoding='utf-8') as fp:
        content = json.load(fp)

    assert content['status'] == 'working'


@pytest.mark.sphinx(
    'linkcheck',
    testroot='linkcheck-localserver',
    freshenv=True,
    confoverrides={'linkcheck_allow_unauthorized': False},
)
def test_unauthorized_broken(app: SphinxTestApp) -> None:
    with serve_application(
        app, custom_handler(valid_credentials=('user1', 'password'))
    ):
        app.build()

    with open(app.outdir / 'output.json', encoding='utf-8') as fp:
        content = json.load(fp)

    assert content['info'] == 'unauthorized'
    assert content['status'] == 'broken'


@pytest.mark.sphinx(
    'linkcheck',
    testroot='linkcheck-localserver',
    freshenv=True,
    confoverrides={'linkcheck_auth': [(r'^$', ('user1', 'password'))]},
)
def test_auth_header_no_match(app: SphinxTestApp) -> None:
    with serve_application(
        app, custom_handler(valid_credentials=('user1', 'password'))
    ):
        app.build()

    with open(app.outdir / 'output.json', encoding='utf-8') as fp:
        content = json.load(fp)

    assert content['info'] == 'unauthorized'
    assert content['status'] == 'broken'


@pytest.mark.sphinx(
    'linkcheck',
    testroot='linkcheck-localserver',
    freshenv=True,
)
def test_linkcheck_request_headers(app: SphinxTestApp) -> None:
    def check_headers(self):
        if 'X-Secret' in self.headers:
            return False
        return self.headers['Accept'] == 'text/html'

    with serve_application(
        app, custom_handler(success_criteria=check_headers)
    ) as address:
        app.config.linkcheck_request_headers = {
            f'http://{address}/': {'Accept': 'text/html'},
            '*': {'X-Secret': 'open sesami'},
        }
        app.build()

    with open(app.outdir / 'output.json', encoding='utf-8') as fp:
        content = json.load(fp)

    assert content['status'] == 'working'


@pytest.mark.sphinx(
    'linkcheck',
    testroot='linkcheck-localserver',
    freshenv=True,
)
def test_linkcheck_request_headers_no_slash(app: SphinxTestApp) -> None:
    def check_headers(self):
        if 'X-Secret' in self.headers:
            return False
        return self.headers['Accept'] == 'application/json'

    with serve_application(
        app, custom_handler(success_criteria=check_headers)
    ) as address:
        app.config.linkcheck_request_headers = {
            f'http://{address}': {'Accept': 'application/json'},
            '*': {'X-Secret': 'open sesami'},
        }
        app.build()

    with open(app.outdir / 'output.json', encoding='utf-8') as fp:
        content = json.load(fp)

    assert content['status'] == 'working'


@pytest.mark.sphinx(
    'linkcheck',
    testroot='linkcheck-localserver',
    freshenv=True,
    confoverrides={
        'linkcheck_request_headers': {
            'http://do.not.match.org': {'Accept': 'application/json'},
            '*': {'X-Secret': 'open sesami'},
        }
    },
)
def test_linkcheck_request_headers_default(app: SphinxTestApp) -> None:
    def check_headers(self):
        if self.headers['X-Secret'] != 'open sesami':
            return False
        return self.headers['Accept'] != 'application/json'

    with serve_application(app, custom_handler(success_criteria=check_headers)):
        app.build()

    with open(app.outdir / 'output.json', encoding='utf-8') as fp:
        content = json.load(fp)

    assert content['status'] == 'working'


def make_redirect_handler(*, support_head: bool = True) -> type[BaseHTTPRequestHandler]:
    class RedirectOnceHandler(BaseHTTPRequestHandler):
        protocol_version = 'HTTP/1.1'

        def do_HEAD(self) -> None:
            if support_head:
                self.do_GET()
            else:
                self.send_response(405, 'Method Not Allowed')
                self.send_header('Content-Length', '0')
                self.end_headers()

        def do_GET(self) -> None:
            if self.path == '/?redirected=1':
                self.send_response(204, 'No content')
            else:
                self.send_response(302, 'Found')
                self.send_header('Location', '/?redirected=1')
            self.send_header('Content-Length', '0')
            self.end_headers()

        def log_date_time_string(self):
            """Strip date and time from logged messages for assertions."""
            return ''

    return RedirectOnceHandler


@pytest.mark.sphinx(
    'linkcheck',
    testroot='linkcheck-localserver',
    freshenv=True,
)
def test_follows_redirects_on_HEAD(app, capsys):
    with serve_application(app, make_redirect_handler(support_head=True)) as address:
        compile_linkcheck_allowed_redirects(app, app.config)
        app.build()
    _stdout, stderr = capsys.readouterr()
    content = (app.outdir / 'output.txt').read_text(encoding='utf8')
    assert content == (
        'index.rst:1: [redirected with Found] '
        f'http://{address}/ to http://{address}/?redirected=1\n'
    )
    assert stderr == textwrap.dedent(
        """\
        127.0.0.1 - - [] "HEAD / HTTP/1.1" 302 -
        127.0.0.1 - - [] "HEAD /?redirected=1 HTTP/1.1" 204 -
        """,
    )
    assert (
        f'redirect  http://{address}/ - with Found to http://{address}/?redirected=1\n'
    ) in strip_escape_sequences(app.status.getvalue())
    assert app.warning.getvalue() == ''


@pytest.mark.sphinx(
    'linkcheck',
    testroot='linkcheck-localserver',
    freshenv=True,
)
def test_follows_redirects_on_GET(app, capsys):
    with serve_application(app, make_redirect_handler(support_head=False)) as address:
        compile_linkcheck_allowed_redirects(app, app.config)
        app.build()
    _stdout, stderr = capsys.readouterr()
    content = (app.outdir / 'output.txt').read_text(encoding='utf8')
    assert content == (
        'index.rst:1: [redirected with Found] '
        f'http://{address}/ to http://{address}/?redirected=1\n'
    )
    assert stderr == textwrap.dedent(
        """\
        127.0.0.1 - - [] "HEAD / HTTP/1.1" 405 -
        127.0.0.1 - - [] "GET / HTTP/1.1" 302 -
        127.0.0.1 - - [] "GET /?redirected=1 HTTP/1.1" 204 -
        """,
    )
    assert (
        f'redirect  http://{address}/ - with Found to http://{address}/?redirected=1\n'
    ) in strip_escape_sequences(app.status.getvalue())
    assert app.warning.getvalue() == ''


@pytest.mark.sphinx(
    'linkcheck',
    testroot='linkcheck-localserver',
    freshenv=True,
    confoverrides={'linkcheck_allowed_redirects': {}},  # warn about any redirects
)
def test_warns_disallowed_redirects(app, capsys):
    with serve_application(app, make_redirect_handler()) as address:
        compile_linkcheck_allowed_redirects(app, app.config)
        app.build()
    _stdout, stderr = capsys.readouterr()
    content = (app.outdir / 'output.txt').read_text(encoding='utf8')
    assert content == (
        'index.rst:1: [redirected with Found] '
        f'http://{address}/ to http://{address}/?redirected=1\n'
    )
    assert stderr == textwrap.dedent(
        """\
        127.0.0.1 - - [] "HEAD / HTTP/1.1" 302 -
        127.0.0.1 - - [] "HEAD /?redirected=1 HTTP/1.1" 204 -
        """,
    )
    assert len(app.warning.getvalue().splitlines()) == 1


def test_linkcheck_allowed_redirects_config(
    make_app: Callable[..., SphinxTestApp], tmp_path: Path
) -> None:
    tmp_path.joinpath('conf.py').touch()
    tmp_path.joinpath('index.rst').touch()

    # ``linkcheck_allowed_redirects = None`` is rejected
    warning_stream = StringIO()
    with pytest.raises(ConfigError):
        make_app(
            'linkcheck',
            srcdir=tmp_path,
            confoverrides={'linkcheck_allowed_redirects': None},
            warning=warning_stream,
        )
    assert strip_escape_sequences(warning_stream.getvalue()).splitlines() == [
        "WARNING: The config value `linkcheck_allowed_redirects' has type `NoneType'; expected `dict'."
    ]

    # ``linkcheck_allowed_redirects = {}`` is permitted
    app = make_app(
        'linkcheck',
        srcdir=tmp_path,
        confoverrides={'linkcheck_allowed_redirects': {}},
    )
    assert strip_escape_sequences(app.warning.getvalue()) == ''


@pytest.mark.sphinx('linkcheck', testroot='linkcheck-localserver-warn-redirects')
def test_linkcheck_allowed_redirects(app: SphinxTestApp) -> None:
    with serve_application(app, make_redirect_handler(support_head=False)) as address:
        app.config.linkcheck_allowed_redirects = {f'http://{address}/.*1': '.*'}
        compile_linkcheck_allowed_redirects(app, app.config)
        app.build()

    with open(app.outdir / 'output.json', encoding='utf-8') as fp:
        rows = [json.loads(l) for l in fp]

    assert len(rows) == 2
    records = {row['uri']: row for row in rows}
    assert records[f'http://{address}/path1']['status'] == 'working'
    assert records[f'http://{address}/path2'] == {
        'filename': 'index.rst',
        'lineno': 3,
        'status': 'redirected',
        'code': 302,
        'uri': f'http://{address}/path2',
        'info': f'http://{address}/?redirected=1',
    }

    assert (
        f'index.rst:3: WARNING: redirect  http://{address}/path2 - with Found to '
        f'http://{address}/?redirected=1\n'
    ) in strip_escape_sequences(app.warning.getvalue())
    assert len(app.warning.getvalue().splitlines()) == 1


class OKHandler(BaseHTTPRequestHandler):
    protocol_version = 'HTTP/1.1'

    def do_HEAD(self):
        self.send_response(200, 'OK')
        self.send_header('Content-Length', '0')
        self.end_headers()

    def do_GET(self):
        content = b'ok\n'
        self.send_response(200, 'OK')
        self.send_header('Content-Length', str(len(content)))
        self.end_headers()
        self.wfile.write(content)


@mock.patch('sphinx.builders.linkcheck.requests.get', wraps=requests.get)
@pytest.mark.sphinx(
    'linkcheck',
    testroot='linkcheck-localserver-https',
    freshenv=True,
)
def test_invalid_ssl(get_request, app):
    # Link indicates SSL should be used (https) but the server does not handle it.
    with serve_application(app, OKHandler) as address:
        app.build()
        assert not get_request.called

    with open(app.outdir / 'output.json', encoding='utf-8') as fp:
        content = json.load(fp)
    assert content['status'] == 'broken'
    assert content['filename'] == 'index.rst'
    assert content['lineno'] == 1
    assert content['uri'] == f'https://{address}/'
    assert 'SSLError' in content['info']


@pytest.mark.sphinx(
    'linkcheck',
    testroot='linkcheck-localserver-https',
    freshenv=True,
)
def test_connect_to_selfsigned_fails(app: SphinxTestApp) -> None:
    with serve_application(app, OKHandler, tls_enabled=True) as address:
        app.build()

    with open(app.outdir / 'output.json', encoding='utf-8') as fp:
        content = json.load(fp)
    assert content['status'] == 'broken'
    assert content['filename'] == 'index.rst'
    assert content['lineno'] == 1
    assert content['uri'] == f'https://{address}/'
    assert '[SSL: CERTIFICATE_VERIFY_FAILED]' in content['info']


@pytest.mark.sphinx(
    'linkcheck',
    testroot='linkcheck-localserver-https',
    freshenv=True,
    confoverrides={'tls_verify': False},
)
def test_connect_to_selfsigned_with_tls_verify_false(app: SphinxTestApp) -> None:
    with serve_application(app, OKHandler, tls_enabled=True) as address:
        app.build()

    with open(app.outdir / 'output.json', encoding='utf-8') as fp:
        content = json.load(fp)
    assert content == {
        'code': 0,
        'status': 'working',
        'filename': 'index.rst',
        'lineno': 1,
        'uri': f'https://{address}/',
        'info': '',
    }


@pytest.mark.sphinx(
    'linkcheck',
    testroot='linkcheck-localserver-https',
    freshenv=True,
    confoverrides={'tls_cacerts': CERT_FILE},
)
def test_connect_to_selfsigned_with_tls_cacerts(app: SphinxTestApp) -> None:
    with serve_application(app, OKHandler, tls_enabled=True) as address:
        app.build()

    with open(app.outdir / 'output.json', encoding='utf-8') as fp:
        content = json.load(fp)
    assert content == {
        'code': 0,
        'status': 'working',
        'filename': 'index.rst',
        'lineno': 1,
        'uri': f'https://{address}/',
        'info': '',
    }


@pytest.mark.sphinx(
    'linkcheck',
    testroot='linkcheck-localserver-https',
    freshenv=True,
)
def test_connect_to_selfsigned_with_requests_env_var(monkeypatch, app):
    monkeypatch.setenv('REQUESTS_CA_BUNDLE', CERT_FILE)
    with serve_application(app, OKHandler, tls_enabled=True) as address:
        app.build()

    with open(app.outdir / 'output.json', encoding='utf-8') as fp:
        content = json.load(fp)
    assert content == {
        'code': 0,
        'status': 'working',
        'filename': 'index.rst',
        'lineno': 1,
        'uri': f'https://{address}/',
        'info': '',
    }


@pytest.mark.sphinx(
    'linkcheck',
    testroot='linkcheck-localserver-https',
    freshenv=True,
    confoverrides={'tls_cacerts': 'does/not/exist'},
)
def test_connect_to_selfsigned_nonexistent_cert_file(app: SphinxTestApp) -> None:
    with serve_application(app, OKHandler, tls_enabled=True) as address:
        app.build()

    with open(app.outdir / 'output.json', encoding='utf-8') as fp:
        content = json.load(fp)
    assert content == {
        'code': 0,
        'status': 'broken',
        'filename': 'index.rst',
        'lineno': 1,
        'uri': f'https://{address}/',
        'info': 'Could not find a suitable TLS CA certificate bundle, invalid path: does/not/exist',
    }


class InfiniteRedirectOnHeadHandler(BaseHTTPRequestHandler):
    protocol_version = 'HTTP/1.1'

    def do_HEAD(self):
        self.send_response(302, 'Found')
        self.send_header('Location', '/redirected')
        self.send_header('Content-Length', '0')
        self.end_headers()

    def do_GET(self):
        content = b'ok\n'
        self.send_response(200, 'OK')
        self.send_header('Content-Length', str(len(content)))
        self.end_headers()
        self.wfile.write(content)
        self.close_connection = (
            True  # we don't expect the client to read this response body
        )


@pytest.mark.sphinx(
    'linkcheck',
    testroot='linkcheck-localserver',
    freshenv=True,
)
def test_TooManyRedirects_on_HEAD(app, monkeypatch):
    import requests.sessions

    monkeypatch.setattr(requests.sessions, 'DEFAULT_REDIRECT_LIMIT', 5)

    with serve_application(app, InfiniteRedirectOnHeadHandler) as address:
        app.build()

    with open(app.outdir / 'output.json', encoding='utf-8') as fp:
        content = json.load(fp)
    assert content == {
        'code': 0,
        'status': 'working',
        'filename': 'index.rst',
        'lineno': 1,
        'uri': f'http://{address}/',
        'info': '',
    }


@pytest.mark.sphinx('linkcheck', testroot='linkcheck-localserver')
def test_ignore_local_redirection(app: SphinxTestApp) -> None:
    with serve_application(app, InfiniteRedirectOnHeadHandler) as address:
        app.config.linkcheck_ignore = [f'http://{address}/redirected']
        app.build()

    with open(app.outdir / 'output.json', encoding='utf-8') as fp:
        content = json.load(fp)
    assert content == {
        'code': 302,
        'status': 'ignored',
        'filename': 'index.rst',
        'lineno': 1,
        'uri': f'http://{address}/',
        'info': f'ignored redirect: http://{address}/redirected',
    }


class RemoteDomainRedirectHandler(InfiniteRedirectOnHeadHandler):
    protocol_version = 'HTTP/1.1'

    def do_GET(self):
        self.send_response(301, 'Found')
        if self.path == '/':
            self.send_header('Location', '/local')
        elif self.path == '/local':
            self.send_header('Location', 'http://example.test/migrated')
        self.send_header('Content-Length', '0')
        self.end_headers()


@pytest.mark.sphinx('linkcheck', testroot='linkcheck-localserver')
def test_ignore_remote_redirection(app: SphinxTestApp) -> None:
    with serve_application(app, RemoteDomainRedirectHandler) as address:
        app.config.linkcheck_ignore = ['http://example.test']
        app.build()

    with open(app.outdir / 'output.json', encoding='utf-8') as fp:
        content = json.load(fp)
    assert content == {
        'code': 301,
        'status': 'ignored',
        'filename': 'index.rst',
        'lineno': 1,
        'uri': f'http://{address}/',
        'info': 'ignored redirect: http://example.test/migrated',
    }


def make_retry_after_handler(
    responses: list[tuple[int, str | None]],
) -> type[BaseHTTPRequestHandler]:
    class RetryAfterHandler(BaseHTTPRequestHandler):
        protocol_version = 'HTTP/1.1'

        def do_HEAD(self):
            status, retry_after = responses.pop(0)
            self.send_response(status)
            if retry_after:
                self.send_header('Retry-After', retry_after)
            self.send_header('Content-Length', '0')
            self.end_headers()

        def log_date_time_string(self):
            """Strip date and time from logged messages for assertions."""
            return ''

    return RetryAfterHandler


@pytest.mark.sphinx(
    'linkcheck',
    testroot='linkcheck-localserver',
    freshenv=True,
)
def test_too_many_requests_retry_after_int_delay(app, capsys):
    with (
        serve_application(
            app, make_retry_after_handler([(429, '0'), (200, None)])
        ) as address,
        mock.patch('sphinx.builders.linkcheck.DEFAULT_DELAY', 0),
        mock.patch('sphinx.builders.linkcheck.QUEUE_POLL_SECS', 0.01),
    ):
        app.build()
    content = (app.outdir / 'output.json').read_text(encoding='utf8')
    assert json.loads(content) == {
        'filename': 'index.rst',
        'lineno': 1,
        'status': 'working',
        'code': 0,
        'uri': f'http://{address}/',
        'info': '',
    }
    rate_limit_log = f'-rate limited-   http://{address}/ | sleeping...\n'
    assert rate_limit_log in strip_escape_sequences(app.status.getvalue())
    _stdout, stderr = capsys.readouterr()
    assert stderr == textwrap.dedent(
        """\
        127.0.0.1 - - [] "HEAD / HTTP/1.1" 429 -
        127.0.0.1 - - [] "HEAD / HTTP/1.1" 200 -
        """,
    )


@pytest.mark.parametrize('tz', [None, 'GMT', 'GMT+3', 'GMT-3'])
@pytest.mark.sphinx(
    'linkcheck',
    testroot='linkcheck-localserver',
    freshenv=True,
)
def test_too_many_requests_retry_after_HTTP_date(tz, app, monkeypatch, capsys):
    retry_after = wsgiref.handlers.format_date_time(time.time())

    with monkeypatch.context() as m:
        if tz is not None:
            m.setenv('TZ', tz)
            if sys.platform != 'win32':
                time.tzset()
            m.setattr(
                sphinx.util.http_date, '_GMT_OFFSET', float(time.localtime().tm_gmtoff)
            )

        with serve_application(
            app, make_retry_after_handler([(429, retry_after), (200, None)])
        ) as address:
            app.build()

    # Undo side-effects: the monkeypatch context manager clears the TZ environment
    # variable, but we also need to reset Python's internal notion of the current
    # timezone.
    if sys.platform != 'win32':
        time.tzset()

    content = (app.outdir / 'output.json').read_text(encoding='utf8')
    assert json.loads(content) == {
        'filename': 'index.rst',
        'lineno': 1,
        'status': 'working',
        'code': 0,
        'uri': f'http://{address}/',
        'info': '',
    }
    _stdout, stderr = capsys.readouterr()
    assert stderr == textwrap.dedent(
        """\
        127.0.0.1 - - [] "HEAD / HTTP/1.1" 429 -
        127.0.0.1 - - [] "HEAD / HTTP/1.1" 200 -
        """,
    )


@pytest.mark.sphinx(
    'linkcheck',
    testroot='linkcheck-localserver',
    freshenv=True,
)
def test_too_many_requests_retry_after_without_header(app, capsys):
    with (
        serve_application(
            app, make_retry_after_handler([(429, None), (200, None)])
        ) as address,
        mock.patch('sphinx.builders.linkcheck.DEFAULT_DELAY', 0),
    ):
        app.build()
    content = (app.outdir / 'output.json').read_text(encoding='utf8')
    assert json.loads(content) == {
        'filename': 'index.rst',
        'lineno': 1,
        'status': 'working',
        'code': 0,
        'uri': f'http://{address}/',
        'info': '',
    }
    _stdout, stderr = capsys.readouterr()
    assert stderr == textwrap.dedent(
        """\
        127.0.0.1 - - [] "HEAD / HTTP/1.1" 429 -
        127.0.0.1 - - [] "HEAD / HTTP/1.1" 200 -
        """,
    )


@pytest.mark.sphinx(
    'linkcheck',
    testroot='linkcheck-localserver',
    freshenv=True,
    confoverrides={
        'linkcheck_report_timeouts_as_broken': False,
        'linkcheck_timeout': 0.01,
    },
)
def test_requests_timeout(app: SphinxTestApp) -> None:
    class DelayedResponseHandler(BaseHTTPRequestHandler):
        protocol_version = 'HTTP/1.1'

        def do_GET(self):
            time.sleep(0.2)  # wait before sending any response data
            self.send_response(200, 'OK')
            self.send_header('Content-Length', '0')
            self.end_headers()

    with serve_application(app, DelayedResponseHandler):
        app.build()

    with open(app.outdir / 'output.json', encoding='utf-8') as fp:
        content = json.load(fp)

    assert content['status'] == 'timeout'


@pytest.mark.sphinx(
    'linkcheck',
    testroot='linkcheck-localserver',
    freshenv=True,
    confoverrides={'linkcheck_rate_limit_timeout': 0.0},
)
def test_too_many_requests_user_timeout(app: SphinxTestApp) -> None:
    with serve_application(app, make_retry_after_handler([(429, None)])) as address:
        app.build()
    content = (app.outdir / 'output.json').read_text(encoding='utf8')
    assert json.loads(content) == {
        'filename': 'index.rst',
        'lineno': 1,
        'status': 'broken',
        'code': 0,
        'uri': f'http://{address}/',
        'info': f'429 Client Error: Too Many Requests for url: http://{address}/',
    }


class FakeResponse:
    headers: dict[str, str] = {}
    url = 'http://localhost/'


@pytest.mark.sphinx('html', testroot='root')
def test_limit_rate_default_sleep(app: SphinxTestApp) -> None:
    worker = HyperlinkAvailabilityCheckWorker(app.config, Queue(), Queue(), {})
    with mock.patch('time.time', return_value=0.0):
        next_check = worker.limit_rate(
            FakeResponse.url, FakeResponse.headers.get('Retry-After')
        )
    assert next_check == 60.0


@pytest.mark.sphinx(
    'html', testroot='root', confoverrides={'linkcheck_rate_limit_timeout': 0.0}
)
def test_limit_rate_user_max_delay(app: SphinxTestApp) -> None:
    worker = HyperlinkAvailabilityCheckWorker(app.config, Queue(), Queue(), {})
    next_check = worker.limit_rate(
        FakeResponse.url, FakeResponse.headers.get('Retry-After')
    )
    assert next_check is None


@pytest.mark.sphinx('html', testroot='root')
def test_limit_rate_doubles_previous_wait_time(app: SphinxTestApp) -> None:
    rate_limits = {'localhost': RateLimit(60.0, 0.0)}
    worker = HyperlinkAvailabilityCheckWorker(app.config, Queue(), Queue(), rate_limits)
    with mock.patch('time.time', return_value=0.0):
        next_check = worker.limit_rate(
            FakeResponse.url, FakeResponse.headers.get('Retry-After')
        )
    assert next_check == 120.0


@pytest.mark.sphinx(
    'html', testroot='root', confoverrides={'linkcheck_rate_limit_timeout': 90}
)
def test_limit_rate_clips_wait_time_to_max_time(app: SphinxTestApp) -> None:
    rate_limits = {'localhost': RateLimit(60.0, 0.0)}
    worker = HyperlinkAvailabilityCheckWorker(app.config, Queue(), Queue(), rate_limits)
    with mock.patch('time.time', return_value=0.0):
        next_check = worker.limit_rate(
            FakeResponse.url, FakeResponse.headers.get('Retry-After')
        )
    assert next_check == 90.0
    assert app.warning.getvalue() == ''


@pytest.mark.sphinx(
    'html', testroot='root', confoverrides={'linkcheck_rate_limit_timeout': 90.0}
)
def test_limit_rate_bails_out_after_waiting_max_time(app: SphinxTestApp) -> None:
    rate_limits = {'localhost': RateLimit(90.0, 0.0)}
    worker = HyperlinkAvailabilityCheckWorker(app.config, Queue(), Queue(), rate_limits)
    next_check = worker.limit_rate(
        FakeResponse.url, FakeResponse.headers.get('Retry-After')
    )
    assert next_check is None
    assert app.warning.getvalue() == ''


@mock.patch('sphinx.util.requests.requests.Session.get_adapter')
@pytest.mark.sphinx('html', testroot='root')
def test_connection_contention(get_adapter, app, capsys):
    # Create a shared, but limited-size, connection pool
    import requests

    get_adapter.return_value = requests.adapters.HTTPAdapter(pool_maxsize=1)

    # Set an upper-bound on socket timeouts globally
    import socket

    socket.setdefaulttimeout(5)

    # Create parallel consumer threads
    with serve_application(app, make_redirect_handler(support_head=True)) as address:
        # Place a workload into the linkcheck queue
        link_count = 10
        wqueue: Queue[CheckRequest] = Queue()
        rqueue: Queue[CheckResult] = Queue()
        for _ in range(link_count):
            wqueue.put(
                CheckRequest(
                    0, Hyperlink(f'http://{address}', 'test', _StrPath('test.rst'), 1)
                )
            )

        begin = time.time()
        checked: list[CheckResult] = []
        threads = [
            HyperlinkAvailabilityCheckWorker(
                config=app.config,
                rqueue=rqueue,
                wqueue=wqueue,
                rate_limits={},
            )
            for _ in range(10)
        ]
        for thread in threads:
            thread.start()
        while time.time() < begin + 5 and len(checked) < link_count:
            checked.append(rqueue.get(timeout=5))
        for thread in threads:
            thread.join(timeout=0)

    # Ensure that all items were consumed within the time limit
    _, stderr = capsys.readouterr()
    assert len(checked) == link_count
    assert 'TimeoutError' not in stderr


class ConnectionResetHandler(BaseHTTPRequestHandler):
    protocol_version = 'HTTP/1.1'

    def do_HEAD(self):
        self.close_connection = True

    def do_GET(self):
        self.send_response(200, 'OK')
        self.send_header('Content-Length', '0')
        self.end_headers()


@pytest.mark.sphinx(
    'linkcheck',
    testroot='linkcheck-localserver',
    freshenv=True,
)
def test_get_after_head_raises_connection_error(app: SphinxTestApp) -> None:
    with serve_application(app, ConnectionResetHandler) as address:
        app.build()
    content = (app.outdir / 'output.txt').read_text(encoding='utf8')
    assert not content
    content = (app.outdir / 'output.json').read_text(encoding='utf8')
    assert json.loads(content) == {
        'filename': 'index.rst',
        'lineno': 1,
        'status': 'working',
        'code': 0,
        'uri': f'http://{address}/',
        'info': '',
    }


@pytest.mark.sphinx(
    'linkcheck',
    testroot='linkcheck-documents_exclude',
    freshenv=True,
)
def test_linkcheck_exclude_documents(app: SphinxTestApp) -> None:
    with serve_application(app, DefaultsHandler):
        app.build()

    with open(app.outdir / 'output.json', encoding='utf-8') as fp:
        content = [json.loads(record) for record in fp]

    assert len(content) == 2
    assert {
        'filename': 'broken_link.rst',
        'lineno': 4,
        'status': 'ignored',
        'code': 0,
        'uri': 'https://www.sphinx-doc.org/this-is-a-broken-link',
        'info': 'broken_link matched ^broken_link$ from linkcheck_exclude_documents',
    } in content
    assert {
        'filename': 'br0ken_link.rst',
        'lineno': 4,
        'status': 'ignored',
        'code': 0,
        'uri': 'https://www.sphinx-doc.org/this-is-another-broken-link',
        'info': 'br0ken_link matched br[0-9]ken_link from linkcheck_exclude_documents',
    } in content


class CapitalisePathHandler(BaseHTTPRequestHandler):
    """Test server that uppercases URL paths via redirects."""

    protocol_version = 'HTTP/1.1'

    def do_GET(self):
        if self.path.islower():
            # Redirect lowercase paths to uppercase versions
            self.send_response(301, 'Moved Permanently')
            self.send_header('Location', self.path.upper())
            self.send_header('Content-Length', '0')
            self.end_headers()
<<<<<<< HEAD
        elif (
            self.path.startswith('/') and len(self.path) > 1 and self.path[1:].isupper()
        ):
            # Serve uppercase paths (no redirect)
=======
        else:
            # Serve uppercase paths
>>>>>>> a53c44a3
            content = b'ok\n\n'
            self.send_response(200, 'OK')
            self.send_header('Content-Length', str(len(content)))
            self.end_headers()
            self.wfile.write(content)


@pytest.mark.sphinx(
    'linkcheck',
    testroot='linkcheck-case-check',
    freshenv=True,
)
@pytest.mark.parametrize(
    ('case_insensitive_pattern', 'expected_path1', 'expected_path2', 'expected_path3'),
    [
        ([], 'redirected', 'redirected', 'working'),  # default: case-sensitive
        (
            [r'http://localhost:\d+/.*'],
            'working',
            'working',
            'working',
        ),  # all URLs case-insensitive
        (
            [r'http://localhost:\d+/path1'],
            'working',
            'redirected',
            'working',
        ),  # only path1 case-insensitive
    ],
)
def test_linkcheck_case_sensitivity(
    app: SphinxTestApp,
    case_insensitive_pattern: list[str],
    expected_path1: str,
    expected_path2: str,
    expected_path3: str,
) -> None:
    """Test case-sensitive and case-insensitive URL checking."""
    app.config.linkcheck_case_insensitive = case_insensitive_pattern

    with serve_application(app, CapitalisePathHandler) as address:
        app.build()

    content = (app.outdir / 'output.json').read_text(encoding='utf8')
    rows = [json.loads(x) for x in content.splitlines()]
    rowsby = {row['uri']: row for row in rows}

    # Verify expected status for each path
    assert rowsby[f'http://{address}/path1']['status'] == expected_path1
    assert rowsby[f'http://{address}/path2']['status'] == expected_path2
    assert rowsby[f'http://{address}/PATH3']['status'] == expected_path3<|MERGE_RESOLUTION|>--- conflicted
+++ resolved
@@ -1453,15 +1453,8 @@
             self.send_header('Location', self.path.upper())
             self.send_header('Content-Length', '0')
             self.end_headers()
-<<<<<<< HEAD
-        elif (
-            self.path.startswith('/') and len(self.path) > 1 and self.path[1:].isupper()
-        ):
-            # Serve uppercase paths (no redirect)
-=======
         else:
             # Serve uppercase paths
->>>>>>> a53c44a3
             content = b'ok\n\n'
             self.send_response(200, 'OK')
             self.send_header('Content-Length', str(len(content)))
