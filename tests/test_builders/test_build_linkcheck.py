"""Test the build process with manpage builder with the test root."""

from __future__ import annotations

import http.server
import json
import re
import sys
import textwrap
import time
import wsgiref.handlers
from base64 import b64encode
from contextlib import contextmanager
from queue import Queue
from typing import TYPE_CHECKING
from unittest import mock

import docutils
import pytest
from urllib3.poolmanager import PoolManager

import sphinx.util.http_date
from sphinx.builders.linkcheck import (
    CheckRequest,
    Hyperlink,
    HyperlinkAvailabilityCheckWorker,
    RateLimit,
    compile_linkcheck_allowed_redirects,
)
from sphinx.deprecation import RemovedInSphinx80Warning
from sphinx.testing.util import strip_escseq
from sphinx.util import requests

from tests.utils import CERT_FILE, http_server, https_server

ts_re = re.compile(r".*\[(?P<ts>.*)\].*")

if TYPE_CHECKING:
    from pathlib import Path


@contextmanager
def rewrite_internal_hyperlinks(path: Path, port: int):
    current_service, updated_service = "localhost:7777", f"localhost:{port}"
    current_content = path.read_text(encoding="utf-8") if path.exists() else None
    updated_content = current_content.replace(current_service, updated_service)
    try:
        path.write_text(updated_content, encoding='utf-8')
        yield
    finally:
        if current_content is not None:
            path.write_text(current_content)
        else:
            path.unlink()


class DefaultsHandler(http.server.BaseHTTPRequestHandler):
    protocol_version = "HTTP/1.1"

    def do_HEAD(self):
        if self.path[1:].rstrip() in {"", "anchor.html"}:
            self.send_response(200, "OK")
            self.send_header("Content-Length", "0")
            self.end_headers()
        else:
            self.send_response(404, "Not Found")
            self.send_header("Content-Length", "0")
            self.end_headers()

    def do_GET(self):
        if self.path[1:].rstrip() == "":
            content = b"ok\n\n"
        elif self.path[1:].rstrip() == "anchor.html":
            doc = '<!DOCTYPE html><html><body><a id="found"></a></body></html>'
            content = doc.encode("utf-8")
        else:
            content = b""

        if content:
            self.send_response(200, "OK")
            self.send_header("Content-Length", str(len(content)))
            self.end_headers()
            self.wfile.write(content)
        else:
            self.send_response(404, "Not Found")
            self.send_header("Content-Length", "0")
            self.end_headers()


class ConnectionMeasurement:
    """Measure the number of distinct host connections created during linkchecking"""

    def __init__(self):
        self.connections = set()
        self.urllib3_connection_from_url = PoolManager.connection_from_url
        self.patcher = mock.patch.object(
            target=PoolManager,
            attribute='connection_from_url',
            new=self._collect_connections(),
        )

    def _collect_connections(self):
        def connection_collector(obj, url):
            connection = self.urllib3_connection_from_url(obj, url)
            self.connections.add(connection)
            return connection
        return connection_collector

    def __enter__(self):
        self.patcher.start()
        return self

    def __exit__(self, *args, **kwargs):
        for connection in self.connections:
            connection.close()
        self.patcher.stop()

    @property
    def connection_count(self):
        return len(self.connections)


@pytest.mark.sphinx('linkcheck', testroot='linkcheck', freshenv=True)
def test_defaults(app):
    with http_server(DefaultsHandler) as port:
        with rewrite_internal_hyperlinks(app.srcdir / "links.rst", port):
            with ConnectionMeasurement() as m:
                app.build()
            assert m.connection_count <= 5

    # Text output
    assert (app.outdir / 'output.txt').exists()
    content = (app.outdir / 'output.txt').read_text(encoding='utf8')

    # looking for '#top' and '#does-not-exist' not found should fail
    assert "Anchor 'top' not found" in content
    assert "Anchor 'does-not-exist' not found" in content
    # images should fail
<<<<<<< HEAD
    assert f"Not Found for url: http://localhost:{port}/image.png" in content
    assert f"Not Found for url: http://localhost:{port}/image2.png" in content
    # looking for local file should fail
=======
    assert "Not Found for url: http://localhost:7777/image.png" in content
    assert "Not Found for url: http://localhost:7777/image2.png" in content
    # looking for missing local file should fail
>>>>>>> 7894b5a2
    assert "[broken] path/to/notfound" in content
    assert len(content.splitlines()) == 5

    # JSON output
    assert (app.outdir / 'output.json').exists()
    content = (app.outdir / 'output.json').read_text(encoding='utf8')

    rows = [json.loads(x) for x in content.splitlines()]
    row = rows[0]
    for attr in ("filename", "lineno", "status", "code", "uri", "info"):
        assert attr in row

    assert len(content.splitlines()) == 10
    assert len(rows) == 10
    # the output order of the rows is not stable
    # due to possible variance in network latency
    rowsby = {row["uri"]: row for row in rows}
<<<<<<< HEAD
    assert rowsby[f"http://localhost:{port}#!bar"] == {
=======
    # looking for local file that exists should succeed
    assert rowsby["conf.py"]["status"] == "working"
    assert rowsby["http://localhost:7777#!bar"] == {
>>>>>>> 7894b5a2
        'filename': 'links.rst',
        'lineno': 5,
        'status': 'working',
        'code': 0,
        'uri': f'http://localhost:{port}#!bar',
        'info': '',
    }

    def _missing_resource(filename: str, lineno: int):
        return {
            'filename': 'links.rst',
            'lineno': lineno,
            'status': 'broken',
            'code': 0,
            'uri': f'http://localhost:{port}/{filename}',
            'info': f'404 Client Error: Not Found for url: http://localhost:{port}/{filename}',
        }
    accurate_linenumbers = docutils.__version_info__[:2] >= (0, 21)
    image2_lineno = 12 if accurate_linenumbers else 13
    assert rowsby[f'http://localhost:{port}/image2.png'] == _missing_resource("image2.png", image2_lineno)
    # looking for '#top' and '#does-not-exist' not found should fail
    assert rowsby[f"http://localhost:{port}/#top"]["info"] == "Anchor 'top' not found"
    assert rowsby[f"http://localhost:{port}/#top"]["status"] == "broken"
    assert rowsby[f"http://localhost:{port}#does-not-exist"]["info"] == "Anchor 'does-not-exist' not found"
    # images should fail
    assert f"Not Found for url: http://localhost:{port}/image.png" in rowsby[f"http://localhost:{port}/image.png"]["info"]
    # anchor should be found
    assert rowsby[f'http://localhost:{port}/anchor.html#found'] == {
        'filename': 'links.rst',
        'lineno': 14,
        'status': 'working',
        'code': 0,
        'uri': f'http://localhost:{port}/anchor.html#found',
        'info': '',
    }


@pytest.mark.sphinx('linkcheck', testroot='linkcheck', freshenv=True)
def test_check_link_response_only(app):
    with http_server(DefaultsHandler) as port:
        with rewrite_internal_hyperlinks(app.srcdir / "links.rst", port):
            app.config.linkcheck_anchors = False
            app.build()

    # JSON output
    assert (app.outdir / 'output.json').exists()
    content = (app.outdir / 'output.json').read_text(encoding='utf8')

    rows = [json.loads(x) for x in content.splitlines()]
    rowsby = {row["uri"]: row for row in rows}
    assert rowsby[f"http://localhost:{port}/#top"]["status"] == "working"


@pytest.mark.sphinx('linkcheck', testroot='linkcheck-too-many-retries', freshenv=True)
def test_too_many_retries(app):
    with http_server(DefaultsHandler) as port:
        with rewrite_internal_hyperlinks(app.srcdir / "index.rst", port):
            app.build()

    # Text output
    assert (app.outdir / 'output.txt').exists()
    content = (app.outdir / 'output.txt').read_text(encoding='utf8')

    # looking for non-existent URL should fail
    assert " Max retries exceeded with url: /doesnotexist" in content

    # JSON output
    assert (app.outdir / 'output.json').exists()
    content = (app.outdir / 'output.json').read_text(encoding='utf8')

    assert len(content.splitlines()) == 1
    row = json.loads(content)
    # the output order of the rows is not stable
    # due to possible variance in network latency

    # looking for non-existent URL should fail
    assert row['filename'] == 'index.rst'
    assert row['lineno'] == 1
    assert row['status'] == 'broken'
    assert row['code'] == 0
    assert row['uri'] == f'https://localhost:{port}/doesnotexist'


@pytest.mark.sphinx('linkcheck', testroot='linkcheck-raw-node', freshenv=True)
def test_raw_node(app):
    with http_server(OKHandler) as port:
        with rewrite_internal_hyperlinks(app.srcdir / "index.rst", port):
            app.build()

    # JSON output
    assert (app.outdir / 'output.json').exists()
    content = (app.outdir / 'output.json').read_text(encoding='utf8')

    assert len(content.splitlines()) == 1
    row = json.loads(content)

    # raw nodes' url should be checked too
    assert row == {
        'filename': 'index.rst',
        'lineno': 1,
        'status': 'working',
        'code': 0,
        'uri': f'http://localhost:{port}/',
        'info': '',
    }


@pytest.mark.sphinx('linkcheck', testroot='linkcheck-anchors-ignore', freshenv=True)
def test_anchors_ignored(app):
    with http_server(OKHandler) as port:
        with rewrite_internal_hyperlinks(app.srcdir / "index.rst", port):
            app.config.linkcheck_anchors_ignore = ["^!", "^top$"]
            app.build()

    assert (app.outdir / 'output.txt').exists()
    content = (app.outdir / 'output.txt').read_text(encoding='utf8')

    # expect all ok when excluding #top
    assert not content


class AnchorsIgnoreForUrlHandler(http.server.BaseHTTPRequestHandler):
    def do_HEAD(self):
        if self.path in {'/valid', '/ignored'}:
            self.send_response(200, "OK")
        else:
            self.send_response(404, "Not Found")
        self.end_headers()

    def do_GET(self):
        self.do_HEAD()
        if self.path == '/valid':
            self.wfile.write(b"<h1 id='valid-anchor'>valid anchor</h1>\n")
        elif self.path == '/ignored':
            self.wfile.write(b"no anchor but page exists\n")


@pytest.mark.sphinx('linkcheck', testroot='linkcheck-anchors-ignore-for-url', freshenv=True)
def test_anchors_ignored_for_url(app):
    with http_server(AnchorsIgnoreForUrlHandler) as port:
        with rewrite_internal_hyperlinks(app.srcdir / "index.rst", port):
            app.config.linkcheck_anchors_ignore_for_url = [
                f'http://localhost:{port}/ignored',  # existing page
                f'http://localhost:{port}/invalid',  # unknown page
            ]
            app.build()

    assert (app.outdir / 'output.txt').exists()
    content = (app.outdir / 'output.json').read_text(encoding='utf8')

    attrs = ('filename', 'lineno', 'status', 'code', 'uri', 'info')
    data = [json.loads(x) for x in content.splitlines()]
    assert len(data) == 7
    assert all(all(attr in row for attr in attrs) for row in data)

    # rows may be unsorted due to network latency or
    # the order the threads are processing the links
    rows = {r['uri']: {'status': r['status'], 'info': r['info']} for r in data}

    assert rows[f'http://localhost:{port}/valid']['status'] == 'working'
    assert rows[f'http://localhost:{port}/valid#valid-anchor']['status'] == 'working'
    assert rows[f'http://localhost:{port}/valid#invalid-anchor'] == {
        'status': 'broken',
        'info': "Anchor 'invalid-anchor' not found",
    }

    assert rows[f'http://localhost:{port}/ignored']['status'] == 'working'
    assert rows[f'http://localhost:{port}/ignored#invalid-anchor']['status'] == 'working'

    assert rows[f'http://localhost:{port}/invalid'] == {
        'status': 'broken',
        'info': f'404 Client Error: Not Found for url: http://localhost:{port}/invalid',
    }
    assert rows[f'http://localhost:{port}/invalid#anchor'] == {
        'status': 'broken',
        'info': f'404 Client Error: Not Found for url: http://localhost:{port}/invalid',
    }


@pytest.mark.sphinx('linkcheck', testroot='linkcheck-localserver-anchor', freshenv=True)
def test_raises_for_invalid_status(app):
    class InternalServerErrorHandler(http.server.BaseHTTPRequestHandler):
        protocol_version = "HTTP/1.1"

        def do_GET(self):
            self.send_error(500, "Internal Server Error")

    with http_server(InternalServerErrorHandler) as port:
        with rewrite_internal_hyperlinks(app.srcdir / "index.rst", port):
            app.build()
    content = (app.outdir / 'output.txt').read_text(encoding='utf8')
    assert content == (
        f"index.rst:1: [broken] http://localhost:{port}/#anchor: "
        "500 Server Error: Internal Server Error "
        f"for url: http://localhost:{port}/\n"
    )


def custom_handler(valid_credentials=(), success_criteria=lambda _: True):
    """
    Returns an HTTP request handler that authenticates the client and then determines
    an appropriate HTTP response code, based on caller-provided credentials and optional
    success criteria, respectively.
    """
    expected_token = None
    if valid_credentials:
        assert len(valid_credentials) == 2, "expected a pair of strings as credentials"
        expected_token = b64encode(":".join(valid_credentials).encode()).decode("utf-8")
        del valid_credentials

    class CustomHandler(http.server.BaseHTTPRequestHandler):
        protocol_version = "HTTP/1.1"

        def authenticated(method):
            def method_if_authenticated(self):
                if expected_token is None:
                    return method(self)
                elif not self.headers["Authorization"]:
                    self.send_response(401, "Unauthorized")
                    self.end_headers()
                elif self.headers["Authorization"] == f"Basic {expected_token}":
                    return method(self)
                else:
                    self.send_response(403, "Forbidden")
                    self.send_header("Content-Length", "0")
                    self.end_headers()

            return method_if_authenticated

        @authenticated
        def do_HEAD(self):
            self.do_GET()

        @authenticated
        def do_GET(self):
            if success_criteria(self):
                self.send_response(200, "OK")
                self.send_header("Content-Length", "0")
            else:
                self.send_response(400, "Bad Request")
                self.send_header("Content-Length", "0")
            self.end_headers()

    return CustomHandler


@pytest.mark.sphinx('linkcheck', testroot='linkcheck-localserver', freshenv=True)
def test_auth_header_uses_first_match(app):
    with http_server(custom_handler(valid_credentials=("user1", "password"))) as port:
        with rewrite_internal_hyperlinks(app.srcdir / "index.rst", port):
            app.config.linkcheck_auth = [
                (r'^$', ('no', 'match')),
                (fr'^http://localhost:{port}/$', ('user1', 'password')),
                (r'.*local.*', ('user2', 'hunter2')),
            ]
            app.build()

    with open(app.outdir / "output.json", encoding="utf-8") as fp:
        content = json.load(fp)

    assert content["status"] == "working"


@pytest.mark.filterwarnings('ignore::sphinx.deprecation.RemovedInSphinx80Warning')
@pytest.mark.sphinx('linkcheck', testroot='linkcheck-localserver', freshenv=True)
def test_unauthorized_broken(app):
    with http_server(custom_handler(valid_credentials=("user1", "password"))) as port:
        with rewrite_internal_hyperlinks(app.srcdir / "index.rst", port):
            app.config.linkcheck_allow_unauthorized = False
            app.build()

    with open(app.outdir / "output.json", encoding="utf-8") as fp:
        content = json.load(fp)

    assert content["info"] == "unauthorized"
    assert content["status"] == "broken"


@pytest.mark.sphinx('linkcheck', testroot='linkcheck-localserver', freshenv=True)
def test_auth_header_no_match(app):
    with http_server(custom_handler(valid_credentials=("user1", "password"))) as port:
        with rewrite_internal_hyperlinks(app.srcdir / "index.rst", port):
            with pytest.warns(RemovedInSphinx80Warning, match='linkcheck builder encountered an HTTP 401'):
                app.config.linkcheck_auth = [(r'^$', ('user1', 'password'))]
                app.build()

    with open(app.outdir / "output.json", encoding="utf-8") as fp:
        content = json.load(fp)

    # This link is considered working based on the default linkcheck_allow_unauthorized=true
    assert content["info"] == "unauthorized"
    assert content["status"] == "working"


@pytest.mark.sphinx('linkcheck', testroot='linkcheck-localserver', freshenv=True)
def test_linkcheck_request_headers(app):
    def check_headers(self):
        if "X-Secret" in self.headers:
            return False
        if self.headers["Accept"] != "text/html":
            return False
        return True

    with http_server(custom_handler(success_criteria=check_headers)) as port:
        with rewrite_internal_hyperlinks(app.srcdir / "index.rst", port):
            app.config.linkcheck_request_headers = {
                f"http://localhost:{port}/": {"Accept": "text/html"},
                "*": {"X-Secret": "open sesami"},
            }
            app.build()

    with open(app.outdir / "output.json", encoding="utf-8") as fp:
        content = json.load(fp)

    assert content["status"] == "working"


@pytest.mark.sphinx('linkcheck', testroot='linkcheck-localserver', freshenv=True)
def test_linkcheck_request_headers_no_slash(app):
    def check_headers(self):
        if "X-Secret" in self.headers:
            return False
        if self.headers["Accept"] != "application/json":
            return False
        return True

    with http_server(custom_handler(success_criteria=check_headers)) as port:
        with rewrite_internal_hyperlinks(app.srcdir / "index.rst", port):
            app.config.linkcheck_request_headers = {
                f"http://localhost:{port}": {"Accept": "application/json"},
                "*": {"X-Secret": "open sesami"},
            }
            app.build()

    with open(app.outdir / "output.json", encoding="utf-8") as fp:
        content = json.load(fp)

    assert content["status"] == "working"


@pytest.mark.sphinx('linkcheck', testroot='linkcheck-localserver', freshenv=True)
def test_linkcheck_request_headers_default(app):
    def check_headers(self):
        if self.headers["X-Secret"] != "open sesami":
            return False
        if self.headers["Accept"] == "application/json":
            return False
        return True

    with http_server(custom_handler(success_criteria=check_headers)) as port:
        with rewrite_internal_hyperlinks(app.srcdir / "index.rst", port):
            app.config.linkcheck_request_headers = {
                "http://do.not.match.org": {"Accept": "application/json"},
                "*": {"X-Secret": "open sesami"},
            }
            app.build()

    with open(app.outdir / "output.json", encoding="utf-8") as fp:
        content = json.load(fp)

    assert content["status"] == "working"


def make_redirect_handler(*, support_head):
    class RedirectOnceHandler(http.server.BaseHTTPRequestHandler):
        protocol_version = "HTTP/1.1"

        def do_HEAD(self):
            if support_head:
                self.do_GET()
            else:
                self.send_response(405, "Method Not Allowed")
                self.send_header("Content-Length", "0")
                self.end_headers()

        def do_GET(self):
            if self.path == "/?redirected=1":
                self.send_response(204, "No content")
            else:
                self.send_response(302, "Found")
                self.send_header("Location", "/?redirected=1")
            self.send_header("Content-Length", "0")
            self.end_headers()

        def log_date_time_string(self):
            """Strip date and time from logged messages for assertions."""
            return ""

    return RedirectOnceHandler


@pytest.mark.sphinx('linkcheck', testroot='linkcheck-localserver', freshenv=True)
def test_follows_redirects_on_HEAD(app, capsys, warning):
    with http_server(make_redirect_handler(support_head=True)) as port:
        with rewrite_internal_hyperlinks(app.srcdir / "index.rst", port):
            app.build()
    stdout, stderr = capsys.readouterr()
    content = (app.outdir / 'output.txt').read_text(encoding='utf8')
    assert content == (
        "index.rst:1: [redirected with Found] "
        f"http://localhost:{port}/ to http://localhost:{port}/?redirected=1\n"
    )
    assert stderr == textwrap.dedent(
        """\
        127.0.0.1 - - [] "HEAD / HTTP/1.1" 302 -
        127.0.0.1 - - [] "HEAD /?redirected=1 HTTP/1.1" 204 -
        """,
    )
    assert warning.getvalue() == ''


@pytest.mark.sphinx('linkcheck', testroot='linkcheck-localserver', freshenv=True)
def test_follows_redirects_on_GET(app, capsys, warning):
    with http_server(make_redirect_handler(support_head=False)) as port:
        with rewrite_internal_hyperlinks(app.srcdir / "index.rst", port):
            app.build()
    stdout, stderr = capsys.readouterr()
    content = (app.outdir / 'output.txt').read_text(encoding='utf8')
    assert content == (
        "index.rst:1: [redirected with Found] "
        f"http://localhost:{port}/ to http://localhost:{port}/?redirected=1\n"
    )
    assert stderr == textwrap.dedent(
        """\
        127.0.0.1 - - [] "HEAD / HTTP/1.1" 405 -
        127.0.0.1 - - [] "GET / HTTP/1.1" 302 -
        127.0.0.1 - - [] "GET /?redirected=1 HTTP/1.1" 204 -
        """,
    )
    assert warning.getvalue() == ''


@pytest.mark.sphinx('linkcheck', testroot='linkcheck-localserver-warn-redirects')
def test_linkcheck_allowed_redirects(app, warning):
    with http_server(make_redirect_handler(support_head=False)) as port:
        with rewrite_internal_hyperlinks(app.srcdir / "index.rst", port):
            app.config.linkcheck_allowed_redirects = {f'http://localhost:{port}/.*1': '.*'}
            compile_linkcheck_allowed_redirects(app, app.config)
            app.build()

    with open(app.outdir / 'output.json', encoding='utf-8') as fp:
        rows = [json.loads(l) for l in fp]

    assert len(rows) == 2
    records = {row["uri"]: row for row in rows}
    assert records[f"http://localhost:{port}/path1"]["status"] == "working"
    assert records[f"http://localhost:{port}/path2"] == {
        'filename': 'index.rst',
        'lineno': 3,
        'status': 'redirected',
        'code': 302,
        'uri': f'http://localhost:{port}/path2',
        'info': f'http://localhost:{port}/?redirected=1',
    }

    assert (f"index.rst:3: WARNING: redirect  http://localhost:{port}/path2 - with Found to "
            f"http://localhost:{port}/?redirected=1\n" in strip_escseq(warning.getvalue()))
    assert len(warning.getvalue().splitlines()) == 1


class OKHandler(http.server.BaseHTTPRequestHandler):
    protocol_version = "HTTP/1.1"

    def do_HEAD(self):
        self.send_response(200, "OK")
        self.send_header("Content-Length", "0")
        self.end_headers()

    def do_GET(self):
        content = b"ok\n"
        self.send_response(200, "OK")
        self.send_header("Content-Length", str(len(content)))
        self.end_headers()
        self.wfile.write(content)


@mock.patch("sphinx.builders.linkcheck.requests.get", wraps=requests.get)
@pytest.mark.sphinx('linkcheck', testroot='linkcheck-localserver-https', freshenv=True)
def test_invalid_ssl(get_request, app):
    # Link indicates SSL should be used (https) but the server does not handle it.
    with http_server(OKHandler) as port:
        with rewrite_internal_hyperlinks(app.srcdir / "index.rst", port):
            app.build()
            assert not get_request.called

    with open(app.outdir / 'output.json', encoding='utf-8') as fp:
        content = json.load(fp)
    assert content["status"] == "broken"
    assert content["filename"] == "index.rst"
    assert content["lineno"] == 1
    assert content["uri"] == f"https://localhost:{port}/"
    assert "SSLError" in content["info"]


@pytest.mark.sphinx('linkcheck', testroot='linkcheck-localserver-https', freshenv=True)
def test_connect_to_selfsigned_fails(app):
    with https_server(OKHandler) as port:
        with rewrite_internal_hyperlinks(app.srcdir / "index.rst", port):
            app.build()

    with open(app.outdir / 'output.json', encoding='utf-8') as fp:
        content = json.load(fp)
    assert content["status"] == "broken"
    assert content["filename"] == "index.rst"
    assert content["lineno"] == 1
    assert content["uri"] == f"https://localhost:{port}/"
    assert "[SSL: CERTIFICATE_VERIFY_FAILED]" in content["info"]


@pytest.mark.sphinx('linkcheck', testroot='linkcheck-localserver-https', freshenv=True)
def test_connect_to_selfsigned_with_tls_verify_false(app):
    app.config.tls_verify = False
    with https_server(OKHandler) as port:
        with rewrite_internal_hyperlinks(app.srcdir / "index.rst", port):
            app.build()

    with open(app.outdir / 'output.json', encoding='utf-8') as fp:
        content = json.load(fp)
    assert content == {
        "code": 0,
        "status": "working",
        "filename": "index.rst",
        "lineno": 1,
        "uri": f'https://localhost:{port}/',
        "info": "",
    }


@pytest.mark.sphinx('linkcheck', testroot='linkcheck-localserver-https', freshenv=True)
def test_connect_to_selfsigned_with_tls_cacerts(app):
    app.config.tls_cacerts = CERT_FILE
    with https_server(OKHandler) as port:
        with rewrite_internal_hyperlinks(app.srcdir / "index.rst", port):
            app.build()

    with open(app.outdir / 'output.json', encoding='utf-8') as fp:
        content = json.load(fp)
    assert content == {
        "code": 0,
        "status": "working",
        "filename": "index.rst",
        "lineno": 1,
        "uri": f'https://localhost:{port}/',
        "info": "",
    }


@pytest.mark.sphinx('linkcheck', testroot='linkcheck-localserver-https', freshenv=True)
def test_connect_to_selfsigned_with_requests_env_var(monkeypatch, app):
    monkeypatch.setenv("REQUESTS_CA_BUNDLE", CERT_FILE)
    with https_server(OKHandler) as port:
        with rewrite_internal_hyperlinks(app.srcdir / "index.rst", port):
            app.build()

    with open(app.outdir / 'output.json', encoding='utf-8') as fp:
        content = json.load(fp)
    assert content == {
        "code": 0,
        "status": "working",
        "filename": "index.rst",
        "lineno": 1,
        "uri": f'https://localhost:{port}/',
        "info": "",
    }


@pytest.mark.sphinx('linkcheck', testroot='linkcheck-localserver-https', freshenv=True)
def test_connect_to_selfsigned_nonexistent_cert_file(app):
    app.config.tls_cacerts = "does/not/exist"
    with https_server(OKHandler) as port:
        with rewrite_internal_hyperlinks(app.srcdir / "index.rst", port):
            app.build()

    with open(app.outdir / 'output.json', encoding='utf-8') as fp:
        content = json.load(fp)
    assert content == {
        "code": 0,
        "status": "broken",
        "filename": "index.rst",
        "lineno": 1,
        "uri": f'https://localhost:{port}/',
        "info": "Could not find a suitable TLS CA certificate bundle, invalid path: does/not/exist",
    }


class InfiniteRedirectOnHeadHandler(http.server.BaseHTTPRequestHandler):
    protocol_version = "HTTP/1.1"

    def do_HEAD(self):
        self.send_response(302, "Found")
        self.send_header("Location", "/")
        self.send_header("Content-Length", "0")
        self.end_headers()

    def do_GET(self):
        content = b"ok\n"
        self.send_response(200, "OK")
        self.send_header("Content-Length", str(len(content)))
        self.end_headers()
        self.wfile.write(content)
        self.close_connection = True  # we don't expect the client to read this response body


@pytest.mark.sphinx('linkcheck', testroot='linkcheck-localserver', freshenv=True)
def test_TooManyRedirects_on_HEAD(app, monkeypatch):
    import requests.sessions

    monkeypatch.setattr(requests.sessions, "DEFAULT_REDIRECT_LIMIT", 5)

    with http_server(InfiniteRedirectOnHeadHandler) as port:
        with rewrite_internal_hyperlinks(app.srcdir / "index.rst", port):
            app.build()

    with open(app.outdir / 'output.json', encoding='utf-8') as fp:
        content = json.load(fp)
    assert content == {
        "code": 0,
        "status": "working",
        "filename": "index.rst",
        "lineno": 1,
        "uri": f'http://localhost:{port}/',
        "info": "",
    }


def make_retry_after_handler(responses):
    class RetryAfterHandler(http.server.BaseHTTPRequestHandler):
        protocol_version = "HTTP/1.1"

        def do_HEAD(self):
            status, retry_after = responses.pop(0)
            self.send_response(status)
            if retry_after:
                self.send_header('Retry-After', retry_after)
            self.send_header("Content-Length", "0")
            self.end_headers()

        def log_date_time_string(self):
            """Strip date and time from logged messages for assertions."""
            return ""

    return RetryAfterHandler


@pytest.mark.sphinx('linkcheck', testroot='linkcheck-localserver', freshenv=True)
def test_too_many_requests_retry_after_int_delay(app, capsys, status):
    with http_server(make_retry_after_handler([(429, "0"), (200, None)])) as port:
        with rewrite_internal_hyperlinks(app.srcdir / "index.rst", port):
            with mock.patch("sphinx.builders.linkcheck.DEFAULT_DELAY", 0), \
                 mock.patch("sphinx.builders.linkcheck.QUEUE_POLL_SECS", 0.01):
                app.build()
    content = (app.outdir / 'output.json').read_text(encoding='utf8')
    assert json.loads(content) == {
        "filename": "index.rst",
        "lineno": 1,
        "status": "working",
        "code": 0,
        "uri": f'http://localhost:{port}/',
        "info": "",
    }
    rate_limit_log = f"-rate limited-   http://localhost:{port}/ | sleeping...\n"
    assert rate_limit_log in strip_escseq(status.getvalue())
    _stdout, stderr = capsys.readouterr()
    assert stderr == textwrap.dedent(
        """\
        127.0.0.1 - - [] "HEAD / HTTP/1.1" 429 -
        127.0.0.1 - - [] "HEAD / HTTP/1.1" 200 -
        """,
    )


@pytest.mark.parametrize('tz', [None, 'GMT', 'GMT+3', 'GMT-3'])
@pytest.mark.sphinx('linkcheck', testroot='linkcheck-localserver', freshenv=True)
def test_too_many_requests_retry_after_HTTP_date(tz, app, monkeypatch, capsys):
    retry_after = wsgiref.handlers.format_date_time(time.time())

    with monkeypatch.context() as m:
        if tz is not None:
            m.setenv('TZ', tz)
            if sys.platform != "win32":
                time.tzset()
            m.setattr(sphinx.util.http_date, '_GMT_OFFSET',
                      float(time.localtime().tm_gmtoff))

        with http_server(make_retry_after_handler([(429, retry_after), (200, None)])) as port:
            with rewrite_internal_hyperlinks(app.srcdir / "index.rst", port):
                app.build()

    content = (app.outdir / 'output.json').read_text(encoding='utf8')
    assert json.loads(content) == {
        "filename": "index.rst",
        "lineno": 1,
        "status": "working",
        "code": 0,
        "uri": f'http://localhost:{port}/',
        "info": "",
    }
    _stdout, stderr = capsys.readouterr()
    assert stderr == textwrap.dedent(
        """\
        127.0.0.1 - - [] "HEAD / HTTP/1.1" 429 -
        127.0.0.1 - - [] "HEAD / HTTP/1.1" 200 -
        """,
    )


@pytest.mark.sphinx('linkcheck', testroot='linkcheck-localserver', freshenv=True)
def test_too_many_requests_retry_after_without_header(app, capsys):
    with http_server(make_retry_after_handler([(429, None), (200, None)])) as port:
        with rewrite_internal_hyperlinks(app.srcdir / "index.rst", port):
            with mock.patch("sphinx.builders.linkcheck.DEFAULT_DELAY", 0):
                app.build()
    content = (app.outdir / 'output.json').read_text(encoding='utf8')
    assert json.loads(content) == {
        "filename": "index.rst",
        "lineno": 1,
        "status": "working",
        "code": 0,
        "uri": f'http://localhost:{port}/',
        "info": "",
    }
    _stdout, stderr = capsys.readouterr()
    assert stderr == textwrap.dedent(
        """\
        127.0.0.1 - - [] "HEAD / HTTP/1.1" 429 -
        127.0.0.1 - - [] "HEAD / HTTP/1.1" 200 -
        """,
    )


@pytest.mark.sphinx('linkcheck', testroot='linkcheck-localserver', freshenv=True)
def test_requests_timeout(app):
    class DelayedResponseHandler(http.server.BaseHTTPRequestHandler):
        protocol_version = "HTTP/1.1"

        def do_GET(self):
            time.sleep(0.2)  # wait before sending any response data
            self.send_response(200, "OK")
            self.send_header("Content-Length", "0")
            self.end_headers()

    app.config.linkcheck_timeout = 0.01
    with http_server(DelayedResponseHandler) as port:
        with rewrite_internal_hyperlinks(app.srcdir / "index.rst", port):
            app.build()

    with open(app.outdir / "output.json", encoding="utf-8") as fp:
        content = json.load(fp)

    assert content["status"] == "timeout"


@pytest.mark.sphinx('linkcheck', testroot='linkcheck-localserver', freshenv=True)
def test_too_many_requests_user_timeout(app):
    app.config.linkcheck_rate_limit_timeout = 0.0
    with http_server(make_retry_after_handler([(429, None)])) as port:
        with rewrite_internal_hyperlinks(app.srcdir / "index.rst", port):
            app.build()
    content = (app.outdir / 'output.json').read_text(encoding='utf8')
    assert json.loads(content) == {
        "filename": "index.rst",
        "lineno": 1,
        "status": "broken",
        "code": 0,
        "uri": f'http://localhost:{port}/',
        "info": f"429 Client Error: Too Many Requests for url: http://localhost:{port}/",
    }


class FakeResponse:
    headers: dict[str, str] = {}
    url = "http://localhost/"


def test_limit_rate_default_sleep(app):
    worker = HyperlinkAvailabilityCheckWorker(app.config, Queue(), Queue(), {})
    with mock.patch('time.time', return_value=0.0):
        next_check = worker.limit_rate(FakeResponse.url, FakeResponse.headers.get("Retry-After"))
    assert next_check == 60.0


def test_limit_rate_user_max_delay(app):
    app.config.linkcheck_rate_limit_timeout = 0.0
    worker = HyperlinkAvailabilityCheckWorker(app.config, Queue(), Queue(), {})
    next_check = worker.limit_rate(FakeResponse.url, FakeResponse.headers.get("Retry-After"))
    assert next_check is None


def test_limit_rate_doubles_previous_wait_time(app):
    rate_limits = {"localhost": RateLimit(60.0, 0.0)}
    worker = HyperlinkAvailabilityCheckWorker(app.config, Queue(), Queue(), rate_limits)
    with mock.patch('time.time', return_value=0.0):
        next_check = worker.limit_rate(FakeResponse.url, FakeResponse.headers.get("Retry-After"))
    assert next_check == 120.0


def test_limit_rate_clips_wait_time_to_max_time(app):
    app.config.linkcheck_rate_limit_timeout = 90.0
    rate_limits = {"localhost": RateLimit(60.0, 0.0)}
    worker = HyperlinkAvailabilityCheckWorker(app.config, Queue(), Queue(), rate_limits)
    with mock.patch('time.time', return_value=0.0):
        next_check = worker.limit_rate(FakeResponse.url, FakeResponse.headers.get("Retry-After"))
    assert next_check == 90.0


def test_limit_rate_bails_out_after_waiting_max_time(app):
    app.config.linkcheck_rate_limit_timeout = 90.0
    rate_limits = {"localhost": RateLimit(90.0, 0.0)}
    worker = HyperlinkAvailabilityCheckWorker(app.config, Queue(), Queue(), rate_limits)
    next_check = worker.limit_rate(FakeResponse.url, FakeResponse.headers.get("Retry-After"))
    assert next_check is None


@mock.patch('sphinx.util.requests.requests.Session.get_adapter')
def test_connection_contention(get_adapter, app, capsys):
    # Create a shared, but limited-size, connection pool
    import requests
    get_adapter.return_value = requests.adapters.HTTPAdapter(pool_maxsize=1)

    # Set an upper-bound on socket timeouts globally
    import socket
    socket.setdefaulttimeout(5)

    # Create parallel consumer threads
    with http_server(make_redirect_handler(support_head=True)) as port:

        # Place a workload into the linkcheck queue
        link_count = 10
        rqueue, wqueue = Queue(), Queue()
        for _ in range(link_count):
            wqueue.put(CheckRequest(0, Hyperlink(f"http://localhost:{port}", "test", "test.rst", 1)))

        begin, checked = time.time(), []
        threads = [
            HyperlinkAvailabilityCheckWorker(
                config=app.config,
                rqueue=rqueue,
                wqueue=wqueue,
                rate_limits={},
            )
            for _ in range(10)
        ]
        for thread in threads:
            thread.start()
        while time.time() < begin + 5 and len(checked) < link_count:
            checked.append(rqueue.get(timeout=5))
        for thread in threads:
            thread.join(timeout=0)

    # Ensure that all items were consumed within the time limit
    _, stderr = capsys.readouterr()
    assert len(checked) == link_count
    assert "TimeoutError" not in stderr


class ConnectionResetHandler(http.server.BaseHTTPRequestHandler):
    protocol_version = "HTTP/1.1"

    def do_HEAD(self):
        self.close_connection = True

    def do_GET(self):
        self.send_response(200, "OK")
        self.send_header("Content-Length", "0")
        self.end_headers()


@pytest.mark.sphinx('linkcheck', testroot='linkcheck-localserver', freshenv=True)
def test_get_after_head_raises_connection_error(app):
    with http_server(ConnectionResetHandler) as port:
        with rewrite_internal_hyperlinks(app.srcdir / "index.rst", port):
            app.build()
    content = (app.outdir / 'output.txt').read_text(encoding='utf8')
    assert not content
    content = (app.outdir / 'output.json').read_text(encoding='utf8')
    assert json.loads(content) == {
        "filename": "index.rst",
        "lineno": 1,
        "status": "working",
        "code": 0,
        "uri": f'http://localhost:{port}/',
        "info": "",
    }


@pytest.mark.sphinx('linkcheck', testroot='linkcheck-documents_exclude', freshenv=True)
def test_linkcheck_exclude_documents(app):
    with http_server(DefaultsHandler) as port:
        with rewrite_internal_hyperlinks(app.srcdir / "index.rst", port):
            app.build()

    with open(app.outdir / 'output.json', encoding='utf-8') as fp:
        content = [json.loads(record) for record in fp]

    assert content == [
        {
            'filename': 'broken_link.rst',
            'lineno': 4,
            'status': 'ignored',
            'code': 0,
            'uri': 'https://www.sphinx-doc.org/this-is-a-broken-link',
            'info': 'broken_link matched ^broken_link$ from linkcheck_exclude_documents',
        },
        {
            'filename': 'br0ken_link.rst',
            'lineno': 4,
            'status': 'ignored',
            'code': 0,
            'uri': 'https://www.sphinx-doc.org/this-is-another-broken-link',
            'info': 'br0ken_link matched br[0-9]ken_link from linkcheck_exclude_documents',
        },
    ]<|MERGE_RESOLUTION|>--- conflicted
+++ resolved
@@ -136,15 +136,9 @@
     assert "Anchor 'top' not found" in content
     assert "Anchor 'does-not-exist' not found" in content
     # images should fail
-<<<<<<< HEAD
     assert f"Not Found for url: http://localhost:{port}/image.png" in content
     assert f"Not Found for url: http://localhost:{port}/image2.png" in content
-    # looking for local file should fail
-=======
-    assert "Not Found for url: http://localhost:7777/image.png" in content
-    assert "Not Found for url: http://localhost:7777/image2.png" in content
     # looking for missing local file should fail
->>>>>>> 7894b5a2
     assert "[broken] path/to/notfound" in content
     assert len(content.splitlines()) == 5
 
@@ -162,13 +156,9 @@
     # the output order of the rows is not stable
     # due to possible variance in network latency
     rowsby = {row["uri"]: row for row in rows}
-<<<<<<< HEAD
-    assert rowsby[f"http://localhost:{port}#!bar"] == {
-=======
     # looking for local file that exists should succeed
     assert rowsby["conf.py"]["status"] == "working"
-    assert rowsby["http://localhost:7777#!bar"] == {
->>>>>>> 7894b5a2
+    assert rowsby[f"http://localhost:{port}#!bar"] == {
         'filename': 'links.rst',
         'lineno': 5,
         'status': 'working',
