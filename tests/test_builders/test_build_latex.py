--- conflicted
+++ resolved
@@ -2227,7 +2227,6 @@
 
     # TODO: should these asserts check presence or absence of a final \sphinxparamcomma?
     # signature of 23 characters is too short to trigger one-param-per-line mark-up
-<<<<<<< HEAD
     assert ('\\pysiglinewithargsret\n'
             '{\\sphinxbfcode{\\sphinxupquote{hello}}}\n'
             '{\\sphinxparam{' in result)
@@ -2277,45 +2276,7 @@
             '{\\sphinxtypeparam{\\DUrole{n}{T}}}\n'
             '{\\sphinxparam{list{[}T{]}}}\n'
             '{}\n' in result)
-=======
-    assert '\\pysiglinewithargsret{\\sphinxbfcode{\\sphinxupquote{hello}}}' in result
-
-    assert '\\pysigwithonelineperarg{\\sphinxbfcode{\\sphinxupquote{foo}}}' in result
-
-    # generic_arg[T]
-    assert (
-        '\\pysiglinewithargsretwithtypelist{\\sphinxbfcode{\\sphinxupquote{generic\\_arg}}}'
-        '{\\sphinxtypeparam{\\DUrole{n}{T}}}{}{}'
-    ) in result
-
-    # generic_foo[T]()
-    assert (
-        '\\pysiglinewithargsretwithtypelist{\\sphinxbfcode{\\sphinxupquote{generic\\_foo}}}'
-    ) in result
-
-    # generic_bar[T](x: list[T])
-    assert (
-        '\\pysigwithonelineperargwithtypelist{\\sphinxbfcode{\\sphinxupquote{generic\\_bar}}}'
-    ) in result
-
-    # generic_ret[R]() -> R
-    assert (
-        '\\pysiglinewithargsretwithtypelist{\\sphinxbfcode{\\sphinxupquote{generic\\_ret}}}'
-        '{\\sphinxtypeparam{\\DUrole{n}{R}}}{}{{ $\\rightarrow$ R}}'
-    ) in result
-
-    # MyGenericClass[X]
-    assert (
-        '\\pysiglinewithargsretwithtypelist{\\sphinxbfcode{\\sphinxupquote{class\\DUrole{w}{ '
-        '}}}\\sphinxbfcode{\\sphinxupquote{MyGenericClass}}}'
-    ) in result
-
-    # MyList[T](list[T])
-    assert (
-        '\\pysiglinewithargsretwithtypelist{\\sphinxbfcode{\\sphinxupquote{class\\DUrole{w}{ '
-        '}}}\\sphinxbfcode{\\sphinxupquote{MyList}}}'
-    ) in result
->>>>>>> 0cbdd98f
+
 
 
 @pytest.mark.sphinx('latex', testroot='markup-rubric')
