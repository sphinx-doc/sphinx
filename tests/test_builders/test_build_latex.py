"""Test the build process with LaTeX builder with the test root."""

from __future__ import annotations

import http.server
import os
import re
import subprocess
from contextlib import chdir
from pathlib import Path
from shutil import copyfile
from subprocess import CalledProcessError
from typing import TYPE_CHECKING

import docutils
import pygments
import pytest

from sphinx.builders.latex import default_latex_documents
from sphinx.config import Config
from sphinx.errors import SphinxError
from sphinx.ext.intersphinx import setup as intersphinx_setup
from sphinx.ext.intersphinx._load import load_mappings, validate_intersphinx_mapping
from sphinx.util.osutil import ensuredir
from sphinx.writers.latex import LaTeXTranslator

from tests.utils import http_server

if TYPE_CHECKING:
    from sphinx.testing.util import SphinxTestApp

STYLEFILES = [
    'article.cls',
    'fancyhdr.sty',
    'titlesec.sty',
    'amsmath.sty',
    'framed.sty',
    'color.sty',
    'fancyvrb.sty',
    'fncychap.sty',
    'geometry.sty',
    'kvoptions.sty',
    'hyperref.sty',
    'booktabs.sty',
]


# only run latex if all needed packages are there
def kpsetest(*filenames: str) -> bool:
    try:
        subprocess.run(['kpsewhich', *list(filenames)], capture_output=True, check=True)  # NoQA: S607
        return True
    except (OSError, CalledProcessError):
        return False  # command not found or exit with non-zero


# compile latex document with app.config.latex_engine
def compile_latex_document(
<<<<<<< HEAD
    app: SphinxTestApp,
    filename: str = 'projectnamenotset.tex',
    docclass: str = 'manual',
) -> None:
=======
    app, filename='projectnamenotset.tex', docclass='manual', runtwice=False
):
>>>>>>> 5d0ad168
    # now, try to run latex over it
    try:
        with chdir(app.outdir):
            # name latex output-directory according to both engine and docclass
            # to avoid reuse of auxiliary files by one docclass from another
            latex_outputdir = app.config.latex_engine + docclass
            ensuredir(latex_outputdir)
            # keep a copy of latex file for this engine in case test fails
            copyfile(filename, latex_outputdir + '/' + filename)
            args = [
                app.config.latex_engine,
                '--halt-on-error',
                '--interaction=nonstopmode',
                f'-output-directory={latex_outputdir}',
                filename,
            ]
            subprocess.run(args, capture_output=True, check=True)
            # Run a second time (if engine is pdflatex), to have a chance to
            # detect problems caused on second LaTeX pass (for example, this
            # is required for the TOC in PDF to show up, for internal
            # hyperlinks to actually work).  Of course, this increases
            # duration of test, but also its usefulness.
            # TODO: in theory the correct way is to run Latexmk with options
            # as configured in the Makefile and in presence of latexmkrc
            # or latexmkjarc and also sphinx.xdy and other xindy support.
            # And two passes are not enough except for simplest documents.
            if runtwice:
                subprocess.run(args, capture_output=True, check=True)
    except OSError as exc:  # most likely the latex executable was not found
        raise pytest.skip.Exception from exc
    except CalledProcessError as exc:
        print(exc.stdout.decode('utf8'))
        print(exc.stderr.decode('utf8'))
        msg = f'{app.config.latex_engine} exited with return code {exc.returncode}'
        raise AssertionError(msg) from exc


skip_if_requested = pytest.mark.skipif(
    'SKIP_LATEX_BUILD' in os.environ,
    reason='Skip LaTeX builds because SKIP_LATEX_BUILD is set',
)
skip_if_stylefiles_notfound = pytest.mark.skipif(
    not kpsetest(*STYLEFILES),
    reason='not running latex, the required styles do not seem to be installed',
)
skip_if_docutils_not_at_least_at_0_22 = pytest.mark.skipif(
    docutils.__version_info__[:2] < (0, 22),
    reason='this test requires Docutils at least at 0.22',
)


class RemoteImageHandler(http.server.BaseHTTPRequestHandler):
    protocol_version = 'HTTP/1.1'

    def do_GET(self):
        content, content_type = None, None
        if self.path == '/sphinx.png':
            with open('tests/roots/test-local-logo/images/img.png', 'rb') as f:
                content = f.read()
            content_type = 'image/png'

        if content:
            self.send_response(200, 'OK')
            self.send_header('Content-Length', str(len(content)))
            self.send_header('Content-Type', content_type)
            self.end_headers()
            self.wfile.write(content)
        else:
            self.send_response(404, 'Not Found')
            self.send_header('Content-Length', '0')
            self.end_headers()


@skip_if_requested
@skip_if_stylefiles_notfound
@pytest.mark.parametrize(
    ('engine', 'docclass', 'python_maximum_signature_line_length', 'runtwice'),
    # Only running test with `python_maximum_signature_line_length` not None with last
    # LaTeX engine to reduce testing time, as if this configuration does not fail with
    # one engine, it's almost impossible it would fail with another.
    [
        ('pdflatex', 'manual', None, True),
        ('pdflatex', 'howto', None, True),
        ('lualatex', 'manual', None, False),
        ('lualatex', 'howto', None, False),
        ('xelatex', 'manual', 1, False),
        ('xelatex', 'howto', 1, False),
    ],
)
@pytest.mark.sphinx(
    'latex',
    testroot='root',
    freshenv=True,
)
def test_build_latex_doc(
    app, engine, docclass, python_maximum_signature_line_length, runtwice
):
    app.config.python_maximum_signature_line_length = (
        python_maximum_signature_line_length
    )
    app.config.intersphinx_mapping = {
        'sphinx': ('https://www.sphinx-doc.org/en/master/', None),
    }
    intersphinx_setup(app)
    app.config.latex_engine = engine
    app.config.latex_documents = [(*app.config.latex_documents[0][:4], docclass)]
    if engine == 'xelatex':
        app.config.latex_table_style = ['booktabs']
    elif engine == 'lualatex':
        app.config.latex_table_style = ['colorrows']
    validate_intersphinx_mapping(app, app.config)
    load_mappings(app)
    app.builder.init()
    LaTeXTranslator.ignore_missing_images = True
    with http_server(RemoteImageHandler):
        app.build(force_all=True)

    # file from latex_additional_files
    assert (app.outdir / 'svgimg.svg').is_file()

    compile_latex_document(app, 'sphinxtests.tex', docclass, runtwice)


@skip_if_requested
@skip_if_stylefiles_notfound
@skip_if_docutils_not_at_least_at_0_22
@pytest.mark.parametrize('engine', ['pdflatex', 'lualatex', 'xelatex'])
@pytest.mark.sphinx(
    'latex',
    testroot='latex-images-css3-lengths',
)
def test_build_latex_with_css3_lengths(app, engine):
    app.config.latex_engine = engine
    app.config.latex_documents = [(*app.config.latex_documents[0][:4], 'howto')]
    app.builder.init()
    app.build(force_all=True)
    compile_latex_document(app, docclass='howto')


@pytest.mark.sphinx('latex', testroot='root')
def test_writer(app: SphinxTestApp) -> None:
    app.build(force_all=True)
    result = (app.outdir / 'sphinxtests.tex').read_text(encoding='utf8')

    assert (
        '\\begin{sphinxfigure-in-table}\n\\centering\n\\capstart\n'
        '\\noindent\\sphinxincludegraphics{{img}.png}\n'
        '\\sphinxfigcaption{figure in table}\\label{\\detokenize{markup:id8}}'
        '\\end{sphinxfigure-in-table}\\relax'
    ) in result

    assert (
        '\\begin{wrapfigure}{r}{0pt}\n\\centering\n'
        '\\noindent\\sphinxincludegraphics{{rimg}.png}\n'
        '\\caption{figure with align option}\\label{\\detokenize{markup:id10}}'
        '\\end{wrapfigure}\n\n'
        '\\mbox{}\\par\\vskip-\\dimexpr\\baselineskip+\\parskip\\relax'
    ) in result

    assert (
        '\\begin{wrapfigure}{r}{0.500\\linewidth}\n\\centering\n'
        '\\noindent\\sphinxincludegraphics{{rimg}.png}\n'
        '\\caption{figure with align \\& figwidth option}'
        '\\label{\\detokenize{markup:id11}}'
        '\\end{wrapfigure}\n\n'
        '\\mbox{}\\par\\vskip-\\dimexpr\\baselineskip+\\parskip\\relax'
    ) in result

    assert (
        '\\begin{wrapfigure}{r}{3cm}\n\\centering\n'
        '\\noindent\\sphinxincludegraphics[width=3cm]{{rimg}.png}\n'
        '\\caption{figure with align \\& width option}'
        '\\label{\\detokenize{markup:id12}}'
        '\\end{wrapfigure}\n\n'
        '\\mbox{}\\par\\vskip-\\dimexpr\\baselineskip+\\parskip\\relax'
    ) in result

    assert 'Footnotes' not in result

    assert (
        '\\begin{sphinxseealso}{See also:}\n\n'
        '\\sphinxAtStartPar\n'
        'something, something else, something more\n'
        '\\begin{description}\n'
        '\\sphinxlineitem{\\sphinxhref{https://www.google.com}{Google}}\n'
        '\\sphinxAtStartPar\n'
        'For everything.\n'
        '\n'
        '\\end{description}\n'
        '\n\n\\end{sphinxseealso}\n\n'
    ) in result


@pytest.mark.sphinx('latex', testroot='basic')
def test_latex_basic(app: SphinxTestApp) -> None:
    app.build(force_all=True)
    result = (app.outdir / 'test.tex').read_text(encoding='utf8')
    print(result)
    print(app.status.getvalue())
    print(app.warning.getvalue())
    assert r'\title{The basic Sphinx documentation for testing}' in result
    assert r'\release{}' in result
    assert r'\renewcommand{\releasename}{}' in result


@pytest.mark.sphinx(
    'latex',
    testroot='basic',
    confoverrides={
        'latex_documents': [('index', 'test.tex', 'title', 'author', 'manual')],
    },
)
def test_latex_basic_manual(app: SphinxTestApp) -> None:
    app.build(force_all=True)
    result = (app.outdir / 'test.tex').read_text(encoding='utf8')
    print(result)
    assert r'\def\sphinxdocclass{report}' in result
    assert r'\documentclass[letterpaper,10pt,english]{sphinxmanual}' in result


@pytest.mark.sphinx(
    'latex',
    testroot='basic',
    confoverrides={
        'latex_documents': [('index', 'test.tex', 'title', 'author', 'howto')],
    },
)
def test_latex_basic_howto(app: SphinxTestApp) -> None:
    app.build(force_all=True)
    result = (app.outdir / 'test.tex').read_text(encoding='utf8')
    print(result)
    assert r'\def\sphinxdocclass{article}' in result
    assert r'\documentclass[letterpaper,10pt,english]{sphinxhowto}' in result


@pytest.mark.sphinx(
    'latex',
    testroot='basic',
    confoverrides={
        'language': 'ja',
        'latex_documents': [('index', 'test.tex', 'title', 'author', 'manual')],
    },
)
def test_latex_basic_manual_ja(app: SphinxTestApp) -> None:
    app.build(force_all=True)
    result = (app.outdir / 'test.tex').read_text(encoding='utf8')
    print(result)
    assert r'\def\sphinxdocclass{ujbook}' in result
    assert r'\documentclass[letterpaper,10pt,dvipdfmx]{sphinxmanual}' in result


@pytest.mark.sphinx(
    'latex',
    testroot='basic',
    confoverrides={
        'language': 'ja',
        'latex_documents': [('index', 'test.tex', 'title', 'author', 'howto')],
    },
)
def test_latex_basic_howto_ja(app: SphinxTestApp) -> None:
    app.build(force_all=True)
    result = (app.outdir / 'test.tex').read_text(encoding='utf8')
    print(result)
    assert r'\def\sphinxdocclass{ujreport}' in result
    assert r'\documentclass[letterpaper,10pt,dvipdfmx]{sphinxhowto}' in result


@pytest.mark.sphinx('latex', testroot='latex-theme')
def test_latex_theme(app: SphinxTestApp) -> None:
    app.build(force_all=True)
    result = (app.outdir / 'projectnamenotset.tex').read_text(encoding='utf8')
    print(result)
    assert r'\def\sphinxdocclass{book}' in result
    assert r'\documentclass[a4paper,12pt,english]{sphinxbook}' in result


@pytest.mark.sphinx(
    'latex',
    testroot='latex-theme',
    confoverrides={'latex_elements': {'papersize': 'b5paper', 'pointsize': '9pt'}},
)
def test_latex_theme_papersize(app: SphinxTestApp) -> None:
    app.build(force_all=True)
    result = (app.outdir / 'projectnamenotset.tex').read_text(encoding='utf8')
    print(result)
    assert r'\def\sphinxdocclass{book}' in result
    assert r'\documentclass[b5paper,9pt,english]{sphinxbook}' in result


@pytest.mark.sphinx(
    'latex',
    testroot='latex-theme',
    confoverrides={'latex_theme_options': {'papersize': 'b5paper', 'pointsize': '9pt'}},
)
def test_latex_theme_options(app: SphinxTestApp) -> None:
    app.build(force_all=True)
    result = (app.outdir / 'projectnamenotset.tex').read_text(encoding='utf8')
    print(result)
    assert r'\def\sphinxdocclass{book}' in result
    assert r'\documentclass[b5paper,9pt,english]{sphinxbook}' in result


@pytest.mark.sphinx(
    'latex',
    testroot='basic',
    confoverrides={'language': 'zh'},
)
def test_latex_additional_settings_for_language_code(app: SphinxTestApp) -> None:
    app.build(force_all=True)
    result = (app.outdir / 'test.tex').read_text(encoding='utf8')
    print(result)
    print(app.status.getvalue())
    print(app.warning.getvalue())
    assert r'\usepackage{xeCJK}' in result


@pytest.mark.sphinx(
    'latex',
    testroot='basic',
    confoverrides={'language': 'el'},
)
def test_latex_additional_settings_for_greek(app: SphinxTestApp) -> None:
    app.build(force_all=True)
    result = (app.outdir / 'test.tex').read_text(encoding='utf8')
    print(result)
    print(app.status.getvalue())
    print(app.warning.getvalue())
    assert '\\usepackage{polyglossia}\n\\setmainlanguage{greek}' in result
    assert '\\newfontfamily\\greekfonttt{FreeMono}' in result


@pytest.mark.sphinx('latex', testroot='latex-title')
def test_latex_title_after_admonitions(app: SphinxTestApp) -> None:
    app.build(force_all=True)
    result = (app.outdir / 'test.tex').read_text(encoding='utf8')
    print(result)
    print(app.status.getvalue())
    print(app.warning.getvalue())
    assert '\\title{test\\sphinxhyphen{}latex\\sphinxhyphen{}title}' in result


@pytest.mark.sphinx(
    'latex',
    testroot='basic',
    confoverrides={'release': '1.0_0'},
)
def test_latex_release(app: SphinxTestApp) -> None:
    app.build(force_all=True)
    result = (app.outdir / 'test.tex').read_text(encoding='utf8')
    print(result)
    print(app.status.getvalue())
    print(app.warning.getvalue())
    assert r'\release{1.0\_0}' in result
    assert r'\renewcommand{\releasename}{Release}' in result


@pytest.mark.sphinx(
    'latex',
    testroot='numfig',
    confoverrides={'numfig': True},
)
def test_numref(app: SphinxTestApp) -> None:
    app.build(force_all=True)
    result = (app.outdir / 'projectnamenotset.tex').read_text(encoding='utf8')
    print(result)
    print(app.status.getvalue())
    print(app.warning.getvalue())
    assert (
        '\\hyperref[\\detokenize{index:fig1}]{Fig.\\@ \\ref{\\detokenize{index:fig1}}}'
    ) in result
    assert (
        '\\hyperref[\\detokenize{baz:fig22}]{Figure\\ref{\\detokenize{baz:fig22}}}'
    ) in result
    assert (
        '\\hyperref[\\detokenize{index:table-1}]'
        '{Table \\ref{\\detokenize{index:table-1}}}'
    ) in result
    assert (
        '\\hyperref[\\detokenize{baz:table22}]{Table:\\ref{\\detokenize{baz:table22}}}'
    ) in result
    assert (
        '\\hyperref[\\detokenize{index:code-1}]'
        '{Listing \\ref{\\detokenize{index:code-1}}}'
    ) in result
    assert (
        '\\hyperref[\\detokenize{baz:code22}]'
        '{Code\\sphinxhyphen{}\\ref{\\detokenize{baz:code22}}}'
    ) in result
    assert (
        '\\hyperref[\\detokenize{foo:foo}]{Section \\ref{\\detokenize{foo:foo}}}'
    ) in result
    assert (
        '\\hyperref[\\detokenize{bar:bar-a}]{Section \\ref{\\detokenize{bar:bar-a}}}'
    ) in result
    assert (
        '\\hyperref[\\detokenize{index:fig1}]{Fig.\\ref{\\detokenize{index:fig1}} '
        '\\nameref{\\detokenize{index:fig1}}}'
    ) in result
    assert (
        '\\hyperref[\\detokenize{foo:foo}]{Sect.\\ref{\\detokenize{foo:foo}} '
        '\\nameref{\\detokenize{foo:foo}}}'
    ) in result

    # sphinxmessages.sty
    result = (app.outdir / 'sphinxmessages.sty').read_text(encoding='utf8')
    print(result)
    assert r'\addto\captionsenglish{\renewcommand{\figurename}{Fig.\@{} }}' in result
    assert r'\addto\captionsenglish{\renewcommand{\tablename}{Table }}' in result
    assert (
        r'\addto\captionsenglish{\renewcommand{\literalblockname}{Listing}}'
    ) in result


@pytest.mark.sphinx(
    'latex',
    testroot='numfig',
    confoverrides={
        'numfig': True,
        'numfig_format': {
            'figure': 'Figure:%s',
            'table': 'Tab_%s',
            'code-block': 'Code-%s',
            'section': 'SECTION-%s',
        },
    },
)
def test_numref_with_prefix1(app: SphinxTestApp) -> None:
    app.build(force_all=True)
    result = (app.outdir / 'projectnamenotset.tex').read_text(encoding='utf8')
    print(result)
    print(app.status.getvalue())
    print(app.warning.getvalue())
    assert '\\ref{\\detokenize{index:fig1}}' in result
    assert '\\ref{\\detokenize{baz:fig22}}' in result
    assert '\\ref{\\detokenize{index:table-1}}' in result
    assert '\\ref{\\detokenize{baz:table22}}' in result
    assert '\\ref{\\detokenize{index:code-1}}' in result
    assert '\\ref{\\detokenize{baz:code22}}' in result
    assert (
        '\\hyperref[\\detokenize{index:fig1}]{Figure:\\ref{\\detokenize{index:fig1}}}'
    ) in result
    assert (
        '\\hyperref[\\detokenize{baz:fig22}]{Figure\\ref{\\detokenize{baz:fig22}}}'
    ) in result
    assert (
        '\\hyperref[\\detokenize{index:table-1}]'
        '{Tab\\_\\ref{\\detokenize{index:table-1}}}'
    ) in result
    assert (
        '\\hyperref[\\detokenize{baz:table22}]{Table:\\ref{\\detokenize{baz:table22}}}'
    ) in result
    assert (
        '\\hyperref[\\detokenize{index:code-1}]'
        '{Code\\sphinxhyphen{}\\ref{\\detokenize{index:code-1}}}'
    ) in result
    assert (
        '\\hyperref[\\detokenize{baz:code22}]'
        '{Code\\sphinxhyphen{}\\ref{\\detokenize{baz:code22}}}'
    ) in result
    assert (
        '\\hyperref[\\detokenize{foo:foo}]'
        '{SECTION\\sphinxhyphen{}\\ref{\\detokenize{foo:foo}}}'
    ) in result
    assert (
        '\\hyperref[\\detokenize{bar:bar-a}]'
        '{SECTION\\sphinxhyphen{}\\ref{\\detokenize{bar:bar-a}}}'
    ) in result
    assert (
        '\\hyperref[\\detokenize{index:fig1}]{Fig.\\ref{\\detokenize{index:fig1}} '
        '\\nameref{\\detokenize{index:fig1}}}'
    ) in result
    assert (
        '\\hyperref[\\detokenize{foo:foo}]{Sect.\\ref{\\detokenize{foo:foo}} '
        '\\nameref{\\detokenize{foo:foo}}}'
    ) in result

    # sphinxmessages.sty
    result = (app.outdir / 'sphinxmessages.sty').read_text(encoding='utf8')
    print(result)
    assert r'\addto\captionsenglish{\renewcommand{\figurename}{Figure:}}' in result
    assert r'\addto\captionsenglish{\renewcommand{\tablename}{Tab\_}}' in result
    assert r'\addto\captionsenglish{\renewcommand{\literalblockname}{Code-}}' in result


@pytest.mark.sphinx(
    'latex',
    testroot='numfig',
    confoverrides={
        'numfig': True,
        'numfig_format': {
            'figure': 'Figure:%s.',
            'table': 'Tab_%s:',
            'code-block': 'Code-%s | ',
            'section': 'SECTION_%s_',
        },
    },
)
def test_numref_with_prefix2(app: SphinxTestApp) -> None:
    app.build(force_all=True)
    result = (app.outdir / 'projectnamenotset.tex').read_text(encoding='utf8')
    print(result)
    print(app.status.getvalue())
    print(app.warning.getvalue())
    assert (
        '\\hyperref[\\detokenize{index:fig1}]'
        '{Figure:\\ref{\\detokenize{index:fig1}}.\\@}'
    ) in result
    assert (
        '\\hyperref[\\detokenize{baz:fig22}]{Figure\\ref{\\detokenize{baz:fig22}}}'
    ) in result
    assert (
        '\\hyperref[\\detokenize{index:table-1}]'
        '{Tab\\_\\ref{\\detokenize{index:table-1}}:}'
    ) in result
    assert (
        '\\hyperref[\\detokenize{baz:table22}]{Table:\\ref{\\detokenize{baz:table22}}}'
    ) in result
    assert (
        '\\hyperref[\\detokenize{index:code-1}]{Code\\sphinxhyphen{}\\ref{\\detokenize{index:code-1}} '
        '| }'
    ) in result
    assert (
        '\\hyperref[\\detokenize{baz:code22}]'
        '{Code\\sphinxhyphen{}\\ref{\\detokenize{baz:code22}}}'
    ) in result
    assert (
        '\\hyperref[\\detokenize{foo:foo}]{SECTION\\_\\ref{\\detokenize{foo:foo}}\\_}'
    ) in result
    assert (
        '\\hyperref[\\detokenize{bar:bar-a}]'
        '{SECTION\\_\\ref{\\detokenize{bar:bar-a}}\\_}'
    ) in result
    assert (
        '\\hyperref[\\detokenize{index:fig1}]{Fig.\\ref{\\detokenize{index:fig1}} '
        '\\nameref{\\detokenize{index:fig1}}}'
    ) in result
    assert (
        '\\hyperref[\\detokenize{foo:foo}]{Sect.\\ref{\\detokenize{foo:foo}} '
        '\\nameref{\\detokenize{foo:foo}}}'
    ) in result

    # sphinxmessages.sty
    result = (app.outdir / 'sphinxmessages.sty').read_text(encoding='utf8')
    print(result)
    assert r'\addto\captionsenglish{\renewcommand{\figurename}{Figure:}}' in result
    assert r'\def\fnum@figure{\figurename\thefigure{}.}' in result
    assert r'\addto\captionsenglish{\renewcommand{\tablename}{Tab\_}}' in result
    assert r'\def\fnum@table{\tablename\thetable{}:}' in result
    assert r'\addto\captionsenglish{\renewcommand{\literalblockname}{Code-}}' in result


@pytest.mark.sphinx(
    'latex',
    testroot='numfig',
    confoverrides={'numfig': True, 'language': 'ja'},
)
def test_numref_with_language_ja(app: SphinxTestApp) -> None:
    app.build()
    result = (app.outdir / 'projectnamenotset.tex').read_text(encoding='utf8')
    print(result)
    print(app.status.getvalue())
    print(app.warning.getvalue())
    assert (
        '\\hyperref[\\detokenize{index:fig1}]{\u56f3 \\ref{\\detokenize{index:fig1}}}'
    ) in result
    assert (
        '\\hyperref[\\detokenize{baz:fig22}]{Figure\\ref{\\detokenize{baz:fig22}}}'
    ) in result
    assert (
        '\\hyperref[\\detokenize{index:table-1}]'
        '{\u8868 \\ref{\\detokenize{index:table-1}}}'
    ) in result
    assert (
        '\\hyperref[\\detokenize{baz:table22}]{Table:\\ref{\\detokenize{baz:table22}}}'
    ) in result
    assert (
        '\\hyperref[\\detokenize{index:code-1}]'
        '{\u30ea\u30b9\u30c8 \\ref{\\detokenize{index:code-1}}}'
    ) in result
    assert (
        '\\hyperref[\\detokenize{baz:code22}]'
        '{Code\\sphinxhyphen{}\\ref{\\detokenize{baz:code22}}}'
    ) in result
    assert (
        '\\hyperref[\\detokenize{foo:foo}]{\\ref{\\detokenize{foo:foo}} \u7ae0}'
    ) in result
    assert (
        '\\hyperref[\\detokenize{bar:bar-a}]{\\ref{\\detokenize{bar:bar-a}} \u7ae0}'
    ) in result
    assert (
        '\\hyperref[\\detokenize{index:fig1}]{Fig.\\ref{\\detokenize{index:fig1}} '
        '\\nameref{\\detokenize{index:fig1}}}'
    ) in result
    assert (
        '\\hyperref[\\detokenize{foo:foo}]{Sect.\\ref{\\detokenize{foo:foo}} '
        '\\nameref{\\detokenize{foo:foo}}}'
    ) in result

    # sphinxmessages.sty
    result = (app.outdir / 'sphinxmessages.sty').read_text(encoding='utf8')
    print(result)
    assert '\\@iden{\\renewcommand{\\figurename}{図 }}' in result
    assert '\\@iden{\\renewcommand{\\tablename}{表 }}' in result
    assert '\\@iden{\\renewcommand{\\literalblockname}{リスト}}' in result


@pytest.mark.sphinx('latex', testroot='latex-numfig')
def test_latex_obey_numfig_is_false(app: SphinxTestApp) -> None:
    app.build(force_all=True)

    result = (app.outdir / 'SphinxManual.tex').read_text(encoding='utf8')
    assert '\\usepackage{sphinx}' in result

    result = (app.outdir / 'SphinxHowTo.tex').read_text(encoding='utf8')
    assert '\\usepackage{sphinx}' in result


@pytest.mark.sphinx(
    'latex',
    testroot='latex-numfig',
    confoverrides={'numfig': True, 'numfig_secnum_depth': 0},
)
def test_latex_obey_numfig_secnum_depth_is_zero(app: SphinxTestApp) -> None:
    app.build(force_all=True)

    result = (app.outdir / 'SphinxManual.tex').read_text(encoding='utf8')
    assert '\\usepackage[,nonumfigreset,mathnumfig,mathnumsep={.}]{sphinx}' in result

    result = (app.outdir / 'SphinxHowTo.tex').read_text(encoding='utf8')
    assert '\\usepackage[,nonumfigreset,mathnumfig,mathnumsep={.}]{sphinx}' in result


@pytest.mark.sphinx(
    'latex',
    testroot='latex-numfig',
    confoverrides={'numfig': True, 'numfig_secnum_depth': 2, 'math_numsep': '-'},
)
def test_latex_obey_numfig_secnum_depth_is_two(app: SphinxTestApp) -> None:
    app.build(force_all=True)

    result = (app.outdir / 'SphinxManual.tex').read_text(encoding='utf8')
    assert '\\usepackage[,numfigreset=2,mathnumfig,mathnumsep={-}]{sphinx}' in result

    result = (app.outdir / 'SphinxHowTo.tex').read_text(encoding='utf8')
    assert '\\usepackage[,numfigreset=3,mathnumfig,mathnumsep={-}]{sphinx}' in result


@pytest.mark.sphinx(
    'latex',
    testroot='latex-numfig',
    confoverrides={'numfig': True, 'math_numfig': False},
)
def test_latex_obey_numfig_but_math_numfig_false(app: SphinxTestApp) -> None:
    app.build(force_all=True)

    result = (app.outdir / 'SphinxManual.tex').read_text(encoding='utf8')
    assert '\\usepackage[,numfigreset=1]{sphinx}' in result

    result = (app.outdir / 'SphinxHowTo.tex').read_text(encoding='utf8')
    assert '\\usepackage[,numfigreset=2]{sphinx}' in result


@pytest.mark.sphinx('latex', testroot='basic')
def test_latex_add_latex_package(app: SphinxTestApp) -> None:
    app.add_latex_package('foo')
    app.add_latex_package('bar', 'baz')
    app.build(force_all=True)
    result = (app.outdir / 'test.tex').read_text(encoding='utf8')
    assert '\\usepackage{foo}' in result
    assert '\\usepackage[baz]{bar}' in result


@pytest.mark.sphinx('latex', testroot='latex-babel')
def test_babel_with_no_language_settings(app: SphinxTestApp) -> None:
    app.build(force_all=True)
    result = (app.outdir / 'projectnamenotset.tex').read_text(encoding='utf8')
    print(result)
    print(app.status.getvalue())
    print(app.warning.getvalue())
    assert '\\documentclass[letterpaper,10pt,english]{sphinxmanual}' in result
    assert '\\usepackage{babel}' in result
    assert '\\usepackage{tgtermes}' in result
    assert '\\usepackage[Bjarne]{fncychap}' in result
    assert (
        '\\addto\\captionsenglish{\\renewcommand{\\contentsname}{Table of content}}\n'
    ) in result
    assert '\\shorthandoff{"}' in result

    # sphinxmessages.sty
    result = (app.outdir / 'sphinxmessages.sty').read_text(encoding='utf8')
    print(result)
    assert r'\def\pageautorefname{page}' in result
    assert r'\addto\captionsenglish{\renewcommand{\figurename}{Fig.\@{} }}' in result
    assert r'\addto\captionsenglish{\renewcommand{\tablename}{Table.\@{} }}' in result


@pytest.mark.sphinx(
    'latex',
    testroot='latex-babel',
    confoverrides={'language': 'de'},
)
def test_babel_with_language_de(app: SphinxTestApp) -> None:
    app.build(force_all=True)
    result = (app.outdir / 'projectnamenotset.tex').read_text(encoding='utf8')
    print(result)
    print(app.status.getvalue())
    print(app.warning.getvalue())
    assert '\\documentclass[letterpaper,10pt,ngerman]{sphinxmanual}' in result
    assert '\\usepackage{babel}' in result
    assert '\\usepackage{tgtermes}' in result
    assert '\\usepackage[Sonny]{fncychap}' in result
    assert (
        '\\addto\\captionsngerman{\\renewcommand{\\contentsname}{Table of content}}\n'
    ) in result
    assert '\\shorthandoff{"}' in result

    # sphinxmessages.sty
    result = (app.outdir / 'sphinxmessages.sty').read_text(encoding='utf8')
    print(result)
    assert r'\def\pageautorefname{Seite}' in result
    assert r'\addto\captionsngerman{\renewcommand{\figurename}{Fig.\@{} }}' in result
    assert r'\addto\captionsngerman{\renewcommand{\tablename}{Table.\@{} }}' in result


@pytest.mark.sphinx(
    'latex',
    testroot='latex-babel',
    confoverrides={'language': 'ru'},
)
def test_babel_with_language_ru(app: SphinxTestApp) -> None:
    app.build(force_all=True)
    result = (app.outdir / 'projectnamenotset.tex').read_text(encoding='utf8')
    print(result)
    print(app.status.getvalue())
    print(app.warning.getvalue())
    assert '\\documentclass[letterpaper,10pt,russian]{sphinxmanual}' in result
    assert '\\usepackage{babel}' in result
    assert '\\usepackage{tgtermes}' not in result
    assert '\\usepackage[Sonny]{fncychap}' in result
    assert (
        '\\addto\\captionsrussian{\\renewcommand{\\contentsname}{Table of content}}\n'
    ) in result
    assert '\\shorthandoff{"}' in result

    # sphinxmessages.sty
    result = (app.outdir / 'sphinxmessages.sty').read_text(encoding='utf8')
    print(result)
    assert r'\def\pageautorefname{страница}' in result
    assert r'\addto\captionsrussian{\renewcommand{\figurename}{Fig.\@{} }}' in result
    assert r'\addto\captionsrussian{\renewcommand{\tablename}{Table.\@{} }}' in result


@pytest.mark.sphinx(
    'latex',
    testroot='latex-babel',
    confoverrides={'language': 'tr'},
)
def test_babel_with_language_tr(app: SphinxTestApp) -> None:
    app.build(force_all=True)
    result = (app.outdir / 'projectnamenotset.tex').read_text(encoding='utf8')
    print(result)
    print(app.status.getvalue())
    print(app.warning.getvalue())
    assert '\\documentclass[letterpaper,10pt,turkish]{sphinxmanual}' in result
    assert '\\usepackage{babel}' in result
    assert '\\usepackage{tgtermes}' in result
    assert '\\usepackage[Sonny]{fncychap}' in result
    assert (
        '\\addto\\captionsturkish{\\renewcommand{\\contentsname}{Table of content}}\n'
    ) in result
    assert '\\shorthandoff{=}' in result

    # sphinxmessages.sty
    result = (app.outdir / 'sphinxmessages.sty').read_text(encoding='utf8')
    print(result)
    assert r'\def\pageautorefname{sayfa}' in result
    assert r'\addto\captionsturkish{\renewcommand{\figurename}{Fig.\@{} }}' in result
    assert r'\addto\captionsturkish{\renewcommand{\tablename}{Table.\@{} }}' in result


@pytest.mark.sphinx(
    'latex',
    testroot='latex-babel',
    confoverrides={'language': 'ja'},
)
def test_babel_with_language_ja(app: SphinxTestApp) -> None:
    app.build(force_all=True)
    result = (app.outdir / 'projectnamenotset.tex').read_text(encoding='utf8')
    print(result)
    print(app.status.getvalue())
    print(app.warning.getvalue())
    assert '\\documentclass[letterpaper,10pt,dvipdfmx]{sphinxmanual}' in result
    assert '\\usepackage{babel}' not in result
    assert '\\usepackage{tgtermes}' in result
    assert '\\usepackage[Sonny]{fncychap}' not in result
    assert '\\renewcommand{\\contentsname}{Table of content}\n' in result
    assert '\\shorthandoff' not in result

    # sphinxmessages.sty
    result = (app.outdir / 'sphinxmessages.sty').read_text(encoding='utf8')
    print(result)
    assert r'\def\pageautorefname{ページ}' in result
    assert '\\@iden{\\renewcommand{\\figurename}{Fig.\\@{} }}' in result
    assert '\\@iden{\\renewcommand{\\tablename}{Table.\\@{} }}' in result


@pytest.mark.sphinx(
    'latex',
    testroot='latex-babel',
    confoverrides={'language': 'unknown'},
)
def test_babel_with_unknown_language(app: SphinxTestApp) -> None:
    app.build(force_all=True)
    result = (app.outdir / 'projectnamenotset.tex').read_text(encoding='utf8')
    print(result)
    print(app.status.getvalue())
    print(app.warning.getvalue())
    assert '\\documentclass[letterpaper,10pt,english]{sphinxmanual}' in result
    assert '\\usepackage{babel}' in result
    assert '\\usepackage{tgtermes}' in result
    assert '\\usepackage[Sonny]{fncychap}' in result
    assert (
        '\\addto\\captionsenglish{\\renewcommand{\\contentsname}{Table of content}}\n'
    ) in result
    assert '\\shorthandoff' in result

    assert (
        "WARNING: no Babel option known for language 'unknown'"
    ) in app.warning.getvalue()

    # sphinxmessages.sty
    result = (app.outdir / 'sphinxmessages.sty').read_text(encoding='utf8')
    print(result)
    assert r'\def\pageautorefname{page}' in result
    assert r'\addto\captionsenglish{\renewcommand{\figurename}{Fig.\@{} }}' in result
    assert r'\addto\captionsenglish{\renewcommand{\tablename}{Table.\@{} }}' in result


@pytest.mark.sphinx(
    'latex',
    testroot='latex-babel',
    confoverrides={'language': 'de', 'latex_engine': 'lualatex'},
)
def test_polyglossia_with_language_de(app: SphinxTestApp) -> None:
    app.build(force_all=True)
    result = (app.outdir / 'projectnamenotset.tex').read_text(encoding='utf8')
    print(result)
    print(app.status.getvalue())
    print(app.warning.getvalue())
    assert '\\documentclass[letterpaper,10pt,german]{sphinxmanual}' in result
    assert '\\usepackage{polyglossia}' in result
    assert '\\setmainlanguage[spelling=new]{german}' in result
    assert '\\usepackage{tgtermes}' not in result
    assert '\\usepackage[Sonny]{fncychap}' in result
    assert (
        '\\addto\\captionsgerman{\\renewcommand{\\contentsname}{Table of content}}\n'
    ) in result
    assert '\\shorthandoff' not in result

    # sphinxmessages.sty
    result = (app.outdir / 'sphinxmessages.sty').read_text(encoding='utf8')
    print(result)
    assert r'\def\pageautorefname{Seite}' in result
    assert r'\addto\captionsgerman{\renewcommand{\figurename}{Fig.\@{} }}' in result
    assert r'\addto\captionsgerman{\renewcommand{\tablename}{Table.\@{} }}' in result


@pytest.mark.sphinx(
    'latex',
    testroot='latex-babel',
    confoverrides={'language': 'de-1901', 'latex_engine': 'lualatex'},
)
def test_polyglossia_with_language_de_1901(app: SphinxTestApp) -> None:
    app.build(force_all=True)
    result = (app.outdir / 'projectnamenotset.tex').read_text(encoding='utf8')
    print(result)
    print(app.status.getvalue())
    print(app.warning.getvalue())
    assert '\\documentclass[letterpaper,10pt,german]{sphinxmanual}' in result
    assert '\\usepackage{polyglossia}' in result
    assert '\\setmainlanguage[spelling=old]{german}' in result
    assert '\\usepackage{tgtermes}' not in result
    assert '\\usepackage[Sonny]{fncychap}' in result
    assert (
        '\\addto\\captionsgerman{\\renewcommand{\\contentsname}{Table of content}}\n'
    ) in result
    assert '\\shorthandoff' not in result

    # sphinxmessages.sty
    result = (app.outdir / 'sphinxmessages.sty').read_text(encoding='utf8')
    print(result)
    assert r'\def\pageautorefname{page}' in result
    assert r'\addto\captionsgerman{\renewcommand{\figurename}{Fig.\@{} }}' in result
    assert r'\addto\captionsgerman{\renewcommand{\tablename}{Table.\@{} }}' in result


@pytest.mark.sphinx('latex', testroot='root')
def test_footnote(app: SphinxTestApp) -> None:
    app.build(force_all=True)
    result = (app.outdir / 'sphinxtests.tex').read_text(encoding='utf8')
    print(result)
    print(app.status.getvalue())
    print(app.warning.getvalue())
    assert (
        '\\sphinxAtStartPar\n%\n\\begin{footnote}[1]\\sphinxAtStartFootnote\n'
        'numbered\n%\n\\end{footnote}'
    ) in result
    assert (
        '\\begin{footnote}[2]\\sphinxAtStartFootnote\nauto numbered\n%\n\\end{footnote}'
    ) in result
    assert (
        '\\begin{footnote}[3]\\sphinxAtStartFootnote\nnamed\n%\n\\end{footnote}'
    ) in result
    assert '\\sphinxcite{footnote:bar}' in result
    assert '\\bibitem[bar]{footnote:bar}\n\\sphinxAtStartPar\ncite\n' in result
    assert '\\sphinxcaption{Table caption \\sphinxfootnotemark[4]' in result
    assert (
        '\\sphinxmidrule\n\\sphinxtableatstartofbodyhook%\n'
        '\\begin{footnotetext}[4]\\sphinxAtStartFootnote\n'
        'footnote in table caption\n%\n\\end{footnotetext}\\ignorespaces %\n'
        '\\begin{footnotetext}[5]\\sphinxAtStartFootnote\n'
        'footnote in table header\n%\n\\end{footnotetext}\\ignorespaces '
        '\\begin{varwidth}[t]{\\sphinxcolwidth{1}{2}}'
        '\n\\sphinxAtStartPar\n'
        'VIDIOC\\_CROPCAP\n'
        '\\sphinxbeforeendvarwidth\n'
        '\\end{varwidth}%\n'
    ) in result
    assert (
        '&\\begin{varwidth}[t]{\\sphinxcolwidth{1}{2}}\n'
        '\\sphinxAtStartPar\n'
        'Information about VIDIOC\\_CROPCAP %\n'
        '\\begin{footnote}[6]\\sphinxAtStartFootnote\n'
        'footnote in table not in header\n%\n\\end{footnote}\n'
        '\\sphinxbeforeendvarwidth\n'
        '\\end{varwidth}%\n\\\\\n'
        '\\sphinxbottomrule\n\\end{tabulary}\n'
        '\\sphinxtableafterendhook\\par\n\\sphinxattableend\\end{savenotes}\n'
    ) in result


@pytest.mark.sphinx('latex', testroot='footnotes')
def test_reference_in_caption_and_codeblock_in_footnote(app: SphinxTestApp) -> None:
    app.build(force_all=True)
    result = (app.outdir / 'projectnamenotset.tex').read_text(encoding='utf8')
    print(result)
    print(app.status.getvalue())
    print(app.warning.getvalue())
    assert (
        '\\caption{This is the figure caption with a reference to '
        '\\sphinxcite{index:authoryear}.}'
    ) in result
    assert '\\chapter{The section with a reference to {[}AuthorYear{]}}' in result
    assert (
        '\\sphinxcaption{The table title with a reference to {[}AuthorYear{]}}'
    ) in result
    assert (
        '\\subsubsection*{The rubric title with a reference to {[}AuthorYear{]}}'
    ) in result
    assert (
        '\\chapter{The section with a reference to \\sphinxfootnotemark[6]}\n'
        '\\label{\\detokenize{index:the-section-with-a-reference-to}}'
        '%\n\\begin{footnotetext}[6]\\sphinxAtStartFootnote\n'
        'Footnote in section\n%\n\\end{footnotetext}'
    ) in result
    assert (
        '\\caption{This is the figure caption with a footnote to '
        '\\sphinxfootnotemark[8].}\\label{\\detokenize{index:id35}}\\end{figure}\n'
        '%\n\\begin{footnotetext}[8]\\sphinxAtStartFootnote\n'
        'Footnote in caption\n%\n\\end{footnotetext}'
    ) in result
    assert (
        '\\sphinxcaption{footnote \\sphinxfootnotemark[9] in '
        'caption of normal table}\\label{\\detokenize{index:id36}}'
    ) in result
    assert (
        '\\caption{footnote \\sphinxfootnotemark[10] '
        'in caption \\sphinxfootnotemark[11] of longtable\\strut}'
    ) in result
    assert (
        '\\endlastfoot\n\\sphinxtableatstartofbodyhook\n%\n'
        '\\begin{footnotetext}[10]\\sphinxAtStartFootnote\n'
        'Foot note in longtable\n%\n\\end{footnotetext}\\ignorespaces %\n'
        '\\begin{footnotetext}[11]\\sphinxAtStartFootnote\n'
        'Second footnote in caption of longtable\n'
    ) in result
    assert (
        'This is a reference to the code\\sphinxhyphen{}block in the footnote:\n'
        '{\\hyperref[\\detokenize{index:codeblockinfootnote}]'
        '{\\sphinxcrossref{\\DUrole{std}{\\DUrole{std-ref}'
        '{I am in a footnote}}}}}'
    ) in result
    assert (
        '&\\begin{varwidth}[t]{\\sphinxcolwidth{1}{2}}\n'
        '\\sphinxAtStartPar\nThis is one more footnote with some code in it %\n'
        '\\begin{footnote}[12]\\sphinxAtStartFootnote\n'
        'Third footnote in longtable\n'
    ) in result
    assert (
        '\\end{sphinxVerbatim}\n%\n\\end{footnote}.\n'
        '\\sphinxbeforeendvarwidth\n\\end{varwidth}%\n\\\\'
    ) in result
    assert '\\begin{sphinxVerbatim}[commandchars=\\\\\\{\\}]' in result


@pytest.mark.sphinx('latex', testroot='footnotes')
def test_footnote_referred_multiple_times(app: SphinxTestApp) -> None:
    app.build(force_all=True)
    result = (app.outdir / 'projectnamenotset.tex').read_text(encoding='utf8')
    print(result)
    print(app.status.getvalue())
    print(app.warning.getvalue())

    assert (
        'Explicitly numbered footnote: %\n'
        '\\begin{footnote}[100]'
        '\\sphinxAtStartFootnote\nNumbered footnote\n%\n'
        '\\end{footnote} \\sphinxfootnotemark[100]\n'
    ) in result
    assert (
        'Named footnote: %\n'
        '\\begin{footnote}[13]'
        '\\sphinxAtStartFootnote\nNamed footnote\n%\n'
        '\\end{footnote} \\sphinxfootnotemark[13]\n'
    ) in result


@pytest.mark.sphinx(
    'latex',
    testroot='footnotes',
    confoverrides={'latex_show_urls': 'inline'},
)
def test_latex_show_urls_is_inline(app: SphinxTestApp) -> None:
    app.build(force_all=True)
    result = (app.outdir / 'projectnamenotset.tex').read_text(encoding='utf8')
    print(result)
    print(app.status.getvalue())
    print(app.warning.getvalue())
    assert (
        'Same footnote number %\n'
        '\\begin{footnote}[1]\\sphinxAtStartFootnote\n'
        'footnote in bar\n%\n\\end{footnote} in bar.rst'
    ) in result
    assert (
        'Auto footnote number %\n\\begin{footnote}[1]\\sphinxAtStartFootnote\n'
        'footnote in baz\n%\n\\end{footnote} in baz.rst'
    ) in result
    assert (
        '\\phantomsection\\label{\\detokenize{index:id38}}'
        '{\\hyperref[\\detokenize{index:the-section'
        '-with-a-reference-to-authoryear}]'
        '{\\sphinxcrossref{The section with a reference to '
        '\\sphinxcite{index:authoryear}}}}'
    ) in result
    assert (
        '\\phantomsection\\label{\\detokenize{index:id39}}'
        '{\\hyperref[\\detokenize{index:the-section-with-a-reference-to}]'
        '{\\sphinxcrossref{The section with a reference to }}}'
    ) in result
    assert (
        'First footnote: %\n\\begin{footnote}[2]\\sphinxAtStartFootnote\n'
        'First\n%\n\\end{footnote}'
    ) in result
    assert (
        'Second footnote: %\n'
        '\\begin{footnote}[1]\\sphinxAtStartFootnote\n'
        'Second\n%\n\\end{footnote}\n'
    ) in result
    assert (
        '\\sphinxhref{https://sphinx-doc.org/}{Sphinx} (https://sphinx\\sphinxhyphen{}doc.org/)'
    ) in result
    assert (
        'Third footnote: %\n\\begin{footnote}[3]\\sphinxAtStartFootnote\n'
        'Third \\sphinxfootnotemark[4]\n%\n\\end{footnote}%\n'
        '\\begin{footnotetext}[4]\\sphinxAtStartFootnote\n'
        'Footnote inside footnote\n%\n\\end{footnotetext}\\ignorespaces'
    ) in result
    assert (
        'Fourth footnote: %\n\\begin{footnote}[5]\\sphinxAtStartFootnote\n'
        'Fourth\n%\n\\end{footnote}\n'
    ) in result
    assert (
        '\\sphinxhref{https://sphinx-doc.org/~test/}{URL including tilde} '
        '(https://sphinx\\sphinxhyphen{}doc.org/\\textasciitilde{}test/)'
    ) in result
    assert (
        '\\sphinxlineitem{\\sphinxhref{https://sphinx-doc.org/}{URL in term} '
        '(https://sphinx\\sphinxhyphen{}doc.org/)}\n'
        '\\sphinxAtStartPar\nDescription'
    ) in result
    assert (
        '\\sphinxlineitem{Footnote in term \\sphinxfootnotemark[7]}%\n'
        '\\begin{footnotetext}[7]\\sphinxAtStartFootnote\n'
    ) in result
    assert (
        '\\sphinxlineitem{\\sphinxhref{https://sphinx-doc.org/}{URL in term} '
        '(https://sphinx\\sphinxhyphen{}doc.org/)}\n'
        '\\sphinxAtStartPar\nDescription'
    ) in result
    assert (
        '\\sphinxlineitem{Footnote in term \\sphinxfootnotemark[7]}%\n'
        '\\begin{footnotetext}[7]\\sphinxAtStartFootnote\n'
        'Footnote in term\n%\n\\end{footnotetext}\\ignorespaces '
        '\n\\sphinxAtStartPar\nDescription'
    ) in result
    assert (
        '\\sphinxlineitem{\\sphinxhref{https://sphinx-doc.org/}{Term in deflist} '
        '(https://sphinx\\sphinxhyphen{}doc.org/)}'
        '\n\\sphinxAtStartPar\nDescription'
    ) in result
    assert '\\sphinxurl{https://github.com/sphinx-doc/sphinx}\n' in result
    assert (
        '\\sphinxhref{mailto:sphinx-dev@googlegroups.com}'
        '{sphinx\\sphinxhyphen{}dev@googlegroups.com}'
    ) in result
    assert '\\begin{savenotes}\\begin{fulllineitems}' not in result


@pytest.mark.sphinx(
    'latex',
    testroot='footnotes',
    confoverrides={'latex_show_urls': 'footnote'},
)
def test_latex_show_urls_is_footnote(app: SphinxTestApp) -> None:
    app.build(force_all=True)
    result = (app.outdir / 'projectnamenotset.tex').read_text(encoding='utf8')
    print(result)
    print(app.status.getvalue())
    print(app.warning.getvalue())
    assert (
        'Same footnote number %\n'
        '\\begin{footnote}[1]\\sphinxAtStartFootnote\n'
        'footnote in bar\n%\n\\end{footnote} in bar.rst'
    ) in result
    assert (
        'Auto footnote number %\n\\begin{footnote}[2]\\sphinxAtStartFootnote\n'
        'footnote in baz\n%\n\\end{footnote} in baz.rst'
    ) in result
    assert (
        '\\phantomsection\\label{\\detokenize{index:id38}}'
        '{\\hyperref[\\detokenize{index:the-section-with-a-reference-to-authoryear}]'
        '{\\sphinxcrossref{The section with a reference '
        'to \\sphinxcite{index:authoryear}}}}'
    ) in result
    assert (
        '\\phantomsection\\label{\\detokenize{index:id39}}'
        '{\\hyperref[\\detokenize{index:the-section-with-a-reference-to}]'
        '{\\sphinxcrossref{The section with a reference to }}}'
    ) in result
    assert (
        'First footnote: %\n\\begin{footnote}[3]\\sphinxAtStartFootnote\n'
        'First\n%\n\\end{footnote}'
    ) in result
    assert (
        'Second footnote: %\n'
        '\\begin{footnote}[1]\\sphinxAtStartFootnote\n'
        'Second\n%\n\\end{footnote}'
    ) in result
    assert (
        '\\sphinxhref{https://sphinx-doc.org/}{Sphinx}'
        '%\n\\begin{footnote}[4]\\sphinxAtStartFootnote\n'
        '\\sphinxnolinkurl{https://sphinx-doc.org/}\n%\n\\end{footnote}'
    ) in result
    assert (
        'Third footnote: %\n\\begin{footnote}[6]\\sphinxAtStartFootnote\n'
        'Third \\sphinxfootnotemark[7]\n%\n\\end{footnote}%\n'
        '\\begin{footnotetext}[7]\\sphinxAtStartFootnote\n'
        'Footnote inside footnote\n%\n'
        '\\end{footnotetext}\\ignorespaces'
    ) in result
    assert (
        'Fourth footnote: %\n\\begin{footnote}[8]\\sphinxAtStartFootnote\n'
        'Fourth\n%\n\\end{footnote}\n'
    ) in result
    assert (
        '\\sphinxhref{https://sphinx-doc.org/~test/}{URL including tilde}'
        '%\n\\begin{footnote}[5]\\sphinxAtStartFootnote\n'
        '\\sphinxnolinkurl{https://sphinx-doc.org/~test/}\n%\n\\end{footnote}'
    ) in result
    assert (
        '\\sphinxlineitem{\\sphinxhref{https://sphinx-doc.org/}'
        '{URL in term}\\sphinxfootnotemark[10]}%\n'
        '\\begin{footnotetext}[10]'
        '\\sphinxAtStartFootnote\n'
        '\\sphinxnolinkurl{https://sphinx-doc.org/}\n%\n'
        '\\end{footnotetext}\\ignorespaces \n\\sphinxAtStartPar\nDescription'
    ) in result
    assert (
        '\\sphinxlineitem{Footnote in term \\sphinxfootnotemark[12]}%\n'
        '\\begin{footnotetext}[12]'
        '\\sphinxAtStartFootnote\n'
        'Footnote in term\n%\n\\end{footnotetext}\\ignorespaces '
        '\n\\sphinxAtStartPar\nDescription'
    ) in result
    assert (
        '\\sphinxlineitem{\\sphinxhref{https://sphinx-doc.org/}{Term in deflist}'
        '\\sphinxfootnotemark[11]}%\n'
        '\\begin{footnotetext}[11]'
        '\\sphinxAtStartFootnote\n'
        '\\sphinxnolinkurl{https://sphinx-doc.org/}\n%\n'
        '\\end{footnotetext}\\ignorespaces \n\\sphinxAtStartPar\nDescription'
    ) in result
    assert '\\sphinxurl{https://github.com/sphinx-doc/sphinx}\n' in result
    assert (
        '\\sphinxhref{mailto:sphinx-dev@googlegroups.com}'
        '{sphinx\\sphinxhyphen{}dev@googlegroups.com}\n'
    ) in result
    assert '\\begin{savenotes}\\begin{fulllineitems}' in result


@pytest.mark.sphinx(
    'latex',
    testroot='footnotes',
    confoverrides={'latex_show_urls': 'no'},
)
def test_latex_show_urls_is_no(app: SphinxTestApp) -> None:
    app.build(force_all=True)
    result = (app.outdir / 'projectnamenotset.tex').read_text(encoding='utf8')
    print(result)
    print(app.status.getvalue())
    print(app.warning.getvalue())
    assert (
        'Same footnote number %\n'
        '\\begin{footnote}[1]\\sphinxAtStartFootnote\n'
        'footnote in bar\n%\n\\end{footnote} in bar.rst'
    ) in result
    assert (
        'Auto footnote number %\n\\begin{footnote}[1]\\sphinxAtStartFootnote\n'
        'footnote in baz\n%\n\\end{footnote} in baz.rst'
    ) in result
    assert (
        '\\phantomsection\\label{\\detokenize{index:id38}}'
        '{\\hyperref[\\detokenize{index:the-section-with-a-reference-to-authoryear}]'
        '{\\sphinxcrossref{The section with a reference '
        'to \\sphinxcite{index:authoryear}}}}'
    ) in result
    assert (
        '\\phantomsection\\label{\\detokenize{index:id39}}'
        '{\\hyperref[\\detokenize{index:the-section-with-a-reference-to}]'
        '{\\sphinxcrossref{The section with a reference to }}}'
    ) in result
    assert (
        'First footnote: %\n\\begin{footnote}[2]\\sphinxAtStartFootnote\n'
        'First\n%\n\\end{footnote}'
    ) in result
    assert (
        'Second footnote: %\n'
        '\\begin{footnote}[1]\\sphinxAtStartFootnote\n'
        'Second\n%\n\\end{footnote}'
    ) in result
    assert '\\sphinxhref{https://sphinx-doc.org/}{Sphinx}' in result
    assert (
        'Third footnote: %\n\\begin{footnote}[3]\\sphinxAtStartFootnote\n'
        'Third \\sphinxfootnotemark[4]\n%\n\\end{footnote}%\n'
        '\\begin{footnotetext}[4]\\sphinxAtStartFootnote\n'
        'Footnote inside footnote\n%\n\\end{footnotetext}\\ignorespaces'
    ) in result
    assert (
        'Fourth footnote: %\n\\begin{footnote}[5]\\sphinxAtStartFootnote\n'
        'Fourth\n%\n\\end{footnote}\n'
    ) in result
    assert '\\sphinxhref{https://sphinx-doc.org/~test/}{URL including tilde}' in result
    assert (
        '\\sphinxlineitem{\\sphinxhref{https://sphinx-doc.org/}{URL in term}}\n'
        '\\sphinxAtStartPar\nDescription'
    ) in result
    assert (
        '\\sphinxlineitem{Footnote in term \\sphinxfootnotemark[7]}%\n'
        '\\begin{footnotetext}[7]\\sphinxAtStartFootnote\n'
        'Footnote in term\n%\n\\end{footnotetext}\\ignorespaces '
        '\n\\sphinxAtStartPar\nDescription'
    ) in result
    assert (
        '\\sphinxlineitem{\\sphinxhref{https://sphinx-doc.org/}{Term in deflist}}'
        '\n\\sphinxAtStartPar\nDescription'
    ) in result
    assert '\\sphinxurl{https://github.com/sphinx-doc/sphinx}\n' in result
    assert (
        '\\sphinxhref{mailto:sphinx-dev@googlegroups.com}'
        '{sphinx\\sphinxhyphen{}dev@googlegroups.com}\n'
    ) in result
    assert '\\begin{savenotes}\\begin{fulllineitems}' not in result


@pytest.mark.sphinx(
    'latex',
    testroot='footnotes',
    confoverrides={
        'latex_show_urls': 'footnote',
        'rst_prolog': '.. |URL| replace:: `text <https://www.example.com/>`__',
    },
)
def test_latex_show_urls_footnote_and_substitutions(app: SphinxTestApp) -> None:
    # hyperlinks in substitutions should not effect to make footnotes
    # See: https://github.com/sphinx-doc/sphinx/issues/4784
    test_latex_show_urls_is_footnote(app)


@pytest.mark.sphinx('latex', testroot='image-in-section')
def test_image_in_section(app: SphinxTestApp) -> None:
    app.build(force_all=True)
    result = (app.outdir / 'projectnamenotset.tex').read_text(encoding='utf8')
    print(result)
    print(app.status.getvalue())
    print(app.warning.getvalue())
    assert (
        '\\chapter[Test section]{\\lowercase{\\sphinxincludegraphics'
        '[width=15bp,height=15bp]}{{pic}.png} Test section}'
    ) in result
    assert (
        '\\chapter[Other {[}blah{]} section]{Other {[}blah{]} '
        '\\lowercase{\\sphinxincludegraphics[width=15bp,height=15bp]}'
        '{{pic}.png} section}'
    ) in result
    assert '\\chapter{Another section}' in result


@pytest.mark.sphinx(
    'latex',
    testroot='basic',
    confoverrides={'latex_logo': 'notfound.jpg'},
)
def test_latex_logo_if_not_found(app: SphinxTestApp) -> None:
    with pytest.raises(SphinxError):
        app.build(force_all=True)


@pytest.mark.sphinx('latex', testroot='toctree-maxdepth')
def test_toctree_maxdepth_manual(app: SphinxTestApp) -> None:
    app.build(force_all=True)
    result = (app.outdir / 'projectnamenotset.tex').read_text(encoding='utf8')
    print(result)
    print(app.status.getvalue())
    print(app.warning.getvalue())
    assert '\\setcounter{tocdepth}{1}' in result
    assert '\\setcounter{secnumdepth}' not in result
    assert '\\chapter{Foo}' in result


@pytest.mark.sphinx(
    'latex',
    testroot='toctree-maxdepth',
    confoverrides={
        'latex_documents': [
            (
                'index',
                'projectnamenotset.tex',
                'Sphinx Tests Documentation',
                'Georg Brandl',
                'howto',
            ),
        ]
    },
)
def test_toctree_maxdepth_howto(app: SphinxTestApp) -> None:
    app.build(force_all=True)
    result = (app.outdir / 'projectnamenotset.tex').read_text(encoding='utf8')
    print(result)
    print(app.status.getvalue())
    print(app.warning.getvalue())
    assert '\\setcounter{tocdepth}{2}' in result
    assert '\\setcounter{secnumdepth}' not in result
    assert '\\section{Foo}' in result


@pytest.mark.sphinx(
    'latex',
    testroot='toctree-maxdepth',
    confoverrides={'root_doc': 'foo'},
)
def test_toctree_not_found(app: SphinxTestApp) -> None:
    app.build(force_all=True)
    result = (app.outdir / 'projectnamenotset.tex').read_text(encoding='utf8')
    print(result)
    print(app.status.getvalue())
    print(app.warning.getvalue())
    assert '\\setcounter{tocdepth}' not in result
    assert '\\setcounter{secnumdepth}' not in result
    assert '\\chapter{Foo A}' in result


@pytest.mark.sphinx(
    'latex',
    testroot='toctree-maxdepth',
    confoverrides={'root_doc': 'bar'},
)
def test_toctree_without_maxdepth(app: SphinxTestApp) -> None:
    app.build(force_all=True)
    result = (app.outdir / 'projectnamenotset.tex').read_text(encoding='utf8')
    print(result)
    print(app.status.getvalue())
    print(app.warning.getvalue())
    assert '\\setcounter{tocdepth}' not in result
    assert '\\setcounter{secnumdepth}' not in result


@pytest.mark.sphinx(
    'latex',
    testroot='toctree-maxdepth',
    confoverrides={'root_doc': 'qux'},
)
def test_toctree_with_deeper_maxdepth(app: SphinxTestApp) -> None:
    app.build(force_all=True)
    result = (app.outdir / 'projectnamenotset.tex').read_text(encoding='utf8')
    print(result)
    print(app.status.getvalue())
    print(app.warning.getvalue())
    assert '\\setcounter{tocdepth}{3}' in result
    assert '\\setcounter{secnumdepth}{3}' in result


@pytest.mark.sphinx(
    'latex',
    testroot='toctree-maxdepth',
    confoverrides={'latex_toplevel_sectioning': None},
)
def test_latex_toplevel_sectioning_is_None(app: SphinxTestApp) -> None:
    app.build(force_all=True)
    result = (app.outdir / 'projectnamenotset.tex').read_text(encoding='utf8')
    print(result)
    print(app.status.getvalue())
    print(app.warning.getvalue())
    assert '\\chapter{Foo}' in result


@pytest.mark.sphinx(
    'latex',
    testroot='toctree-maxdepth',
    confoverrides={'latex_toplevel_sectioning': 'part'},
)
def test_latex_toplevel_sectioning_is_part(app: SphinxTestApp) -> None:
    app.build(force_all=True)
    result = (app.outdir / 'projectnamenotset.tex').read_text(encoding='utf8')
    print(result)
    print(app.status.getvalue())
    print(app.warning.getvalue())
    assert '\\part{Foo}' in result
    assert '\\chapter{Foo A}' in result
    assert '\\chapter{Foo B}' in result


@pytest.mark.sphinx(
    'latex',
    testroot='toctree-maxdepth',
    confoverrides={
        'latex_toplevel_sectioning': 'part',
        'latex_documents': [
            (
                'index',
                'projectnamenotset.tex',
                'Sphinx Tests Documentation',
                'Georg Brandl',
                'howto',
            ),
        ],
    },
)
def test_latex_toplevel_sectioning_is_part_with_howto(app: SphinxTestApp) -> None:
    app.build(force_all=True)
    result = (app.outdir / 'projectnamenotset.tex').read_text(encoding='utf8')
    print(result)
    print(app.status.getvalue())
    print(app.warning.getvalue())
    assert '\\part{Foo}' in result
    assert '\\section{Foo A}' in result
    assert '\\section{Foo B}' in result


@pytest.mark.sphinx(
    'latex',
    testroot='toctree-maxdepth',
    confoverrides={'latex_toplevel_sectioning': 'chapter'},
)
def test_latex_toplevel_sectioning_is_chapter(app: SphinxTestApp) -> None:
    app.build(force_all=True)
    result = (app.outdir / 'projectnamenotset.tex').read_text(encoding='utf8')
    print(result)
    print(app.status.getvalue())
    print(app.warning.getvalue())
    assert '\\chapter{Foo}' in result


@pytest.mark.sphinx(
    'latex',
    testroot='toctree-maxdepth',
    confoverrides={
        'latex_toplevel_sectioning': 'chapter',
        'latex_documents': [
            (
                'index',
                'projectnamenotset.tex',
                'Sphinx Tests Documentation',
                'Georg Brandl',
                'howto',
            ),
        ],
    },
)
def test_latex_toplevel_sectioning_is_chapter_with_howto(app: SphinxTestApp) -> None:
    app.build(force_all=True)
    result = (app.outdir / 'projectnamenotset.tex').read_text(encoding='utf8')
    print(result)
    print(app.status.getvalue())
    print(app.warning.getvalue())
    assert '\\section{Foo}' in result


@pytest.mark.sphinx(
    'latex',
    testroot='toctree-maxdepth',
    confoverrides={'latex_toplevel_sectioning': 'section'},
)
def test_latex_toplevel_sectioning_is_section(app: SphinxTestApp) -> None:
    app.build(force_all=True)
    result = (app.outdir / 'projectnamenotset.tex').read_text(encoding='utf8')
    print(result)
    print(app.status.getvalue())
    print(app.warning.getvalue())
    assert '\\section{Foo}' in result


@skip_if_stylefiles_notfound
@pytest.mark.sphinx('latex', testroot='maxlistdepth')
def test_maxlistdepth_at_ten(app: SphinxTestApp) -> None:
    app.build(force_all=True)
    result = (app.outdir / 'projectnamenotset.tex').read_text(encoding='utf8')
    print(result)
    print(app.status.getvalue())
    print(app.warning.getvalue())
    compile_latex_document(app, 'projectnamenotset.tex')


@pytest.mark.sphinx(
    'latex',
    testroot='latex-table',
    confoverrides={'latex_table_style': []},
)
@pytest.mark.test_params(shared_result='latex-table')
def test_latex_table_tabulars(app: SphinxTestApp) -> None:
    app.build(force_all=True)
    result = (app.outdir / 'projectnamenotset.tex').read_text(encoding='utf8')
    tables = {}
    for chap in re.split(r'\\(?:section|chapter){', result)[1:]:
        sectname, _, content = chap.partition('}')
        content = re.sub(r'\\sphinxstepscope', '', content)  # filter a separator
        tables[sectname] = content.strip()

    def get_expected(name: str) -> str:
        return (
            (app.srcdir / 'expects' / (name + '.tex'))
            .read_text(encoding='utf8')
            .strip()
        )

    for sectname in (
        'simple table',
        'table having widths option',
        'tabulary having align option',
        'tabular having align option',
        'table with tabularcolumns',
        'table having three paragraphs cell in first col',
        'table having caption',
        'table having verbatim',
        'table having formerly problematic',
        'table having widths and formerly problematic',
        'table having stub columns and formerly problematic',
    ):
        actual = tables[sectname]
        expected = get_expected(sectname.replace(' ', '_'))
        assert actual == expected


@pytest.mark.sphinx(
    'latex',
    testroot='latex-table',
    confoverrides={'latex_table_style': []},
)
@pytest.mark.test_params(shared_result='latex-table')
def test_latex_table_longtable(app: SphinxTestApp) -> None:
    app.build(force_all=True)
    result = (app.outdir / 'projectnamenotset.tex').read_text(encoding='utf8')
    tables = {}
    for chap in re.split(r'\\(?:section|chapter){', result)[1:]:
        sectname, _, content = chap.partition('}')
        content = re.sub(r'\\sphinxstepscope', '', content)  # filter a separator
        tables[sectname] = content.strip()

    def get_expected(name: str) -> str:
        return (
            (app.srcdir / 'expects' / (name + '.tex'))
            .read_text(encoding='utf8')
            .strip()
        )

    for sectname in (
        'longtable',
        'longtable having widths option',
        'longtable having align option',
        'longtable with tabularcolumns',
        'longtable having caption',
        'longtable having verbatim',
        'longtable having formerly problematic',
        'longtable having widths and formerly problematic',
        'longtable having stub columns and formerly problematic',
    ):
        actual = tables[sectname]
        expected = get_expected(sectname.replace(' ', '_'))
        assert actual == expected


@pytest.mark.sphinx(
    'latex',
    testroot='latex-table',
    confoverrides={'latex_table_style': []},
)
@pytest.mark.test_params(shared_result='latex-table')
def test_latex_table_complex_tables(app: SphinxTestApp) -> None:
    app.build(force_all=True)
    result = (app.outdir / 'projectnamenotset.tex').read_text(encoding='utf8')
    tables = {}
    for chap in re.split(r'\\(?:section|renewcommand){', result)[1:]:
        sectname, _, content = chap.partition('}')
        tables[sectname] = content.strip()

    def get_expected(name: str) -> str:
        return (
            (app.srcdir / 'expects' / (name + '.tex'))
            .read_text(encoding='utf8')
            .strip()
        )

    for sectname in (
        'grid table',
        'grid table with tabularcolumns',
        'complex spanning cell',
    ):
        actual = tables[sectname]
        expected = get_expected(sectname.replace(' ', '_'))
        assert actual == expected


@pytest.mark.sphinx('latex', testroot='latex-table')
def test_latex_table_with_booktabs_and_colorrows(app: SphinxTestApp) -> None:
    app.build(force_all=True)
    result = (app.outdir / 'projectnamenotset.tex').read_text(encoding='utf8')
    assert r'\PassOptionsToPackage{booktabs}{sphinx}' in result
    assert r'\PassOptionsToPackage{colorrows}{sphinx}' in result
    # tabularcolumns
    assert r'\begin{longtable}{|c|c|}' in result
    # class: standard
    assert r'\begin{tabulary}{\linewidth}[t]{|T|T|T|T|T|}' in result
    assert r'\begin{longtable}{ll}' in result
    assert r'\begin{tabular}[t]{*{2}{\X{1}{2}}}' in result
    assert r'\begin{tabular}[t]{\X{30}{100}\X{70}{100}}' in result


@pytest.mark.sphinx(
    'latex',
    testroot='latex-table',
    confoverrides={'templates_path': ['_mytemplates/latex']},
)
def test_latex_table_custom_template_caseA(app: SphinxTestApp) -> None:
    app.build(force_all=True)
    result = (app.outdir / 'projectnamenotset.tex').read_text(encoding='utf8')
    assert 'SALUT LES COPAINS' in result
    assert 'AU REVOIR, KANIGGETS' in result


@pytest.mark.sphinx(
    'latex',
    testroot='latex-table',
    confoverrides={'templates_path': ['_mytemplates']},
)
def test_latex_table_custom_template_caseB(app: SphinxTestApp) -> None:
    app.build(force_all=True)
    result = (app.outdir / 'projectnamenotset.tex').read_text(encoding='utf8')
    assert 'SALUT LES COPAINS' not in result


@pytest.mark.sphinx('latex', testroot='latex-table')
@pytest.mark.test_params(shared_result='latex-table')
def test_latex_table_custom_template_caseC(app: SphinxTestApp) -> None:
    app.build(force_all=True)
    result = (app.outdir / 'projectnamenotset.tex').read_text(encoding='utf8')
    assert 'SALUT LES COPAINS' not in result


@pytest.mark.sphinx('latex', testroot='directives-raw')
def test_latex_raw_directive(app: SphinxTestApp) -> None:
    app.build(force_all=True)
    result = (app.outdir / 'projectnamenotset.tex').read_text(encoding='utf8')

    # standard case
    assert 'standalone raw directive (HTML)' not in result
    assert (
        '\\label{\\detokenize{index:id1}}\nstandalone raw directive (LaTeX)'
    ) in result

    # with substitution
    assert 'HTML: abc  ghi' in result
    assert 'LaTeX: abc def ghi' in result


@pytest.mark.sphinx('latex', testroot='images')
def test_latex_images(app: SphinxTestApp) -> None:
    with http_server(RemoteImageHandler, port=7777):
        app.build(force_all=True)

    result = (app.outdir / 'projectnamenotset.tex').read_text(encoding='utf8')

    # images are copied
    assert '\\sphinxincludegraphics{{sphinx}.png}' in result
    assert (app.outdir / 'sphinx.png').exists()

    # not found images
    assert '\\sphinxincludegraphics{{NOT_EXIST}.PNG}' not in result
    assert (
        'WARNING: Could not fetch remote image: '
        'http://localhost:7777/NOT_EXIST.PNG [404]'
    ) in app.warning.getvalue()

    # an image having target
    assert (
        '\\sphinxhref{https://www.sphinx-doc.org/}'
        '{\\sphinxincludegraphics{{rimg}.png}}\n\n'
    ) in result

    # a centered image having target
    assert (
        '\\sphinxhref{https://www.python.org/}{{\\hspace*{\\fill}'
        '\\sphinxincludegraphics{{rimg}.png}\\hspace*{\\fill}}}\n\n'
    ) in result


@pytest.mark.sphinx('latex', testroot='latex-index')
def test_latex_index(app: SphinxTestApp) -> None:
    app.build(force_all=True)

    result = (app.outdir / 'projectnamenotset.tex').read_text(encoding='utf8')
    assert (
        'A \\index{famous@\\spxentry{famous}}famous '
        '\\index{equation@\\spxentry{equation}}equation:\n'
    ) in result
    assert (
        '\n\\index{Einstein@\\spxentry{Einstein}}'
        '\\index{relativity@\\spxentry{relativity}}'
        '\\ignorespaces \n\\sphinxAtStartPar\nand'
    ) in result
    assert (
        '\n\\index{main \\sphinxleftcurlybrace{}@\\spxentry{'
        'main \\sphinxleftcurlybrace{}}}\\ignorespaces '
    ) in result


@pytest.mark.sphinx('latex', testroot='latex-equations')
def test_latex_equations(app: SphinxTestApp) -> None:
    app.build(force_all=True)

    result = (app.outdir / 'projectnamenotset.tex').read_text(encoding='utf8')
    expected = (
        (app.srcdir / 'expects' / 'latex-equations.tex')
        .read_text(encoding='utf8')
        .strip()
    )

    assert expected in result


@pytest.mark.sphinx('latex', testroot='image-in-parsed-literal')
def test_latex_image_in_parsed_literal(app: SphinxTestApp) -> None:
    app.build(force_all=True)

    result = (app.outdir / 'projectnamenotset.tex').read_text(encoding='utf8')
    assert (
        '{\\sphinxunactivateextrasandspace \\raisebox{-0.5\\height}'
        '{\\sphinxincludegraphics[height=2.00000cm]{{pic}.png}}'
        '}AFTER'
    ) in result


@pytest.mark.sphinx('latex', testroot='nested-enumerated-list')
def test_latex_nested_enumerated_list(app: SphinxTestApp) -> None:
    app.build(force_all=True)

    result = (app.outdir / 'projectnamenotset.tex').read_text(encoding='utf8')
    assert (
        '\\sphinxsetlistlabels{\\arabic}{enumi}{enumii}{}{.}%\n\\setcounter{enumi}{4}\n'
    ) in result
    assert (
        '\\sphinxsetlistlabels{\\alph}{enumii}{enumiii}{}{.}%\n'
        '\\setcounter{enumii}{3}\n'
    ) in result
    assert (
        '\\sphinxsetlistlabels{\\arabic}{enumiii}{enumiv}{}{)}%\n'
        '\\setcounter{enumiii}{9}\n'
    ) in result
    assert (
        '\\sphinxsetlistlabels{\\arabic}{enumiv}{enumv}{(}{)}%\n'
        '\\setcounter{enumiv}{23}\n'
    ) in result
    assert (
        '\\sphinxsetlistlabels{\\roman}{enumii}{enumiii}{}{.}%\n'
        '\\setcounter{enumii}{2}\n'
    ) in result


@pytest.mark.sphinx('latex', testroot='footnotes')
def test_latex_thebibliography(app: SphinxTestApp) -> None:
    app.build(force_all=True)

    result = (app.outdir / 'projectnamenotset.tex').read_text(encoding='utf8')
    print(result)
    assert (
        '\\begin{sphinxthebibliography}{AuthorYe}\n'
        '\\bibitem[AuthorYear]{index:authoryear}\n\\sphinxAtStartPar\n'
        'Author, Title, Year\n'
        '\\end{sphinxthebibliography}\n'
    ) in result
    assert '\\sphinxcite{index:authoryear}' in result


@pytest.mark.sphinx('latex', testroot='glossary')
def test_latex_glossary(app: SphinxTestApp) -> None:
    app.build(force_all=True)

    result = (app.outdir / 'projectnamenotset.tex').read_text(encoding='utf8')
    assert (
        r'\sphinxlineitem{ähnlich\index{ähnlich@\spxentry{ähnlich}|spxpagem}'
        r'\phantomsection'
        r'\label{\detokenize{index:term-ahnlich}}}'
    ) in result
    assert (
        r'\sphinxlineitem{boson\index{boson@\spxentry{boson}|spxpagem}\phantomsection'
        r'\label{\detokenize{index:term-boson}}}'
    ) in result
    assert (
        r'\sphinxlineitem{\sphinxstyleemphasis{fermion}'
        r'\index{fermion@\spxentry{fermion}|spxpagem}'
        r'\phantomsection'
        r'\label{\detokenize{index:term-fermion}}}'
    ) in result
    assert (
        r'\sphinxlineitem{tauon\index{tauon@\spxentry{tauon}|spxpagem}\phantomsection'
        r'\label{\detokenize{index:term-tauon}}}'
        r'\sphinxlineitem{myon\index{myon@\spxentry{myon}|spxpagem}\phantomsection'
        r'\label{\detokenize{index:term-myon}}}'
        r'\sphinxlineitem{electron\index{electron@\spxentry{electron}|spxpagem}\phantomsection'
        r'\label{\detokenize{index:term-electron}}}'
    ) in result
    assert (
        r'\sphinxlineitem{über\index{über@\spxentry{über}|spxpagem}\phantomsection'
        r'\label{\detokenize{index:term-uber}}}'
    ) in result


@pytest.mark.sphinx('latex', testroot='latex-labels')
def test_latex_labels(app: SphinxTestApp) -> None:
    app.build(force_all=True)

    result = (app.outdir / 'projectnamenotset.tex').read_text(encoding='utf8')

    # ref: docutils r10151
    if docutils.__version_info__[:2] < (0, 22):
        figure_id, table_id = 'id1', 'id2'
    else:
        figure_id, table_id = 'id2', 'id3'

    # figures
    assert (
        r'\caption{labeled figure}'
        r'\label{\detokenize{index:' + figure_id + '}}'
        r'\label{\detokenize{index:figure2}}'
        r'\label{\detokenize{index:figure1}}'
        r'\end{figure}'
    ) in result
    assert (
        r'\caption{labeled figure}'
        '\\label{\\detokenize{index:figure3}}\n'
        '\\begin{sphinxlegend}\n\\sphinxAtStartPar\n'
        'with a legend\n\\end{sphinxlegend}\n'
        r'\end{figure}'
    ) in result

    # code-blocks
    assert (
        r'\def\sphinxLiteralBlockLabel{'
        r'\label{\detokenize{index:codeblock2}}'
        r'\label{\detokenize{index:codeblock1}}}'
    ) in result
    assert (
        r'\def\sphinxLiteralBlockLabel{\label{\detokenize{index:codeblock3}}}'
    ) in result

    # tables
    assert (
        r'\sphinxcaption{table caption}'
        r'\label{\detokenize{index:' + table_id + '}}'
        r'\label{\detokenize{index:table2}}'
        r'\label{\detokenize{index:table1}}'
    ) in result
    assert r'\sphinxcaption{table caption}\label{\detokenize{index:table3}}' in result

    # sections
    assert (
        '\\chapter{subsection}\n'
        r'\label{\detokenize{index:subsection}}'
        r'\label{\detokenize{index:section2}}'
        r'\label{\detokenize{index:section1}}'
    ) in result
    assert (
        '\\section{subsubsection}\n'
        r'\label{\detokenize{index:subsubsection}}'
        r'\label{\detokenize{index:section3}}'
    ) in result
    assert (
        '\\subsection{otherdoc}\n'
        r'\label{\detokenize{otherdoc:otherdoc}}'
        r'\label{\detokenize{otherdoc::doc}}'
    ) in result

    # Named hyperlink reference with embedded alias reference
    # See: https://github.com/sphinx-doc/sphinx/issues/5948
    assert result.count(r'\label{\detokenize{index:section1}}') == 1
    # https://github.com/sphinx-doc/sphinx/issues/13609
    assert r'\phantomsection\label{\detokenize{index:id' not in result


@pytest.mark.sphinx('latex', testroot='latex-figure-in-admonition')
def test_latex_figure_in_admonition(app: SphinxTestApp) -> None:
    app.build(force_all=True)
    result = (app.outdir / 'projectnamenotset.tex').read_text(encoding='utf8')
    assert 'tabulary' not in result
    for type in ('caution', 'note', 'seealso', 'todo'):
        assert f'{type} directive.\n\n\\begin{{figure}}[H]' in result


def test_default_latex_documents():
    from sphinx.util import texescape

    texescape.init()
    config = Config({
        'root_doc': 'index',
        'project': 'STASI™ Documentation',
        'author': "Wolfgang Schäuble & G'Beckstein.",
    })
    config.add('latex_engine', None, True, None)
    config.add('latex_theme', 'manual', True, None)
    expected = [
        (
            'index',
            'stasi.tex',
            'STASI™ Documentation',
            r'Wolfgang Schäuble \& G\textquotesingle{}Beckstein.\@{}',
            'manual',
        )
    ]
    assert default_latex_documents(config) == expected


@skip_if_requested
@skip_if_stylefiles_notfound
@pytest.mark.sphinx('latex', testroot='latex-includegraphics')
def test_includegraphics_oversized(app: SphinxTestApp) -> None:
    app.build(force_all=True)
    print(app.status.getvalue())
    print(app.warning.getvalue())
    compile_latex_document(app)


@pytest.mark.sphinx('latex', testroot='index_on_title')
def test_index_on_title(app: SphinxTestApp) -> None:
    app.build(force_all=True)
    result = (app.outdir / 'projectnamenotset.tex').read_text(encoding='utf8')
    assert (
        '\\chapter{Test for index in top level title}\n'
        '\\label{\\detokenize{contents:test-for-index-in-top-level-title}}'
        '\\index{index@\\spxentry{index}}\n'
    ) in result


@pytest.mark.sphinx(
    'latex',
    testroot='latex-unicode',
    confoverrides={'latex_engine': 'pdflatex'},
)
def test_texescape_for_non_unicode_supported_engine(app: SphinxTestApp) -> None:
    app.build(force_all=True)
    result = (app.outdir / 'projectnamenotset.tex').read_text(encoding='utf8')
    print(result)
    assert 'script small e: e' in result
    assert 'double struck italic small i: i' in result
    assert r'superscript: \(\sp{\text{0}}\), \(\sp{\text{1}}\)' in result
    assert r'subscript: \(\sb{\text{0}}\), \(\sb{\text{1}}\)' in result


@pytest.mark.sphinx(
    'latex',
    testroot='latex-unicode',
    confoverrides={'latex_engine': 'xelatex'},
)
def test_texescape_for_unicode_supported_engine(app: SphinxTestApp) -> None:
    app.build(force_all=True)
    result = (app.outdir / 'projectnamenotset.tex').read_text(encoding='utf8')
    print(result)
    assert 'script small e: e' in result
    assert 'double struck italic small i: i' in result
    assert 'superscript: ⁰, ¹' in result
    assert 'subscript: ₀, ₁' in result


@pytest.mark.sphinx(
    'latex',
    testroot='basic',
    confoverrides={'latex_elements': {'extrapackages': r'\usepackage{foo}'}},
)
def test_latex_elements_extrapackages(app: SphinxTestApp) -> None:
    app.build(force_all=True)
    result = (app.outdir / 'test.tex').read_text(encoding='utf8')
    assert r'\usepackage{foo}' in result


@pytest.mark.sphinx('latex', testroot='nested-tables')
def test_latex_nested_tables(app: SphinxTestApp) -> None:
    app.build(force_all=True)
    assert app.warning.getvalue() == ''


@pytest.mark.sphinx('latex', testroot='latex-container')
def test_latex_container(app: SphinxTestApp) -> None:
    app.build(force_all=True)
    result = (app.outdir / 'projectnamenotset.tex').read_text(encoding='utf8')
    assert r'\begin{sphinxuseclass}{classname}' in result
    assert r'\end{sphinxuseclass}' in result


@pytest.mark.sphinx('latex', testroot='reST-code-role')
def test_latex_code_role(app: SphinxTestApp) -> None:
    if tuple(map(int, pygments.__version__.split('.')[:2])) >= (2, 19):
        sp = r'\PYG{+w}{ }'
    else:
        sp = ' '

    app.build()
    content = (app.outdir / 'projectnamenotset.tex').read_text(encoding='utf8')

    common_content = (
        r'\PYG{k}{def}' + sp + r'\PYG{n+nf}{foo}'
        r'\PYG{p}{(}'
        r'\PYG{l+m+mi}{1} '
        r'\PYG{o}{+} '
        r'\PYG{l+m+mi}{2} '
        r'\PYG{o}{+} '
        r'\PYG{k+kc}{None} '
        r'\PYG{o}{+} '
        r'\PYG{l+s+s2}{\PYGZdq{}}'
        r'\PYG{l+s+s2}{abc}'
        r'\PYG{l+s+s2}{\PYGZdq{}}'
        r'\PYG{p}{)}'
        r'\PYG{p}{:} '
        r'\PYG{k}{pass}'
    )
    assert (
        'Inline \\sphinxcode{\\sphinxupquote{%\n' + common_content + '%\n}} code block'
    ) in content
    assert (
        r'\begin{sphinxVerbatim}[commandchars=\\\{\}]'
        '\n' + common_content + '\n' + r'\end{sphinxVerbatim}'
    ) in content


@pytest.mark.usefixtures('_http_teapot')
@pytest.mark.sphinx('latex', testroot='images')
def test_copy_images(app: SphinxTestApp) -> None:
    app.build()

    test_dir = Path(app.outdir)
    images = {
        image.name
        for image in test_dir.rglob('*')
        if image.suffix in {'.gif', '.pdf', '.png', '.svg'}
    }
    images.discard('sphinx.png')
    assert images == {
        'ba30773957c3fe046897111afd65a80b81cad089.png',  # latex: image from data:image/png URI in source
        'img.pdf',
        'rimg.png',
        'testimäge.png',
    }  # fmt: skip


@pytest.mark.sphinx('latex', testroot='latex-labels-before-module')
def test_duplicated_labels_before_module(app: SphinxTestApp) -> None:
    app.build()
    content: str = (app.outdir / 'projectnamenotset.tex').read_text(encoding='utf8')

    pattern = (
        r'\\phantomsection\\label\{\\detokenize\{index:label-(?:auto-)?\d+[a-z]*}}'
    )
    # labels found in the TeX output
    output_labels = frozenset(match.group() for match in re.finditer(pattern, content))
    # labels that have been tested and occurring exactly once in the output
    tested_labels = set()

    # iterate over the (explicit) labels in the corresponding index.rst
    for rst_label_name in (
        'label_1a',
        'label_1b',
        'label_2',
        'label_3',
        'label_auto_1a',
        'label_auto_1b',
        'label_auto_2',
        'label_auto_3',
    ):
        tex_label_name = 'index:' + rst_label_name.replace('_', '-')
        tex_label_code = r'\phantomsection\label{\detokenize{%s}}' % tex_label_name
        assert content.count(tex_label_code) == 1, (
            f'duplicated label: {tex_label_name!r}'
        )
        tested_labels.add(tex_label_code)

    # ensure that we did not forget any label to check
    # and if so, report them nicely in case of failure
    assert sorted(tested_labels) == sorted(output_labels)


@pytest.mark.sphinx(
    'latex',
    testroot='domain-py-python_maximum_signature_line_length',
    confoverrides={'python_maximum_signature_line_length': 23},
)
def test_one_parameter_per_line(app: SphinxTestApp) -> None:
    app.build(force_all=True)
    result = (app.outdir / 'projectnamenotset.tex').read_text(encoding='utf8')

    # signature of 23 characters is too short to trigger one-param-per-line mark-up
    assert (
        '\\pysiglinewithargsret\n'
        '{\\sphinxbfcode{\\sphinxupquote{hello}}}\n'
        '{\\sphinxparam{' in result
    )

    assert (
        '\\pysigwithonelineperarg\n'
        '{\\sphinxbfcode{\\sphinxupquote{foo}}}\n'
        '{\\sphinxoptional{\\sphinxparam{' in result
    )
    assert r'\sphinxparam{\DUrole{n}{f}}\sphinxparamcomma' in result

    # generic_arg[T]
    assert (
        '\\pysiglinewithargsretwithtypelist\n'
        '{\\sphinxbfcode{\\sphinxupquote{generic\\_arg}}}\n'
        '{\\sphinxtypeparam{\\DUrole{n}{T}}}\n'
        '{}\n'
        '{}\n' in result
    )

    # generic_foo[T]()
    assert (
        '\\pysiglinewithargsretwithtypelist\n'
        '{\\sphinxbfcode{\\sphinxupquote{generic\\_foo}}}\n'
        '{\\sphinxtypeparam{\\DUrole{n}{T}}}\n'
        '{}\n'
        '{}\n' in result
    )

    # generic_bar[T](x: list[T])
    assert (
        '\\pysigwithonelineperargwithtypelist\n'
        '{\\sphinxbfcode{\\sphinxupquote{generic\\_bar}}}\n'
        '{\\sphinxtypeparam{' in result
    )

    # generic_ret[R]() -> R
    assert (
        '\\pysiglinewithargsretwithtypelist\n'
        '{\\sphinxbfcode{\\sphinxupquote{generic\\_ret}}}\n'
        '{\\sphinxtypeparam{\\DUrole{n}{R}}}\n'
        '{}\n'
        '{{ $\\rightarrow$ R}}\n' in result
    )

    # MyGenericClass[X]
    assert (
        '\\pysiglinewithargsretwithtypelist\n'
        '{\\sphinxbfcode{\\sphinxupquote{\\DUrole{k}{class}\\DUrole{w}{ }}}'
        '\\sphinxbfcode{\\sphinxupquote{MyGenericClass}}}\n'
        '{\\sphinxtypeparam{\\DUrole{n}{X}}}\n'
        '{}\n'
        '{}\n' in result
    )

    # MyList[T](list[T])
    assert (
        '\\pysiglinewithargsretwithtypelist\n'
        '{\\sphinxbfcode{\\sphinxupquote{\\DUrole{k}{class}\\DUrole{w}{ }}}'
        '\\sphinxbfcode{\\sphinxupquote{MyList}}}\n'
        '{\\sphinxtypeparam{\\DUrole{n}{T}}}\n'
        '{\\sphinxparam{list{[}T{]}}}\n'
        '{}\n' in result
    )


@pytest.mark.sphinx(
    'latex',
    testroot='domain-py-python_maximum_signature_line_length',
    confoverrides={
        'python_maximum_signature_line_length': 23,
        'python_trailing_comma_in_multi_line_signatures': False,
    },
)
def test_one_parameter_per_line_without_trailing_comma(app: SphinxTestApp) -> None:
    app.build(force_all=True)
    result = (app.outdir / 'projectnamenotset.tex').read_text(encoding='utf8')

    assert r'\sphinxparam{\DUrole{n}{f}}\sphinxparamcomma' not in result
    assert r'\sphinxparam{\DUrole{n}{f}}}}' in result


@pytest.mark.sphinx('latex', testroot='markup-rubric')
def test_latex_rubric(app: SphinxTestApp) -> None:
    app.build()
    content = (app.outdir / 'test.tex').read_text(encoding='utf8')
    assert r'\subsubsection*{This is a rubric}' in content
    assert r'\subsection*{A rubric with a heading level 2}' in content


@pytest.mark.sphinx('latex', testroot='latex-contents-topic-sidebar')
def test_latex_contents_topic_sidebar(app: SphinxTestApp) -> None:
    app.build()
    result = (app.outdir / 'projectnamenotset.tex').read_text(encoding='utf8')

    assert '\\begin{sphinxcontents}\n\\sphinxstylecontentstitle{Contents}\n' in result

    assert (
        '\\begin{sphinxtopic}\n'
        '\\sphinxstyletopictitle{Title of topic}\n'
        '\n'
        '\\sphinxAtStartPar\n'
        'text of topic\n'
        '\\end{sphinxtopic}\n'
    ) in result

    assert (
        '\\begin{sphinxsidebar}\n'
        '\\sphinxstylesidebartitle{Title of sidebar}\n'
        '\\sphinxstylesidebarsubtitle{sub\\sphinxhyphen{}title}\n'
        '\n'
        '\\sphinxAtStartPar\n'
        'text of sidebar\n'
        '\\end{sphinxsidebar}\n'
    ) in result<|MERGE_RESOLUTION|>--- conflicted
+++ resolved
@@ -56,15 +56,11 @@
 
 # compile latex document with app.config.latex_engine
 def compile_latex_document(
-<<<<<<< HEAD
     app: SphinxTestApp,
     filename: str = 'projectnamenotset.tex',
     docclass: str = 'manual',
+    runtwice: bool = False,
 ) -> None:
-=======
-    app, filename='projectnamenotset.tex', docclass='manual', runtwice=False
-):
->>>>>>> 5d0ad168
     # now, try to run latex over it
     try:
         with chdir(app.outdir):
