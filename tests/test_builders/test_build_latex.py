--- conflicted
+++ resolved
@@ -665,15 +665,10 @@
 
 
 @pytest.mark.sphinx(
-<<<<<<< HEAD
-    'latex', testroot='latex-numfig',
-    confoverrides={'numfig': True, 'numfig_secnum_depth': 2, 'math_numsep': "-"})
-=======
     'latex',
     testroot='latex-numfig',
-    confoverrides={'numfig': True, 'numfig_secnum_depth': 2},
-)
->>>>>>> 0cbdd98f
+    confoverrides={'numfig': True, 'numfig_secnum_depth': 2, 'math_numsep': "-"},
+)
 def test_latex_obey_numfig_secnum_depth_is_two(app):
     app.build(force_all=True)
 
