--- conflicted
+++ resolved
@@ -519,13 +519,8 @@
 
 @pytest.mark.sphinx(
     'latex', testroot='latex-numfig',
-<<<<<<< HEAD
     confoverrides={'numfig': True, 'numfig_secnum_depth': 2, 'math_numsep': "-"})
-def test_latex_obey_numfig_secnum_depth_is_two(app, status, warning):
-=======
-    confoverrides={'numfig': True, 'numfig_secnum_depth': 2})
 def test_latex_obey_numfig_secnum_depth_is_two(app):
->>>>>>> 1c682bc3
     app.build(force_all=True)
 
     result = (app.outdir / 'SphinxManual.tex').read_text(encoding='utf8')
