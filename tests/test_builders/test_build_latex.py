--- conflicted
+++ resolved
@@ -1760,7 +1760,6 @@
 
     assert ('\\pysigwithonelineperarg{\\sphinxbfcode{\\sphinxupquote{foo}}}' in result)
 
-<<<<<<< HEAD
     # generic_arg[T]
     assert ('\\pysiglinewithargsretwithtypelist{\\sphinxbfcode{\\sphinxupquote{generic\\_arg}}}'
             '{\\sphinxtypeparam{\\DUrole{n}{T}}}{}{}' in result)
@@ -1782,12 +1781,11 @@
     # MyList[T](list[T])
     assert ('\\pysiglinewithargsretwithtypelist{\\sphinxbfcode{\\sphinxupquote{class\\DUrole{w}{ '
             '}}}\\sphinxbfcode{\\sphinxupquote{MyList}}}' in result)
-=======
+
 
 @pytest.mark.sphinx('latex', testroot='markup-rubric')
 def test_latex_rubric(app):
     app.build()
     content = (app.outdir / 'test.tex').read_text(encoding='utf8')
     assert r'\subsubsection*{This is a rubric}' in content
-    assert r'\subsection*{A rubric with a heading level 2}' in content
->>>>>>> aeebfabe
+    assert r'\subsection*{A rubric with a heading level 2}' in content