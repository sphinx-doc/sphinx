"""Test the HTML builder and check output against XPath."""

import os
import re

import pytest

from tests.test_builders.xpath_data import FIGURE_CAPTION
from tests.test_builders.xpath_util import check_xpath


@pytest.mark.sphinx('html', testroot='numfig')
@pytest.mark.test_params(shared_result='test_build_html_numfig')
def test_numfig_disabled_warn(app):
    app.build()
    warnings = app.warning.getvalue()
    assert 'index.rst:47: WARNING: numfig is disabled. :numref: is ignored.' in warnings
    assert 'index.rst:56: WARNING: invalid numfig_format: invalid' not in warnings
    assert 'index.rst:57: WARNING: invalid numfig_format: Fig %s %s' not in warnings


@pytest.mark.parametrize(
    ('fname', 'path', 'check', 'be_found'),
    [
        ('index.html', FIGURE_CAPTION + "/span[@class='caption-number']", None, True),
        ('index.html', ".//table/caption/span[@class='caption-number']", None, True),
        (
            'index.html',
            ".//div[@class='code-block-caption']/span[@class='caption-number']",
            None,
            True,
        ),
        ('index.html', './/li/p/code/span', '^fig1$', True),
        ('index.html', './/li/p/code/span', '^Figure%s$', True),
        ('index.html', './/li/p/code/span', '^table-1$', True),
        ('index.html', './/li/p/code/span', '^Table:%s$', True),
        ('index.html', './/li/p/code/span', '^CODE_1$', True),
        ('index.html', './/li/p/code/span', '^Code-%s$', True),
        ('index.html', './/li/p/a/span', '^Section 1$', True),
        ('index.html', './/li/p/a/span', '^Section 2.1$', True),
        ('index.html', './/li/p/code/span', '^Fig.{number}$', True),
        ('index.html', './/li/p/a/span', '^Sect.1 Foo$', True),
        ('foo.html', FIGURE_CAPTION + "/span[@class='caption-number']", None, True),
        ('foo.html', ".//table/caption/span[@class='caption-number']", None, True),
        (
            'foo.html',
            ".//div[@class='code-block-caption']/span[@class='caption-number']",
            None,
            True,
        ),
        ('bar.html', FIGURE_CAPTION + "/span[@class='caption-number']", None, True),
        ('bar.html', ".//table/caption/span[@class='caption-number']", None, True),
        (
            'bar.html',
            ".//div[@class='code-block-caption']/span[@class='caption-number']",
            None,
            True,
        ),
        ('baz.html', FIGURE_CAPTION + "/span[@class='caption-number']", None, True),
        ('baz.html', ".//table/caption/span[@class='caption-number']", None, True),
        (
            'baz.html',
            ".//div[@class='code-block-caption']/span[@class='caption-number']",
            None,
            True,
        ),
    ],
)
@pytest.mark.sphinx('html', testroot='numfig')
@pytest.mark.test_params(shared_result='test_build_html_numfig')
def test_numfig_disabled(app, cached_etree_parse, fname, path, check, be_found):
    app.build()
    check_xpath(cached_etree_parse(app.outdir / fname), fname, path, check, be_found)


@pytest.mark.sphinx(
    'html',
    testroot='numfig',
    srcdir='test_numfig_without_numbered_toctree_warn',
<<<<<<< HEAD
    confoverrides={'numfig': True})
@pytest.mark.isolate  # because we affect the sources
def test_numfig_without_numbered_toctree_warn(app, warning):
=======
    confoverrides={'numfig': True},
)
def test_numfig_without_numbered_toctree_warn(app):
>>>>>>> abb3ead0
    app.build()
    # remove :numbered: option
    index = (app.srcdir / 'index.rst').read_text(encoding='utf8')
    index = re.sub(':numbered:.*', '', index)
    (app.srcdir / 'index.rst').write_text(index, encoding='utf8')
    app.build()

    warnings = app.warning.getvalue()
    assert (
        'index.rst:47: WARNING: numfig is disabled. :numref: is ignored.'
    ) not in warnings
    assert (
        'index.rst:55: WARNING: Failed to create a cross reference. Any number is not assigned: index'
    ) in warnings
    assert 'index.rst:56: WARNING: invalid numfig_format: invalid' in warnings
    assert 'index.rst:57: WARNING: invalid numfig_format: Fig %s %s' in warnings


@pytest.mark.parametrize(
    ('fname', 'path', 'check', 'be_found'),
    [
        (
            'index.html',
            FIGURE_CAPTION + "/span[@class='caption-number']",
            '^Fig. 9 $',
            True,
        ),
        (
            'index.html',
            FIGURE_CAPTION + "/span[@class='caption-number']",
            '^Fig. 10 $',
            True,
        ),
        (
            'index.html',
            ".//table/caption/span[@class='caption-number']",
            '^Table 9 $',
            True,
        ),
        (
            'index.html',
            ".//table/caption/span[@class='caption-number']",
            '^Table 10 $',
            True,
        ),
        (
            'index.html',
            ".//div[@class='code-block-caption']/span[@class='caption-number']",
            '^Listing 9 $',
            True,
        ),
        (
            'index.html',
            ".//div[@class='code-block-caption']/span[@class='caption-number']",
            '^Listing 10 $',
            True,
        ),
        ('index.html', './/li/p/a/span', '^Fig. 9$', True),
        ('index.html', './/li/p/a/span', '^Figure6$', True),
        ('index.html', './/li/p/a/span', '^Table 9$', True),
        ('index.html', './/li/p/a/span', '^Table:6$', True),
        ('index.html', './/li/p/a/span', '^Listing 9$', True),
        ('index.html', './/li/p/a/span', '^Code-6$', True),
        ('index.html', './/li/p/code/span', '^foo$', True),
        ('index.html', './/li/p/code/span', '^bar_a$', True),
        ('index.html', './/li/p/a/span', '^Fig.9 should be Fig.1$', True),
        ('index.html', './/li/p/code/span', '^Sect.{number}$', True),
        (
            'foo.html',
            FIGURE_CAPTION + "/span[@class='caption-number']",
            '^Fig. 1 $',
            True,
        ),
        (
            'foo.html',
            FIGURE_CAPTION + "/span[@class='caption-number']",
            '^Fig. 2 $',
            True,
        ),
        (
            'foo.html',
            FIGURE_CAPTION + "/span[@class='caption-number']",
            '^Fig. 3 $',
            True,
        ),
        (
            'foo.html',
            FIGURE_CAPTION + "/span[@class='caption-number']",
            '^Fig. 4 $',
            True,
        ),
        (
            'foo.html',
            ".//table/caption/span[@class='caption-number']",
            '^Table 1 $',
            True,
        ),
        (
            'foo.html',
            ".//table/caption/span[@class='caption-number']",
            '^Table 2 $',
            True,
        ),
        (
            'foo.html',
            ".//table/caption/span[@class='caption-number']",
            '^Table 3 $',
            True,
        ),
        (
            'foo.html',
            ".//table/caption/span[@class='caption-number']",
            '^Table 4 $',
            True,
        ),
        (
            'foo.html',
            ".//div[@class='code-block-caption']/span[@class='caption-number']",
            '^Listing 1 $',
            True,
        ),
        (
            'foo.html',
            ".//div[@class='code-block-caption']/span[@class='caption-number']",
            '^Listing 2 $',
            True,
        ),
        (
            'foo.html',
            ".//div[@class='code-block-caption']/span[@class='caption-number']",
            '^Listing 3 $',
            True,
        ),
        (
            'foo.html',
            ".//div[@class='code-block-caption']/span[@class='caption-number']",
            '^Listing 4 $',
            True,
        ),
        (
            'bar.html',
            FIGURE_CAPTION + "/span[@class='caption-number']",
            '^Fig. 5 $',
            True,
        ),
        (
            'bar.html',
            FIGURE_CAPTION + "/span[@class='caption-number']",
            '^Fig. 7 $',
            True,
        ),
        (
            'bar.html',
            FIGURE_CAPTION + "/span[@class='caption-number']",
            '^Fig. 8 $',
            True,
        ),
        (
            'bar.html',
            ".//table/caption/span[@class='caption-number']",
            '^Table 5 $',
            True,
        ),
        (
            'bar.html',
            ".//table/caption/span[@class='caption-number']",
            '^Table 7 $',
            True,
        ),
        (
            'bar.html',
            ".//table/caption/span[@class='caption-number']",
            '^Table 8 $',
            True,
        ),
        (
            'bar.html',
            ".//div[@class='code-block-caption']/span[@class='caption-number']",
            '^Listing 5 $',
            True,
        ),
        (
            'bar.html',
            ".//div[@class='code-block-caption']/span[@class='caption-number']",
            '^Listing 7 $',
            True,
        ),
        (
            'bar.html',
            ".//div[@class='code-block-caption']/span[@class='caption-number']",
            '^Listing 8 $',
            True,
        ),
        (
            'baz.html',
            FIGURE_CAPTION + "/span[@class='caption-number']",
            '^Fig. 6 $',
            True,
        ),
        (
            'baz.html',
            ".//table/caption/span[@class='caption-number']",
            '^Table 6 $',
            True,
        ),
        (
            'baz.html',
            ".//div[@class='code-block-caption']/span[@class='caption-number']",
            '^Listing 6 $',
            True,
        ),
    ],
)
@pytest.mark.sphinx(
    'html',
    testroot='numfig',
    srcdir='test_numfig_without_numbered_toctree',
<<<<<<< HEAD
    confoverrides={'numfig': True})
@pytest.mark.isolate('grouped')  # because we affect the sources
def test_numfig_without_numbered_toctree(app, cached_etree_parse, fname, path, check, be_found):
=======
    confoverrides={'numfig': True},
)
def test_numfig_without_numbered_toctree(
    app, cached_etree_parse, fname, path, check, be_found
):
>>>>>>> abb3ead0
    # remove :numbered: option
    index = (app.srcdir / 'index.rst').read_text(encoding='utf8')
    index = re.sub(':numbered:.*', '', index)
    (app.srcdir / 'index.rst').write_text(index, encoding='utf8')

    if not os.listdir(app.outdir):
        app.build()
    check_xpath(cached_etree_parse(app.outdir / fname), fname, path, check, be_found)


@pytest.mark.sphinx(
    'html',
    testroot='numfig',
    confoverrides={'numfig': True},
)
@pytest.mark.test_params(shared_result='test_build_html_numfig_on')
def test_numfig_with_numbered_toctree_warn(app):
    app.build()
    warnings = app.warning.getvalue()
    assert (
        'index.rst:47: WARNING: numfig is disabled. :numref: is ignored.'
    ) not in warnings
    assert (
        'index.rst:55: WARNING: Failed to create a cross reference. Any number is not assigned: index'
    ) in warnings
    assert 'index.rst:56: WARNING: invalid numfig_format: invalid' in warnings
    assert 'index.rst:57: WARNING: invalid numfig_format: Fig %s %s' in warnings


@pytest.mark.parametrize(
    ('fname', 'path', 'check', 'be_found'),
    [
        (
            'index.html',
            FIGURE_CAPTION + "/span[@class='caption-number']",
            '^Fig. 1 $',
            True,
        ),
        (
            'index.html',
            FIGURE_CAPTION + "/span[@class='caption-number']",
            '^Fig. 2 $',
            True,
        ),
        (
            'index.html',
            ".//table/caption/span[@class='caption-number']",
            '^Table 1 $',
            True,
        ),
        (
            'index.html',
            ".//table/caption/span[@class='caption-number']",
            '^Table 2 $',
            True,
        ),
        (
            'index.html',
            ".//div[@class='code-block-caption']/span[@class='caption-number']",
            '^Listing 1 $',
            True,
        ),
        (
            'index.html',
            ".//div[@class='code-block-caption']/span[@class='caption-number']",
            '^Listing 2 $',
            True,
        ),
        ('index.html', './/li/p/a/span', '^Fig. 1$', True),
        ('index.html', './/li/p/a/span', '^Figure2.2$', True),
        ('index.html', './/li/p/a/span', '^Table 1$', True),
        ('index.html', './/li/p/a/span', '^Table:2.2$', True),
        ('index.html', './/li/p/a/span', '^Listing 1$', True),
        ('index.html', './/li/p/a/span', '^Code-2.2$', True),
        ('index.html', './/li/p/a/span', '^Section.1$', True),
        ('index.html', './/li/p/a/span', '^Section.2.1$', True),
        ('index.html', './/li/p/a/span', '^Fig.1 should be Fig.1$', True),
        ('index.html', './/li/p/a/span', '^Sect.1 Foo$', True),
        (
            'foo.html',
            FIGURE_CAPTION + "/span[@class='caption-number']",
            '^Fig. 1.1 $',
            True,
        ),
        (
            'foo.html',
            FIGURE_CAPTION + "/span[@class='caption-number']",
            '^Fig. 1.2 $',
            True,
        ),
        (
            'foo.html',
            FIGURE_CAPTION + "/span[@class='caption-number']",
            '^Fig. 1.3 $',
            True,
        ),
        (
            'foo.html',
            FIGURE_CAPTION + "/span[@class='caption-number']",
            '^Fig. 1.4 $',
            True,
        ),
        (
            'foo.html',
            ".//table/caption/span[@class='caption-number']",
            '^Table 1.1 $',
            True,
        ),
        (
            'foo.html',
            ".//table/caption/span[@class='caption-number']",
            '^Table 1.2 $',
            True,
        ),
        (
            'foo.html',
            ".//table/caption/span[@class='caption-number']",
            '^Table 1.3 $',
            True,
        ),
        (
            'foo.html',
            ".//table/caption/span[@class='caption-number']",
            '^Table 1.4 $',
            True,
        ),
        (
            'foo.html',
            ".//div[@class='code-block-caption']/span[@class='caption-number']",
            '^Listing 1.1 $',
            True,
        ),
        (
            'foo.html',
            ".//div[@class='code-block-caption']/span[@class='caption-number']",
            '^Listing 1.2 $',
            True,
        ),
        (
            'foo.html',
            ".//div[@class='code-block-caption']/span[@class='caption-number']",
            '^Listing 1.3 $',
            True,
        ),
        (
            'foo.html',
            ".//div[@class='code-block-caption']/span[@class='caption-number']",
            '^Listing 1.4 $',
            True,
        ),
        (
            'bar.html',
            FIGURE_CAPTION + "/span[@class='caption-number']",
            '^Fig. 2.1 $',
            True,
        ),
        (
            'bar.html',
            FIGURE_CAPTION + "/span[@class='caption-number']",
            '^Fig. 2.3 $',
            True,
        ),
        (
            'bar.html',
            FIGURE_CAPTION + "/span[@class='caption-number']",
            '^Fig. 2.4 $',
            True,
        ),
        (
            'bar.html',
            ".//table/caption/span[@class='caption-number']",
            '^Table 2.1 $',
            True,
        ),
        (
            'bar.html',
            ".//table/caption/span[@class='caption-number']",
            '^Table 2.3 $',
            True,
        ),
        (
            'bar.html',
            ".//table/caption/span[@class='caption-number']",
            '^Table 2.4 $',
            True,
        ),
        (
            'bar.html',
            ".//div[@class='code-block-caption']/span[@class='caption-number']",
            '^Listing 2.1 $',
            True,
        ),
        (
            'bar.html',
            ".//div[@class='code-block-caption']/span[@class='caption-number']",
            '^Listing 2.3 $',
            True,
        ),
        (
            'bar.html',
            ".//div[@class='code-block-caption']/span[@class='caption-number']",
            '^Listing 2.4 $',
            True,
        ),
        (
            'baz.html',
            FIGURE_CAPTION + "/span[@class='caption-number']",
            '^Fig. 2.2 $',
            True,
        ),
        (
            'baz.html',
            ".//table/caption/span[@class='caption-number']",
            '^Table 2.2 $',
            True,
        ),
        (
            'baz.html',
            ".//div[@class='code-block-caption']/span[@class='caption-number']",
            '^Listing 2.2 $',
            True,
        ),
    ],
)
@pytest.mark.sphinx(
    'html',
    testroot='numfig',
    confoverrides={'numfig': True},
)
@pytest.mark.test_params(shared_result='test_build_html_numfig_on')
def test_numfig_with_numbered_toctree(
    app, cached_etree_parse, fname, path, check, be_found
):
    app.build()
    check_xpath(cached_etree_parse(app.outdir / fname), fname, path, check, be_found)


@pytest.mark.sphinx(
    'html',
    testroot='numfig',
    confoverrides={
        'numfig': True,
        'numfig_format': {
            'figure': 'Figure:%s',
            'table': 'Tab_%s',
            'code-block': 'Code-%s',
            'section': 'SECTION-%s',
        },
    },
)
@pytest.mark.test_params(shared_result='test_build_html_numfig_format_warn')
def test_numfig_with_prefix_warn(app):
    app.build()
    warnings = app.warning.getvalue()
    assert (
        'index.rst:47: WARNING: numfig is disabled. :numref: is ignored.'
    ) not in warnings
    assert (
        'index.rst:55: WARNING: Failed to create a cross reference. Any number is not assigned: index'
    ) in warnings
    assert 'index.rst:56: WARNING: invalid numfig_format: invalid' in warnings
    assert 'index.rst:57: WARNING: invalid numfig_format: Fig %s %s' in warnings


@pytest.mark.parametrize(
    ('fname', 'path', 'check', 'be_found'),
    [
        (
            'index.html',
            FIGURE_CAPTION + "/span[@class='caption-number']",
            '^Figure:1 $',
            True,
        ),
        (
            'index.html',
            FIGURE_CAPTION + "/span[@class='caption-number']",
            '^Figure:2 $',
            True,
        ),
        (
            'index.html',
            ".//table/caption/span[@class='caption-number']",
            '^Tab_1 $',
            True,
        ),
        (
            'index.html',
            ".//table/caption/span[@class='caption-number']",
            '^Tab_2 $',
            True,
        ),
        (
            'index.html',
            ".//div[@class='code-block-caption']/span[@class='caption-number']",
            '^Code-1 $',
            True,
        ),
        (
            'index.html',
            ".//div[@class='code-block-caption']/span[@class='caption-number']",
            '^Code-2 $',
            True,
        ),
        ('index.html', './/li/p/a/span', '^Figure:1$', True),
        ('index.html', './/li/p/a/span', '^Figure2.2$', True),
        ('index.html', './/li/p/a/span', '^Tab_1$', True),
        ('index.html', './/li/p/a/span', '^Table:2.2$', True),
        ('index.html', './/li/p/a/span', '^Code-1$', True),
        ('index.html', './/li/p/a/span', '^Code-2.2$', True),
        ('index.html', './/li/p/a/span', '^SECTION-1$', True),
        ('index.html', './/li/p/a/span', '^SECTION-2.1$', True),
        ('index.html', './/li/p/a/span', '^Fig.1 should be Fig.1$', True),
        ('index.html', './/li/p/a/span', '^Sect.1 Foo$', True),
        (
            'foo.html',
            FIGURE_CAPTION + "/span[@class='caption-number']",
            '^Figure:1.1 $',
            True,
        ),
        (
            'foo.html',
            FIGURE_CAPTION + "/span[@class='caption-number']",
            '^Figure:1.2 $',
            True,
        ),
        (
            'foo.html',
            FIGURE_CAPTION + "/span[@class='caption-number']",
            '^Figure:1.3 $',
            True,
        ),
        (
            'foo.html',
            FIGURE_CAPTION + "/span[@class='caption-number']",
            '^Figure:1.4 $',
            True,
        ),
        (
            'foo.html',
            ".//table/caption/span[@class='caption-number']",
            '^Tab_1.1 $',
            True,
        ),
        (
            'foo.html',
            ".//table/caption/span[@class='caption-number']",
            '^Tab_1.2 $',
            True,
        ),
        (
            'foo.html',
            ".//table/caption/span[@class='caption-number']",
            '^Tab_1.3 $',
            True,
        ),
        (
            'foo.html',
            ".//table/caption/span[@class='caption-number']",
            '^Tab_1.4 $',
            True,
        ),
        (
            'foo.html',
            ".//div[@class='code-block-caption']/span[@class='caption-number']",
            '^Code-1.1 $',
            True,
        ),
        (
            'foo.html',
            ".//div[@class='code-block-caption']/span[@class='caption-number']",
            '^Code-1.2 $',
            True,
        ),
        (
            'foo.html',
            ".//div[@class='code-block-caption']/span[@class='caption-number']",
            '^Code-1.3 $',
            True,
        ),
        (
            'foo.html',
            ".//div[@class='code-block-caption']/span[@class='caption-number']",
            '^Code-1.4 $',
            True,
        ),
        (
            'bar.html',
            FIGURE_CAPTION + "/span[@class='caption-number']",
            '^Figure:2.1 $',
            True,
        ),
        (
            'bar.html',
            FIGURE_CAPTION + "/span[@class='caption-number']",
            '^Figure:2.3 $',
            True,
        ),
        (
            'bar.html',
            FIGURE_CAPTION + "/span[@class='caption-number']",
            '^Figure:2.4 $',
            True,
        ),
        (
            'bar.html',
            ".//table/caption/span[@class='caption-number']",
            '^Tab_2.1 $',
            True,
        ),
        (
            'bar.html',
            ".//table/caption/span[@class='caption-number']",
            '^Tab_2.3 $',
            True,
        ),
        (
            'bar.html',
            ".//table/caption/span[@class='caption-number']",
            '^Tab_2.4 $',
            True,
        ),
        (
            'bar.html',
            ".//div[@class='code-block-caption']/span[@class='caption-number']",
            '^Code-2.1 $',
            True,
        ),
        (
            'bar.html',
            ".//div[@class='code-block-caption']/span[@class='caption-number']",
            '^Code-2.3 $',
            True,
        ),
        (
            'bar.html',
            ".//div[@class='code-block-caption']/span[@class='caption-number']",
            '^Code-2.4 $',
            True,
        ),
        (
            'baz.html',
            FIGURE_CAPTION + "/span[@class='caption-number']",
            '^Figure:2.2 $',
            True,
        ),
        (
            'baz.html',
            ".//table/caption/span[@class='caption-number']",
            '^Tab_2.2 $',
            True,
        ),
        (
            'baz.html',
            ".//div[@class='code-block-caption']/span[@class='caption-number']",
            '^Code-2.2 $',
            True,
        ),
    ],
)
@pytest.mark.sphinx(
    'html',
    testroot='numfig',
    confoverrides={
        'numfig': True,
        'numfig_format': {
            'figure': 'Figure:%s',
            'table': 'Tab_%s',
            'code-block': 'Code-%s',
            'section': 'SECTION-%s',
        },
    },
)
@pytest.mark.test_params(shared_result='test_build_html_numfig_format_warn')
def test_numfig_with_prefix(app, cached_etree_parse, fname, path, check, be_found):
    app.build()
    check_xpath(cached_etree_parse(app.outdir / fname), fname, path, check, be_found)


@pytest.mark.sphinx(
    'html',
    testroot='numfig',
    confoverrides={'numfig': True, 'numfig_secnum_depth': 2},
)
@pytest.mark.test_params(shared_result='test_build_html_numfig_depth_2')
def test_numfig_with_secnum_depth_warn(app):
    app.build()
    warnings = app.warning.getvalue()
    assert (
        'index.rst:47: WARNING: numfig is disabled. :numref: is ignored.'
    ) not in warnings
    assert (
        'index.rst:55: WARNING: Failed to create a cross reference. Any number is not assigned: index'
    ) in warnings
    assert 'index.rst:56: WARNING: invalid numfig_format: invalid' in warnings
    assert 'index.rst:57: WARNING: invalid numfig_format: Fig %s %s' in warnings


@pytest.mark.parametrize(
    ('fname', 'path', 'check', 'be_found'),
    [
        (
            'index.html',
            FIGURE_CAPTION + "/span[@class='caption-number']",
            '^Fig. 1 $',
            True,
        ),
        (
            'index.html',
            FIGURE_CAPTION + "/span[@class='caption-number']",
            '^Fig. 2 $',
            True,
        ),
        (
            'index.html',
            ".//table/caption/span[@class='caption-number']",
            '^Table 1 $',
            True,
        ),
        (
            'index.html',
            ".//table/caption/span[@class='caption-number']",
            '^Table 2 $',
            True,
        ),
        (
            'index.html',
            ".//div[@class='code-block-caption']/span[@class='caption-number']",
            '^Listing 1 $',
            True,
        ),
        (
            'index.html',
            ".//div[@class='code-block-caption']/span[@class='caption-number']",
            '^Listing 2 $',
            True,
        ),
        ('index.html', './/li/p/a/span', '^Fig. 1$', True),
        ('index.html', './/li/p/a/span', '^Figure2.1.2$', True),
        ('index.html', './/li/p/a/span', '^Table 1$', True),
        ('index.html', './/li/p/a/span', '^Table:2.1.2$', True),
        ('index.html', './/li/p/a/span', '^Listing 1$', True),
        ('index.html', './/li/p/a/span', '^Code-2.1.2$', True),
        ('index.html', './/li/p/a/span', '^Section.1$', True),
        ('index.html', './/li/p/a/span', '^Section.2.1$', True),
        ('index.html', './/li/p/a/span', '^Fig.1 should be Fig.1$', True),
        ('index.html', './/li/p/a/span', '^Sect.1 Foo$', True),
        (
            'foo.html',
            FIGURE_CAPTION + "/span[@class='caption-number']",
            '^Fig. 1.1 $',
            True,
        ),
        (
            'foo.html',
            FIGURE_CAPTION + "/span[@class='caption-number']",
            '^Fig. 1.1.1 $',
            True,
        ),
        (
            'foo.html',
            FIGURE_CAPTION + "/span[@class='caption-number']",
            '^Fig. 1.1.2 $',
            True,
        ),
        (
            'foo.html',
            FIGURE_CAPTION + "/span[@class='caption-number']",
            '^Fig. 1.2.1 $',
            True,
        ),
        (
            'foo.html',
            ".//table/caption/span[@class='caption-number']",
            '^Table 1.1 $',
            True,
        ),
        (
            'foo.html',
            ".//table/caption/span[@class='caption-number']",
            '^Table 1.1.1 $',
            True,
        ),
        (
            'foo.html',
            ".//table/caption/span[@class='caption-number']",
            '^Table 1.1.2 $',
            True,
        ),
        (
            'foo.html',
            ".//table/caption/span[@class='caption-number']",
            '^Table 1.2.1 $',
            True,
        ),
        (
            'foo.html',
            ".//div[@class='code-block-caption']/span[@class='caption-number']",
            '^Listing 1.1 $',
            True,
        ),
        (
            'foo.html',
            ".//div[@class='code-block-caption']/span[@class='caption-number']",
            '^Listing 1.1.1 $',
            True,
        ),
        (
            'foo.html',
            ".//div[@class='code-block-caption']/span[@class='caption-number']",
            '^Listing 1.1.2 $',
            True,
        ),
        (
            'foo.html',
            ".//div[@class='code-block-caption']/span[@class='caption-number']",
            '^Listing 1.2.1 $',
            True,
        ),
        (
            'bar.html',
            FIGURE_CAPTION + "/span[@class='caption-number']",
            '^Fig. 2.1.1 $',
            True,
        ),
        (
            'bar.html',
            FIGURE_CAPTION + "/span[@class='caption-number']",
            '^Fig. 2.1.3 $',
            True,
        ),
        (
            'bar.html',
            FIGURE_CAPTION + "/span[@class='caption-number']",
            '^Fig. 2.2.1 $',
            True,
        ),
        (
            'bar.html',
            ".//table/caption/span[@class='caption-number']",
            '^Table 2.1.1 $',
            True,
        ),
        (
            'bar.html',
            ".//table/caption/span[@class='caption-number']",
            '^Table 2.1.3 $',
            True,
        ),
        (
            'bar.html',
            ".//table/caption/span[@class='caption-number']",
            '^Table 2.2.1 $',
            True,
        ),
        (
            'bar.html',
            ".//div[@class='code-block-caption']/span[@class='caption-number']",
            '^Listing 2.1.1 $',
            True,
        ),
        (
            'bar.html',
            ".//div[@class='code-block-caption']/span[@class='caption-number']",
            '^Listing 2.1.3 $',
            True,
        ),
        (
            'bar.html',
            ".//div[@class='code-block-caption']/span[@class='caption-number']",
            '^Listing 2.2.1 $',
            True,
        ),
        (
            'baz.html',
            FIGURE_CAPTION + "/span[@class='caption-number']",
            '^Fig. 2.1.2 $',
            True,
        ),
        (
            'baz.html',
            ".//table/caption/span[@class='caption-number']",
            '^Table 2.1.2 $',
            True,
        ),
        (
            'baz.html',
            ".//div[@class='code-block-caption']/span[@class='caption-number']",
            '^Listing 2.1.2 $',
            True,
        ),
    ],
)
@pytest.mark.sphinx(
    'html',
    testroot='numfig',
    confoverrides={'numfig': True, 'numfig_secnum_depth': 2},
)
@pytest.mark.test_params(shared_result='test_build_html_numfig_depth_2')
def test_numfig_with_secnum_depth(
    app, cached_etree_parse, fname, path, check, be_found
):
    app.build()
    check_xpath(cached_etree_parse(app.outdir / fname), fname, path, check, be_found)


@pytest.mark.parametrize(
    'expect',
    [
        (FIGURE_CAPTION + "/span[@class='caption-number']", '^Fig. 1 $', True),
        (FIGURE_CAPTION + "/span[@class='caption-number']", '^Fig. 2 $', True),
        (".//table/caption/span[@class='caption-number']", '^Table 1 $', True),
        (".//table/caption/span[@class='caption-number']", '^Table 2 $', True),
        (
            ".//div[@class='code-block-caption']/span[@class='caption-number']",
            '^Listing 1 $',
            True,
        ),
        (
            ".//div[@class='code-block-caption']/span[@class='caption-number']",
            '^Listing 2 $',
            True,
        ),
        ('.//li/p/a/span', '^Fig. 1$', True),
        ('.//li/p/a/span', '^Figure2.2$', True),
        ('.//li/p/a/span', '^Table 1$', True),
        ('.//li/p/a/span', '^Table:2.2$', True),
        ('.//li/p/a/span', '^Listing 1$', True),
        ('.//li/p/a/span', '^Code-2.2$', True),
        ('.//li/p/a/span', '^Section.1$', True),
        ('.//li/p/a/span', '^Section.2.1$', True),
        ('.//li/p/a/span', '^Fig.1 should be Fig.1$', True),
        ('.//li/p/a/span', '^Sect.1 Foo$', True),
        (FIGURE_CAPTION + "/span[@class='caption-number']", '^Fig. 1.1 $', True),
        (FIGURE_CAPTION + "/span[@class='caption-number']", '^Fig. 1.2 $', True),
        (FIGURE_CAPTION + "/span[@class='caption-number']", '^Fig. 1.3 $', True),
        (FIGURE_CAPTION + "/span[@class='caption-number']", '^Fig. 1.4 $', True),
        (".//table/caption/span[@class='caption-number']", '^Table 1.1 $', True),
        (".//table/caption/span[@class='caption-number']", '^Table 1.2 $', True),
        (".//table/caption/span[@class='caption-number']", '^Table 1.3 $', True),
        (".//table/caption/span[@class='caption-number']", '^Table 1.4 $', True),
        (
            ".//div[@class='code-block-caption']/span[@class='caption-number']",
            '^Listing 1.1 $',
            True,
        ),
        (
            ".//div[@class='code-block-caption']/span[@class='caption-number']",
            '^Listing 1.2 $',
            True,
        ),
        (
            ".//div[@class='code-block-caption']/span[@class='caption-number']",
            '^Listing 1.3 $',
            True,
        ),
        (
            ".//div[@class='code-block-caption']/span[@class='caption-number']",
            '^Listing 1.4 $',
            True,
        ),
        (FIGURE_CAPTION + "/span[@class='caption-number']", '^Fig. 2.1 $', True),
        (FIGURE_CAPTION + "/span[@class='caption-number']", '^Fig. 2.3 $', True),
        (FIGURE_CAPTION + "/span[@class='caption-number']", '^Fig. 2.4 $', True),
        (".//table/caption/span[@class='caption-number']", '^Table 2.1 $', True),
        (".//table/caption/span[@class='caption-number']", '^Table 2.3 $', True),
        (".//table/caption/span[@class='caption-number']", '^Table 2.4 $', True),
        (
            ".//div[@class='code-block-caption']/span[@class='caption-number']",
            '^Listing 2.1 $',
            True,
        ),
        (
            ".//div[@class='code-block-caption']/span[@class='caption-number']",
            '^Listing 2.3 $',
            True,
        ),
        (
            ".//div[@class='code-block-caption']/span[@class='caption-number']",
            '^Listing 2.4 $',
            True,
        ),
        (FIGURE_CAPTION + "/span[@class='caption-number']", '^Fig. 2.2 $', True),
        (".//table/caption/span[@class='caption-number']", '^Table 2.2 $', True),
        (
            ".//div[@class='code-block-caption']/span[@class='caption-number']",
            '^Listing 2.2 $',
            True,
        ),
    ],
)
@pytest.mark.sphinx(
    'singlehtml',
    testroot='numfig',
    confoverrides={'numfig': True},
)
@pytest.mark.test_params(shared_result='test_build_html_numfig_on')
def test_numfig_with_singlehtml(app, cached_etree_parse, expect):
    app.build()
    check_xpath(cached_etree_parse(app.outdir / 'index.html'), 'index.html', *expect)<|MERGE_RESOLUTION|>--- conflicted
+++ resolved
@@ -77,15 +77,9 @@
     'html',
     testroot='numfig',
     srcdir='test_numfig_without_numbered_toctree_warn',
-<<<<<<< HEAD
     confoverrides={'numfig': True})
 @pytest.mark.isolate  # because we affect the sources
 def test_numfig_without_numbered_toctree_warn(app, warning):
-=======
-    confoverrides={'numfig': True},
-)
-def test_numfig_without_numbered_toctree_warn(app):
->>>>>>> abb3ead0
     app.build()
     # remove :numbered: option
     index = (app.srcdir / 'index.rst').read_text(encoding='utf8')
@@ -303,17 +297,11 @@
     'html',
     testroot='numfig',
     srcdir='test_numfig_without_numbered_toctree',
-<<<<<<< HEAD
     confoverrides={'numfig': True})
 @pytest.mark.isolate('grouped')  # because we affect the sources
-def test_numfig_without_numbered_toctree(app, cached_etree_parse, fname, path, check, be_found):
-=======
-    confoverrides={'numfig': True},
-)
 def test_numfig_without_numbered_toctree(
     app, cached_etree_parse, fname, path, check, be_found
 ):
->>>>>>> abb3ead0
     # remove :numbered: option
     index = (app.srcdir / 'index.rst').read_text(encoding='utf8')
     index = re.sub(':numbered:.*', '', index)
