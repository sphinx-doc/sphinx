--- conflicted
+++ resolved
@@ -1,13 +1,9 @@
 from __future__ import annotations
 
-<<<<<<< HEAD
-import contextlib
-import socket
-=======
 __all__ = ("http_server",)
 
+import socket
 from contextlib import contextmanager
->>>>>>> b7f708dc
 from http.server import ThreadingHTTPServer
 from pathlib import Path
 from ssl import PROTOCOL_TLS_SERVER, SSLContext
@@ -18,12 +14,8 @@
 from atomos.atomic import AtomicInteger
 
 if TYPE_CHECKING:
-<<<<<<< HEAD
     from collections.abc import Callable, Iterator
     from contextlib import AbstractContextManager as ContextManager
-=======
-    from collections.abc import Iterator
->>>>>>> b7f708dc
     from socketserver import BaseRequestHandler
     from typing import Any, Final
 
@@ -61,7 +53,6 @@
         self.server.socket = sslcontext.wrap_socket(self.server.socket, server_side=True)
 
 
-<<<<<<< HEAD
 def _n_to_port(n: int) -> int:
     """Provided with an integer 7..64, returns a port number 7777 to 64444"""
     number: str = str(n)
@@ -70,15 +61,16 @@
     return int(port)
 
 
-def create_server(server_thread_class: type[HttpServerThread]) -> Callable[[type[BaseRequestHandler]], ContextManager[int]]:
+def create_server() -> Callable[[type[BaseRequestHandler]], ContextManager[int]]:
     counter = AtomicInteger(7)  # start from port 7777
 
-    @contextlib.contextmanager
-    def server(handler_class: type[BaseRequestHandler]) -> Iterator[int]:
+    @contextmanager
+    def server(handler: type[BaseRequestHandler], *, tls_enabled: bool = False) -> Iterator[int]:
+        server_cls = HttpsServerThread if tls_enabled else HttpServerThread
         port = _n_to_port(counter.add_and_get(1))
         lock = filelock.FileLock(LOCKS_ROOT / f"test-server.{port}.lock")
         with lock:
-            server_thread = server_thread_class(handler_class, port, daemon=True)
+            server_thread = server_cls(handler, port, daemon=True)
             server_thread.start()
             try:
                 socket.create_connection(("localhost", port), timeout=0.5).close()  # Attempt connection.
@@ -88,17 +80,4 @@
     return server
 
 
-http_server = create_server(HttpServerThread)
-https_server = create_server(HttpsServerThread)
-=======
-@contextmanager
-def http_server(handler: type[BaseRequestHandler], *, tls_enabled: bool = False) -> Iterator[HttpServerThread]:
-    server_cls = HttpsServerThread if tls_enabled else HttpServerThread
-    with filelock.FileLock(LOCK_PATH):
-        server = server_cls(handler, daemon=True)
-        server.start()
-        try:
-            yield server
-        finally:
-            server.terminate()
->>>>>>> b7f708dc
+http_server = create_server()