--- conflicted
+++ resolved
@@ -9,11 +9,8 @@
     :license: BSD, see LICENSE for details.
 """
 
-<<<<<<< HEAD
 import os
 
-=======
->>>>>>> 143e7fe1
 import pytest
 
 from .test_ext_autodoc import do_autodoc
