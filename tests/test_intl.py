# -*- coding: utf-8 -*-
"""
    test_intl
    ~~~~~~~~~

    Test message patching for internationalization purposes.  Runs the text
    builder in the test root.

    :copyright: Copyright 2007-2016 by the Sphinx team, see AUTHORS.
    :license: BSD, see LICENSE for details.
"""
from __future__ import print_function

import os
import re
import pickle
from docutils import nodes
from subprocess import Popen, PIPE

from babel.messages import pofile
from six import string_types
import pytest

from util import tempdir, rootdir, path, gen_with_app, SkipTest, \
    assert_re_search, assert_not_re_search, assert_in, assert_not_in, \
<<<<<<< HEAD
    assert_startswith, assert_node, repr_as, etree_parse, strip_escseq
=======
    assert_startswith, assert_node, etree_parse, assert_equal
>>>>>>> 620616cd


root = tempdir / 'test-intl'


def gen_with_intl_app(builder, confoverrides={}, *args, **kw):
    default_kw = {
        'testroot': 'intl',
        'confoverrides': {
            'language': 'xx', 'locale_dirs': ['.'],
            'gettext_compact': False,
        },
    }
    default_kw.update(kw)
    default_kw['confoverrides'].update(confoverrides)
    return gen_with_app(builder, *args, **default_kw)


def read_po(pathname):
    with pathname.open() as f:
        return pofile.read_po(f)


def setup_module():
    if not root.exists():
        (rootdir / 'roots' / 'test-intl').copytree(root)
    # Delete remnants left over after failed build
    # Compile all required catalogs into binary format (*.mo).
    for dirpath, dirs, files in os.walk(root):
        dirpath = path(dirpath)
        for f in [f for f in files if f.endswith('.po')]:
            po = dirpath / f
            mo = root / 'xx' / 'LC_MESSAGES' / (
                os.path.relpath(po[:-3], root) + '.mo')
            if not mo.parent.exists():
                mo.parent.makedirs()
            try:
                p = Popen(['msgfmt', po, '-o', mo],
                          stdout=PIPE, stderr=PIPE)
            except OSError:
                raise SkipTest  # most likely msgfmt was not found
            else:
                stdout, stderr = p.communicate()
                if p.returncode != 0:
                    print(stdout)
                    print(stderr)
                    assert False, \
                        'msgfmt exited with return code %s' % p.returncode
                assert mo.isfile(), 'msgfmt failed'


def elem_gettexts(elem):
    def itertext(self):
        # this function copied from Python-2.7 'ElementTree.itertext'.
        # for compatibility to Python-2.6
        tag = self.tag
        if not isinstance(tag, string_types) and tag is not None:
            return
        if self.text:
            yield self.text
        for e in self:
            for s in itertext(e):
                yield s
            if e.tail:
                yield e.tail
    return [_f for _f in [s.strip() for s in itertext(elem)] if _f]


def elem_getref(elem):
    return elem.attrib.get('refid') or elem.attrib.get('refuri')


def assert_elem(elem, texts=None, refs=None, names=None):
    if texts is not None:
        _texts = elem_gettexts(elem)
        assert _texts == texts
    if refs is not None:
        _refs = [elem_getref(x) for x in elem.findall('reference')]
        assert _refs == refs
    if names is not None:
        _names = elem.attrib.get('names').split()
        assert _names == names


def assert_count(expected_expr, result, count):
    find_pair = (expected_expr, result)
    return assert_equal, len(re.findall(*find_pair)), count, find_pair


@gen_with_intl_app('text', freshenv=True)
def test_text_builder(app, status, warning):
    app.builder.build_all()

    # --- toctree

    result = (app.outdir / 'contents.txt').text(encoding='utf-8')
    yield assert_startswith, result, u"CONTENTS\n********\n\nTABLE OF CONTENTS\n"

    # --- warnings in translation

    warnings = getwarning(warning)
    warning_expr = u'.*/warnings.txt:4: ' \
                   u'WARNING: Inline literal start-string without end-string.\n'
    yield assert_re_search, warning_expr, warnings

    result = (app.outdir / 'warnings.txt').text(encoding='utf-8')
    expect = (u"I18N WITH REST WARNINGS"
              u"\n***********************\n"
              u"\nLINE OF >>``<<BROKEN LITERAL MARKUP.\n")
    yield assert_equal, result, expect

    # --- simple translation; check title underlines

    result = (app.outdir / 'bom.txt').text(encoding='utf-8')
    expect = (u"Datei mit UTF-8"
              u"\n***************\n"  # underline matches new translation
              u"\nThis file has umlauts: äöü.\n")
    yield assert_equal, result, expect

    # --- check translation in subdirs

    result = (app.outdir / 'subdir' / 'contents.txt').text(encoding='utf-8')
    yield assert_startswith, result, u"subdir contents\n***************\n"

    # --- check warnings for inconsistency in number of references

    result = (app.outdir / 'refs_inconsistency.txt').text(encoding='utf-8')
    expect = (u"I18N WITH REFS INCONSISTENCY"
              u"\n****************************\n"
              u"\n* FOR FOOTNOTE [ref2].\n"
              u"\n* reference FOR reference.\n"
              u"\n* ORPHAN REFERENCE: I18N WITH REFS INCONSISTENCY.\n"
              u"\n[1] THIS IS A AUTO NUMBERED FOOTNOTE.\n"
              u"\n[ref2] THIS IS A NAMED FOOTNOTE.\n"
              u"\n[100] THIS IS A NUMBERED FOOTNOTE.\n")
    yield assert_equal, result, expect

    warnings = getwarning(warning)
    warning_fmt = u'.*/refs_inconsistency.txt:\\d+: ' \
                  u'WARNING: inconsistent %s in translated message\n'
    expected_warning_expr = (
        warning_fmt % 'footnote references' +
        warning_fmt % 'references' +
        warning_fmt % 'references')
    yield assert_re_search, expected_warning_expr, warnings

    # --- check warning for literal block

    result = (app.outdir / 'literalblock.txt').text(encoding='utf-8')
    expect = (u"I18N WITH LITERAL BLOCK"
              u"\n***********************\n"
              u"\nCORRECT LITERAL BLOCK:\n"
              u"\n   this is"
              u"\n   literal block\n"
              u"\nMISSING LITERAL BLOCK:\n"
              u"\n<SYSTEM MESSAGE:")
    yield assert_startswith, result, expect

    warnings = getwarning(warning)
    expected_warning_expr = u'.*/literalblock.txt:\\d+: ' \
                            u'WARNING: Literal block expected; none found.'
    yield assert_re_search, expected_warning_expr, warnings

    # --- definition terms: regression test for #975, #2198, #2205

    result = (app.outdir / 'definition_terms.txt').text(encoding='utf-8')
    expect = (u"I18N WITH DEFINITION TERMS"
              u"\n**************************\n"
              u"\nSOME TERM"
              u"\n   THE CORRESPONDING DEFINITION\n"
              u"\nSOME *TERM* WITH LINK"
              u"\n   THE CORRESPONDING DEFINITION #2\n"
              u"\nSOME **TERM** WITH : CLASSIFIER1 : CLASSIFIER2"
              u"\n   THE CORRESPONDING DEFINITION\n"
              u"\nSOME TERM WITH : CLASSIFIER[]"
              u"\n   THE CORRESPONDING DEFINITION\n"
              )
    yield assert_equal, result, expect

    # --- glossary terms: regression test for #1090

    result = (app.outdir / 'glossary_terms.txt').text(encoding='utf-8')
    expect = (u"I18N WITH GLOSSARY TERMS"
              u"\n************************\n"
              u"\nSOME NEW TERM"
              u"\n   THE CORRESPONDING GLOSSARY\n"
              u"\nSOME OTHER NEW TERM"
              u"\n   THE CORRESPONDING GLOSSARY #2\n"
              u"\nLINK TO *SOME NEW TERM*.\n")
    yield assert_equal, result, expect
    warnings = getwarning(warning)
    yield assert_not_in, 'term not in glossary', warnings

    # --- glossary term inconsistencies: regression test for #1090

    result = (app.outdir / 'glossary_terms_inconsistency.txt').text(encoding='utf-8')
    expect = (u"I18N WITH GLOSSARY TERMS INCONSISTENCY"
              u"\n**************************************\n"
              u"\n1. LINK TO *SOME NEW TERM*.\n")
    yield assert_equal, result, expect

    warnings = getwarning(warning)
    expected_warning_expr = (
        u'.*/glossary_terms_inconsistency.txt:\\d+: '
        u'WARNING: inconsistent term references in translated message\n')
    yield assert_re_search, expected_warning_expr, warnings

    # --- seealso

    result = (app.outdir / 'seealso.txt').text(encoding='utf-8')
    expect = (u"I18N WITH SEEALSO"
              u"\n*****************\n"
              u"\nSee also: SHORT TEXT 1\n"
              u"\nSee also: LONG TEXT 1\n"
              u"\nSee also: SHORT TEXT 2\n"
              u"\n  LONG TEXT 2\n")
    yield assert_equal, result, expect

    # --- figure captions: regression test for #940

    result = (app.outdir / 'figure.txt').text(encoding='utf-8')
    expect = (u"I18N WITH FIGURE CAPTION"
              u"\n************************\n"
              u"\n   [image]MY CAPTION OF THE FIGURE\n"
              u"\n   MY DESCRIPTION PARAGRAPH1 OF THE FIGURE.\n"
              u"\n   MY DESCRIPTION PARAGRAPH2 OF THE FIGURE.\n"
              u"\n"
              u"\nFIGURE IN THE BLOCK"
              u"\n===================\n"
              u"\nBLOCK\n"
              u"\n      [image]MY CAPTION OF THE FIGURE\n"
              u"\n      MY DESCRIPTION PARAGRAPH1 OF THE FIGURE.\n"
              u"\n      MY DESCRIPTION PARAGRAPH2 OF THE FIGURE.\n"
              u"\n"
              u"\n"
              u"IMAGE URL AND ALT\n"
              u"=================\n"
              u"\n"
              u"[image: i18n][image]\n"
              u"\n"
              u"   [image: img][image]\n"
              u"\n"
              u"\n"
              u"IMAGE ON SUBSTITUTION\n"
              u"=====================\n"
              u"\n"
              u"\n"
              u"IMAGE UNDER NOTE\n"
              u"================\n"
              u"\n"
              u"Note: [image: i18n under note][image]\n"
              u"\n"
              u"     [image: img under note][image]\n"
              )
    yield assert_equal, result, expect

    # --- rubric: regression test for pull request #190

    result = (app.outdir / 'rubric.txt').text(encoding='utf-8')
    expect = (u"I18N WITH RUBRIC"
              u"\n****************\n"
              u"\n-[ RUBRIC TITLE ]-\n"
              u"\n"
              u"\nRUBRIC IN THE BLOCK"
              u"\n===================\n"
              u"\nBLOCK\n"
              u"\n   -[ RUBRIC TITLE ]-\n")
    yield assert_equal, result, expect

    # --- docfields

    result = (app.outdir / 'docfields.txt').text(encoding='utf-8')
    expect = (u"I18N WITH DOCFIELDS"
              u"\n*******************\n"
              u"\nclass Cls1\n"
              u"\n   Parameters:"
              u"\n      **param** -- DESCRIPTION OF PARAMETER param\n"
              u"\nclass Cls2\n"
              u"\n   Parameters:"
              u"\n      * **foo** -- DESCRIPTION OF PARAMETER foo\n"
              u"\n      * **bar** -- DESCRIPTION OF PARAMETER bar\n"
              u"\nclass Cls3(values)\n"
              u"\n   Raises:"
              u"\n      **ValueError** -- IF THE VALUES ARE OUT OF RANGE\n"
              u"\nclass Cls4(values)\n"
              u"\n   Raises:"
              u"\n      * **TypeError** -- IF THE VALUES ARE NOT VALID\n"
              u"\n      * **ValueError** -- IF THE VALUES ARE OUT OF RANGE\n"
              u"\nclass Cls5\n"
              u"\n   Returns:"
              u'\n      A NEW "Cls3" INSTANCE\n')
    yield assert_equal, result, expect

    # --- admonitions
    # #1206: gettext did not translate admonition directive's title
    # seealso: http://docutils.sourceforge.net/docs/ref/rst/directives.html#admonitions

    result = (app.outdir / 'admonitions.txt').text(encoding='utf-8')
    directives = (
        "attention", "caution", "danger", "error", "hint",
        "important", "note", "tip", "warning", "admonition")
    for d in directives:
        yield assert_in, d.upper() + " TITLE", result
        yield assert_in, d.upper() + " BODY", result


@gen_with_intl_app('gettext', freshenv=True)
def test_gettext_builder(app, status, warning):
    app.builder.build_all()

    # --- toctree
    expect = read_po(app.srcdir / 'contents.po')
    actual = read_po(app.outdir / 'contents.pot')
    for expect_msg in [m for m in expect if m.id]:
        yield assert_in, expect_msg.id, [m.id for m in actual if m.id]

    # --- definition terms: regression test for #2198, #2205
    expect = read_po(app.srcdir / 'definition_terms.po')
    actual = read_po(app.outdir / 'definition_terms.pot')
    for expect_msg in [m for m in expect if m.id]:
        yield assert_in, expect_msg.id, [m.id for m in actual if m.id]

    # --- glossary terms: regression test for #1090
    expect = read_po(app.srcdir / 'glossary_terms.po')
    actual = read_po(app.outdir / 'glossary_terms.pot')
    for expect_msg in [m for m in expect if m.id]:
        yield assert_in, expect_msg.id, [m.id for m in actual if m.id]
    warnings = warning.getvalue().replace(os.sep, '/')
    yield assert_not_in, 'term not in glossary', warnings

    # --- glossary term inconsistencies: regression test for #1090
    expect = read_po(app.srcdir / 'glossary_terms_inconsistency.po')
    actual = read_po(app.outdir / 'glossary_terms_inconsistency.pot')
    for expect_msg in [m for m in expect if m.id]:
        yield assert_in, expect_msg.id, [m.id for m in actual if m.id]

    # --- gettext builder always ignores ``only`` directive
    expect = read_po(app.srcdir / 'only.po')
    actual = read_po(app.outdir / 'only.pot')
    for expect_msg in [m for m in expect if m.id]:
        yield assert_in, expect_msg.id, [m.id for m in actual if m.id]

    # --- don't rebuild by .mo mtime
    app.builder.build_update()
    updated = app.env.update(app.config, app.srcdir, app.doctreedir, app)
    yield assert_equal, len(updated), 0

    (app.srcdir / 'xx' / 'LC_MESSAGES' / 'bom.mo').utime(None)
    updated = app.env.update(app.config, app.srcdir, app.doctreedir, app)
    yield assert_equal, len(updated), 0


@gen_with_intl_app('html', freshenv=True)
def test_html_builder(app, status, warning):
    app.builder.build_all()

    # --- test for meta

    result = (app.outdir / 'contents.html').text(encoding='utf-8')
    expected_expr = '<meta content="TESTDATA FOR I18N" name="description" />'
    yield assert_in, expected_expr, result
    expected_expr = '<meta content="I18N, SPHINX, MARKUP" name="keywords" />'
    yield assert_in, expected_expr, result

    # --- test for #955 cant-build-html-with-footnotes-when-using

    # expect no error by build
    (app.outdir / 'footnote.html').text(encoding='utf-8')

    # --- links to undefined reference

    result = (app.outdir / 'refs_inconsistency.html').text(encoding='utf-8')

    expected_expr = ('<a class="reference external" '
                     'href="http://www.example.com">reference</a>')
    yield assert_equal, len(re.findall(expected_expr, result)), 2

    expected_expr = ('<a class="reference internal" '
                     'href="#reference">reference</a>')
    yield assert_equal, len(re.findall(expected_expr, result)), 0

    expected_expr = ('<a class="reference internal" '
                     'href="#i18n-with-refs-inconsistency">I18N WITH '
                     'REFS INCONSISTENCY</a>')
    yield assert_equal, len(re.findall(expected_expr, result)), 1

    # --- index entries: regression test for #976

    result = (app.outdir / 'genindex.html').text(encoding='utf-8')

    def wrap(tag, keyword):
        start_tag = "<%s[^>]*>" % tag
        end_tag = "</%s>" % tag
        return r"%s\s*%s\s*%s" % (start_tag, keyword, end_tag)
    def wrap_nest(parenttag, childtag, keyword):
        start_tag1 = "<%s[^>]*>" % parenttag
        start_tag2 = "<%s[^>]*>" % childtag
        return r"%s\s*%s\s*%s" % (start_tag1, keyword, start_tag2)
    expected_exprs = [
        wrap('a', 'NEWSLETTER'),
        wrap('a', 'MAILING LIST'),
        wrap('a', 'RECIPIENTS LIST'),
        wrap('a', 'FIRST SECOND'),
        wrap('a', 'SECOND THIRD'),
        wrap('a', 'THIRD, FIRST'),
        wrap_nest('li', 'ul', 'ENTRY'),
        wrap_nest('li', 'ul', 'SEE'),
        wrap('a', 'MODULE'),
        wrap('a', 'KEYWORD'),
        wrap('a', 'OPERATOR'),
        wrap('a', 'OBJECT'),
        wrap('a', 'EXCEPTION'),
        wrap('a', 'STATEMENT'),
        wrap('a', 'BUILTIN'),
    ]
    for expr in expected_exprs:
        yield assert_re_search, expr, result, re.M

    # --- versionchanges

    result = (app.outdir / 'versionchange.html').text(encoding='utf-8')

    def get_content(result, name):
        matched = re.search(r'<div class="%s">\n*(.*?)</div>' % name,
                            result, re.DOTALL)
        if matched:
            return matched.group(1)
        else:
            return ''

    expect1 = (
        u"""<p><span class="versionmodified">Deprecated since version 1.0: </span>"""
        u"""THIS IS THE <em>FIRST</em> PARAGRAPH OF DEPRECATED.</p>\n"""
        u"""<p>THIS IS THE <em>SECOND</em> PARAGRAPH OF DEPRECATED.</p>\n""")
    matched_content = get_content(result, "deprecated")
    yield assert_equal, expect1, matched_content

    expect2 = (
        u"""<p><span class="versionmodified">New in version 1.0: </span>"""
        u"""THIS IS THE <em>FIRST</em> PARAGRAPH OF VERSIONADDED.</p>\n""")
    matched_content = get_content(result, "versionadded")
    yield assert_equal, expect2, matched_content

    expect3 = (
        u"""<p><span class="versionmodified">Changed in version 1.0: </span>"""
        u"""THIS IS THE <em>FIRST</em> PARAGRAPH OF VERSIONCHANGED.</p>\n""")
    matched_content = get_content(result, "versionchanged")
    yield assert_equal, expect3, matched_content

    # --- docfields

    # expect no error by build
    (app.outdir / 'docfields.html').text(encoding='utf-8')

    # --- gettext template

    result = (app.outdir / 'index.html').text(encoding='utf-8')
    yield assert_in, "WELCOME", result
    yield assert_in, "SPHINX 2013.120", result

    # --- rebuild by .mo mtime

    app.builder.build_update()
    updated = app.env.update(app.config, app.srcdir, app.doctreedir, app)
    yield assert_equal, len(updated), 0

    (app.srcdir / 'xx' / 'LC_MESSAGES' / 'bom.mo').utime(None)
    updated = app.env.update(app.config, app.srcdir, app.doctreedir, app)
    yield assert_equal, len(updated), 1


@gen_with_intl_app('xml', freshenv=True)
def test_xml_builder(app, status, warning):
    app.builder.build_all()

    # --- footnotes: regression test for fix #955, #1176

    et = etree_parse(app.outdir / 'footnote.xml')
    secs = et.findall('section')

    para0 = secs[0].findall('paragraph')
    yield (assert_elem,
           para0[0],
           ['I18N WITH FOOTNOTE', 'INCLUDE THIS CONTENTS',
            '2', '[ref]', '1', '100', '.'],
           ['i18n-with-footnote', 'ref'])

    footnote0 = secs[0].findall('footnote')
    yield (assert_elem,
           footnote0[0],
           ['1', 'THIS IS A AUTO NUMBERED FOOTNOTE.'],
           None,
           ['1'])
    yield (assert_elem,
           footnote0[1],
           ['100', 'THIS IS A NUMBERED FOOTNOTE.'],
           None,
           ['100'])
    yield (assert_elem,
           footnote0[2],
           ['2', 'THIS IS A AUTO NUMBERED NAMED FOOTNOTE.'],
           None,
           ['named'])

    citation0 = secs[0].findall('citation')
    yield (assert_elem,
           citation0[0],
           ['ref', 'THIS IS A NAMED FOOTNOTE.'],
           None,
           ['ref'])

    warnings = getwarning(warning)
    warning_expr = u'.*/footnote.xml:\\d*: SEVERE: Duplicate ID: ".*".\n'
    yield assert_not_re_search, warning_expr, warnings

    # --- footnote backlinks: i18n test for #1058

    et = etree_parse(app.outdir / 'footnote.xml')
    secs = et.findall('section')

    para0 = secs[0].findall('paragraph')
    refs0 = para0[0].findall('footnote_reference')
    refid2id = dict([
        (r.attrib.get('refid'), r.attrib.get('ids')) for r in refs0])

    footnote0 = secs[0].findall('footnote')
    for footnote in footnote0:
        ids = footnote.attrib.get('ids')
        backrefs = footnote.attrib.get('backrefs')
        yield assert_equal, refid2id[ids], backrefs

    # --- refs in the Python domain

    et = etree_parse(app.outdir / 'refs_python_domain.xml')
    secs = et.findall('section')

    # regression test for fix #1363
    para0 = secs[0].findall('paragraph')
    yield (assert_elem,
           para0[0],
           ['SEE THIS DECORATOR:', 'sensitive_variables()', '.'],
           ['sensitive.sensitive_variables'])

    # --- keep external links: regression test for #1044

    et = etree_parse(app.outdir / 'external_links.xml')
    secs = et.findall('section')

    para0 = secs[0].findall('paragraph')
    # external link check
    yield (assert_elem,
           para0[0],
           ['EXTERNAL LINK TO', 'Python', '.'],
           ['http://python.org/index.html'])

    # internal link check
    yield (assert_elem,
           para0[1],
           ['EXTERNAL LINKS', 'IS INTERNAL LINK.'],
           ['i18n-with-external-links'])

    # inline link check
    yield (assert_elem,
           para0[2],
           ['INLINE LINK BY', 'THE SPHINX SITE', '.'],
           ['http://sphinx-doc.org'])

    # unnamed link check
    yield (assert_elem,
           para0[3],
           ['UNNAMED', 'LINK', '.'],
           ['http://google.com'])

    # link target swapped translation
    para1 = secs[1].findall('paragraph')
    yield (assert_elem,
           para1[0],
           ['LINK TO', 'external2', 'AND', 'external1', '.'],
           ['http://example.com/external2',
            'http://example.com/external1'])
    yield (assert_elem,
           para1[1],
           ['LINK TO', 'THE PYTHON SITE', 'AND', 'THE SPHINX SITE', '.'],
           ['http://python.org', 'http://sphinx-doc.org'])

    # multiple references in the same line
    para2 = secs[2].findall('paragraph')
    yield (assert_elem,
           para2[0],
           ['LINK TO', 'EXTERNAL LINKS', ',', 'Python', ',',
            'THE SPHINX SITE', ',', 'UNNAMED', 'AND',
            'THE PYTHON SITE', '.'],
           ['i18n-with-external-links', 'http://python.org/index.html',
            'http://sphinx-doc.org', 'http://google.com',
            'http://python.org'])

    # --- role xref: regression test for #1090, #1193

    et = etree_parse(app.outdir / 'role_xref.xml')
    sec1, sec2 = et.findall('section')

    para1, = sec1.findall('paragraph')
    yield (assert_elem,
           para1,
           ['LINK TO', "I18N ROCK'N ROLE XREF", ',', 'CONTENTS', ',',
            'SOME NEW TERM', '.'],
           ['i18n-role-xref', 'contents',
            'glossary_terms#term-some-term'])

    para2 = sec2.findall('paragraph')
    yield (assert_elem,
           para2[0],
           ['LINK TO', 'SOME OTHER NEW TERM', 'AND', 'SOME NEW TERM', '.'],
           ['glossary_terms#term-some-other-term',
            'glossary_terms#term-some-term'])
    yield(assert_elem,
          para2[1],
          ['LINK TO', 'SAME TYPE LINKS', 'AND',
           "I18N ROCK'N ROLE XREF", '.'],
          ['same-type-links', 'i18n-role-xref'])
    yield (assert_elem,
           para2[2],
           ['LINK TO', 'I18N WITH GLOSSARY TERMS', 'AND', 'CONTENTS', '.'],
           ['glossary_terms', 'contents'])
    yield (assert_elem,
           para2[3],
           ['LINK TO', '--module', 'AND', '-m', '.'],
           ['cmdoption-module', 'cmdoption-m'])
    yield (assert_elem,
           para2[4],
           ['LINK TO', 'env2', 'AND', 'env1', '.'],
           ['envvar-env2', 'envvar-env1'])
    yield (assert_elem,
           para2[5],
           ['LINK TO', 'token2', 'AND', 'token1', '.'],
           [])  # TODO: how do I link token role to productionlist?
    yield (assert_elem,
           para2[6],
           ['LINK TO', 'same-type-links', 'AND', "i18n-role-xref", '.'],
           ['same-type-links', 'i18n-role-xref'])

    # warnings
    warnings = getwarning(warning)
    yield assert_not_in, 'term not in glossary', warnings
    yield assert_not_in, 'undefined label', warnings
    yield assert_not_in, 'unknown document', warnings

    # --- label targets: regression test for #1193, #1265

    et = etree_parse(app.outdir / 'label_target.xml')
    secs = et.findall('section')

    para0 = secs[0].findall('paragraph')
    yield (assert_elem,
           para0[0],
           ['X SECTION AND LABEL', 'POINT TO', 'implicit-target', 'AND',
            'X SECTION AND LABEL', 'POINT TO', 'section-and-label', '.'],
           ['implicit-target', 'section-and-label'])

    para1 = secs[1].findall('paragraph')
    yield (assert_elem,
           para1[0],
           ['X EXPLICIT-TARGET', 'POINT TO', 'explicit-target', 'AND',
            'X EXPLICIT-TARGET', 'POINT TO DUPLICATED ID LIKE', 'id1',
            '.'],
           ['explicit-target', 'id1'])

    para2 = secs[2].findall('paragraph')
    yield (assert_elem,
           para2[0],
           ['X IMPLICIT SECTION NAME', 'POINT TO',
            'implicit-section-name', '.'],
           ['implicit-section-name'])

    sec2 = secs[2].findall('section')

    para2_0 = sec2[0].findall('paragraph')
    yield (assert_elem,
           para2_0[0],
           ['`X DUPLICATED SUB SECTION`_', 'IS BROKEN LINK.'],
           [])

    para3 = secs[3].findall('paragraph')
    yield (assert_elem,
           para3[0],
           ['X', 'bridge label',
            'IS NOT TRANSLATABLE BUT LINKED TO TRANSLATED ' +
            'SECTION TITLE.'],
           ['label-bridged-target-section'])
    yield (assert_elem,
           para3[1],
           ['X', 'bridge label', 'POINT TO',
            'LABEL BRIDGED TARGET SECTION', 'AND', 'bridge label2',
            'POINT TO', 'SECTION AND LABEL', '. THE SECOND APPEARED',
            'bridge label2', 'POINT TO CORRECT TARGET.'],
           ['label-bridged-target-section',
            'section-and-label',
            'section-and-label'])


@gen_with_intl_app('html', freshenv=True)
def test_additional_targets_should_not_be_translated(app, status, warning):
    app.builder.build_all()

    # [literalblock.txt]
    result = (app.outdir / 'literalblock.html').text(encoding='utf-8')

    # title should be translated
    expected_expr = 'CODE-BLOCKS'
    yield assert_count(expected_expr, result, 2)

    # ruby code block should not be translated but be highlighted
    expected_expr = """<span class="s1">&#39;result&#39;</span>"""
    yield assert_count(expected_expr, result, 1)

    # C code block without lang should not be translated and *ruby* highlighted
    expected_expr = """<span class="c1">#include &lt;stdlib.h&gt;</span>"""
    yield assert_count(expected_expr, result, 1)

    # C code block with lang should not be translated but be *C* highlighted
    expected_expr = ("""<span class="cp">#include</span> """
                     """<span class="cpf">&lt;stdio.h&gt;</span>""")
    yield assert_count(expected_expr, result, 1)

    # doctest block should not be translated but be highlighted
    expected_expr = (
        """<span class="gp">&gt;&gt;&gt; </span>"""
        """<span class="kn">import</span> <span class="nn">sys</span>  """
        """<span class="c1"># sys importing</span>""")
    yield assert_count(expected_expr, result, 1)

    # [raw.txt]

    result = (app.outdir / 'raw.html').text(encoding='utf-8')

    # raw block should not be translated
    expected_expr = """<iframe src="http://sphinx-doc.org"></iframe></div>"""
    yield assert_count(expected_expr, result, 1)

    # [figure.txt]

    result = (app.outdir / 'figure.html').text(encoding='utf-8')

    # alt and src for image block should not be translated
    expected_expr = """<img alt="i18n" src="_images/i18n.png" />"""
    yield assert_count(expected_expr, result, 1)

    # alt and src for figure block should not be translated
    expected_expr = """<img alt="img" src="_images/img.png" />"""
    yield assert_count(expected_expr, result, 1)


@gen_with_intl_app('html', freshenv=True,
                   confoverrides={
                       'gettext_additional_targets': [
                           'index',
                           'literal-block',
                           'doctest-block',
                           'raw',
                           'image',
                       ],
                   })
def test_additional_targets_should_be_translated(app, status, warning):
    app.builder.build_all()

    # [literalblock.txt]
    result = (app.outdir / 'literalblock.html').text(encoding='utf-8')

    # title should be translated
    expected_expr = 'CODE-BLOCKS'
    yield assert_count(expected_expr, result, 2)

    # ruby code block should be translated and be highlighted
    expected_expr = """<span class="s1">&#39;RESULT&#39;</span>"""
    yield assert_count(expected_expr, result, 1)

    # C code block without lang should be translated and *ruby* highlighted
    expected_expr = """<span class="c1">#include &lt;STDLIB.H&gt;</span>"""
    yield assert_count(expected_expr, result, 1)

    # C code block with lang should be translated and be *C* highlighted
    expected_expr = ("""<span class="cp">#include</span> """
                     """<span class="cpf">&lt;STDIO.H&gt;</span>""")
    yield assert_count(expected_expr, result, 1)

    # doctest block should not be translated but be highlighted
    expected_expr = (
        """<span class="gp">&gt;&gt;&gt; </span>"""
        """<span class="kn">import</span> <span class="nn">sys</span>  """
        """<span class="c1"># SYS IMPORTING</span>""")
    yield assert_count(expected_expr, result, 1)

    # [raw.txt]

    result = (app.outdir / 'raw.html').text(encoding='utf-8')

    # raw block should be translated
    expected_expr = """<iframe src="HTTP://SPHINX-DOC.ORG"></iframe></div>"""
    yield assert_count(expected_expr, result, 1)

    # [figure.txt]

    result = (app.outdir / 'figure.html').text(encoding='utf-8')

    # alt and src for image block should be translated
    expected_expr = """<img alt="I18N -&gt; IMG" src="_images/img.png" />"""
    yield assert_count(expected_expr, result, 1)

    # alt and src for figure block should be translated
    expected_expr = """<img alt="IMG -&gt; I18N" src="_images/i18n.png" />"""
    yield assert_count(expected_expr, result, 1)


@gen_with_intl_app('text', freshenv=True)
def test_references(app, status, warning):
    app.builder.build_specific([app.srcdir / 'refs.txt'])

    warnings = warning.getvalue().replace(os.sep, '/')
    warning_expr = u'refs.txt:\\d+: ERROR: Unknown target name:'
    yield assert_count(warning_expr, warnings, 0)


@pytest.mark.sphinx('dummy', testroot='image-glob', confoverrides={'language': 'xx'})
def test_image_glob_intl(app, status, warning):
    app.builder.build_all()

    # index.rst
    doctree = pickle.loads((app.doctreedir / 'index.doctree').bytes())

    assert_node(doctree[0][1], nodes.image, uri='rimg.xx.png',
                candidates={'*': 'rimg.xx.png'})

    assert isinstance(doctree[0][2], nodes.figure)
    assert_node(doctree[0][2][0], nodes.image, uri='rimg.xx.png',
                candidates={'*': 'rimg.xx.png'})

    assert_node(doctree[0][3], nodes.image, uri='img.*',
                candidates={'application/pdf': 'img.pdf',
                            'image/gif': 'img.gif',
                            'image/png': 'img.png'})

    assert isinstance(doctree[0][4], nodes.figure)
    assert_node(doctree[0][4][0], nodes.image, uri='img.*',
                candidates={'application/pdf': 'img.pdf',
                            'image/gif': 'img.gif',
                            'image/png': 'img.png'})

    # subdir/index.rst
    doctree = pickle.loads((app.doctreedir / 'subdir/index.doctree').bytes())

    assert_node(doctree[0][1], nodes.image, uri='subdir/rimg.xx.png',
                candidates={'*': 'subdir/rimg.xx.png'})

    assert_node(doctree[0][2], nodes.image, uri='subdir/svgimg.*',
                candidates={'application/pdf': 'subdir/svgimg.pdf',
                            'image/svg+xml': 'subdir/svgimg.xx.svg'})

    assert isinstance(doctree[0][3], nodes.figure)
    assert_node(doctree[0][3][0], nodes.image, uri='subdir/svgimg.*',
                candidates={'application/pdf': 'subdir/svgimg.pdf',
                            'image/svg+xml': 'subdir/svgimg.xx.svg'})


@pytest.mark.sphinx('dummy', testroot='image-glob',
          confoverrides={'language': 'xx',
                         'figure_language_filename': u'{root}{ext}.{language}'})
def test_image_glob_intl_using_figure_language_filename(app, status, warning):
    app.builder.build_all()

    # index.rst
    doctree = pickle.loads((app.doctreedir / 'index.doctree').bytes())

    assert_node(doctree[0][1], nodes.image, uri='rimg.png.xx',
                candidates={'*': 'rimg.png.xx'})

    assert isinstance(doctree[0][2], nodes.figure)
    assert_node(doctree[0][2][0], nodes.image, uri='rimg.png.xx',
                candidates={'*': 'rimg.png.xx'})

    assert_node(doctree[0][3], nodes.image, uri='img.*',
                candidates={'application/pdf': 'img.pdf',
                            'image/gif': 'img.gif',
                            'image/png': 'img.png'})

    assert isinstance(doctree[0][4], nodes.figure)
    assert_node(doctree[0][4][0], nodes.image, uri='img.*',
                candidates={'application/pdf': 'img.pdf',
                            'image/gif': 'img.gif',
                            'image/png': 'img.png'})

    # subdir/index.rst
    doctree = pickle.loads((app.doctreedir / 'subdir/index.doctree').bytes())

    assert_node(doctree[0][1], nodes.image, uri='subdir/rimg.png',
                candidates={'*': 'subdir/rimg.png'})

    assert_node(doctree[0][2], nodes.image, uri='subdir/svgimg.*',
                candidates={'application/pdf': 'subdir/svgimg.pdf',
                            'image/svg+xml': 'subdir/svgimg.svg'})

    assert isinstance(doctree[0][3], nodes.figure)
    assert_node(doctree[0][3][0], nodes.image, uri='subdir/svgimg.*',
                candidates={'application/pdf': 'subdir/svgimg.pdf',
                            'image/svg+xml': 'subdir/svgimg.svg'})


def getwarning(warnings):
<<<<<<< HEAD
    return repr_as(strip_escseq(warnings.getvalue().replace(os.sep, '/')), '<warnings>')
=======
    return warnings.getvalue().replace(os.sep, '/')
>>>>>>> 620616cd
<|MERGE_RESOLUTION|>--- conflicted
+++ resolved
@@ -23,11 +23,7 @@
 
 from util import tempdir, rootdir, path, gen_with_app, SkipTest, \
     assert_re_search, assert_not_re_search, assert_in, assert_not_in, \
-<<<<<<< HEAD
-    assert_startswith, assert_node, repr_as, etree_parse, strip_escseq
-=======
-    assert_startswith, assert_node, etree_parse, assert_equal
->>>>>>> 620616cd
+    assert_startswith, assert_node, etree_parse, strip_escseq, assert_equal
 
 
 root = tempdir / 'test-intl'
@@ -935,8 +931,4 @@
 
 
 def getwarning(warnings):
-<<<<<<< HEAD
-    return repr_as(strip_escseq(warnings.getvalue().replace(os.sep, '/')), '<warnings>')
-=======
-    return warnings.getvalue().replace(os.sep, '/')
->>>>>>> 620616cd
+    return strip_escseq(warnings.getvalue().replace(os.sep, '/'))