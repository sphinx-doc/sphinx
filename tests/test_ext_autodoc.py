--- conflicted
+++ resolved
@@ -2103,14 +2103,8 @@
     ]
 
 
-<<<<<<< HEAD
-@pytest.mark.skipif(sys.version_info[:2] >= (3, 12),
-                    reason=('Cython does not support Python 3.12 yet. '
-                            'See https://github.com/cython/cython/issues/4365'))
-=======
 @pytest.mark.skipif(sys.version_info[:2] >= (3, 13),
                     reason='Cython does not support Python 3.13 yet.')
->>>>>>> 3d0110a9
 @pytest.mark.skipif(pyximport is None, reason='cython is not installed')
 @pytest.mark.sphinx('html', testroot='ext-autodoc')
 def test_cython(app):
