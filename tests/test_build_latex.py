"""Test the build process with LaTeX builder with the test root."""

import os
import re
import subprocess
from itertools import product
from shutil import copyfile
from subprocess import PIPE, CalledProcessError

import pytest

from sphinx.builders.latex import default_latex_documents
from sphinx.config import Config
from sphinx.errors import SphinxError
from sphinx.testing.util import strip_escseq
from sphinx.util.osutil import cd, ensuredir
from sphinx.writers.latex import LaTeXTranslator

from .test_build_html import ENV_WARNINGS

LATEX_ENGINES = ['pdflatex', 'lualatex', 'xelatex']
DOCCLASSES = ['howto', 'manual']
STYLEFILES = ['article.cls', 'fancyhdr.sty', 'titlesec.sty', 'amsmath.sty',
              'framed.sty', 'color.sty', 'fancyvrb.sty',
              'fncychap.sty', 'geometry.sty', 'kvoptions.sty', 'hyperref.sty']

LATEX_WARNINGS = ENV_WARNINGS + """\
%(root)s/index.rst:\\d+: WARNING: unknown option: '&option'
%(root)s/index.rst:\\d+: WARNING: citation not found: missing
%(root)s/index.rst:\\d+: WARNING: a suitable image for latex builder not found: foo.\\*
%(root)s/index.rst:\\d+: WARNING: Could not lex literal_block as "c". Highlighting skipped.
"""


# only run latex if all needed packages are there
def kpsetest(*filenames):
    try:
        subprocess.run(['kpsewhich'] + list(filenames), stdout=PIPE, stderr=PIPE, check=True)
        return True
    except (OSError, CalledProcessError):
        return False  # command not found or exit with non-zero


# compile latex document with app.config.latex_engine
def compile_latex_document(app, filename='python.tex'):
    # now, try to run latex over it
    try:
        with cd(app.outdir):
            ensuredir(app.config.latex_engine)
            # keep a copy of latex file for this engine in case test fails
            copyfile(filename, app.config.latex_engine + '/' + filename)
            args = [app.config.latex_engine,
                    '--halt-on-error',
                    '--interaction=nonstopmode',
                    '-output-directory=%s' % app.config.latex_engine,
                    filename]
            subprocess.run(args, stdout=PIPE, stderr=PIPE, check=True)
    except OSError as exc:  # most likely the latex executable was not found
        raise pytest.skip.Exception from exc
    except CalledProcessError as exc:
<<<<<<< HEAD
        print(exc.stdout.decode('utf8'))
        print(exc.stderr.decode('utf8'))
        assert False, '%s exited with return code %s' % (app.config.latex_engine,
                                                         exc.returncode)
=======
        print(exc.stdout)
        print(exc.stderr)
        raise AssertionError('%s exited with return code %s' % (app.config.latex_engine,
                                                                exc.returncode))
>>>>>>> 3d256625


def skip_if_requested(testfunc):
    if 'SKIP_LATEX_BUILD' in os.environ:
        msg = 'Skip LaTeX builds because SKIP_LATEX_BUILD is set'
        return pytest.mark.skipif(True, reason=msg)(testfunc)
    else:
        return testfunc


def skip_if_stylefiles_notfound(testfunc):
    if kpsetest(*STYLEFILES) is False:
        msg = 'not running latex, the required styles do not seem to be installed'
        return pytest.mark.skipif(True, reason=msg)(testfunc)
    else:
        return testfunc


@skip_if_requested
@skip_if_stylefiles_notfound
@pytest.mark.parametrize(
    "engine,docclass",
    product(LATEX_ENGINES, DOCCLASSES),
)
@pytest.mark.sphinx('latex')
def test_build_latex_doc(app, status, warning, engine, docclass):
    app.config.latex_engine = engine
    app.config.latex_documents = [app.config.latex_documents[0][:4] + (docclass,)]
    app.builder.init()

    LaTeXTranslator.ignore_missing_images = True
    app.builder.build_all()

    # file from latex_additional_files
    assert (app.outdir / 'svgimg.svg').isfile()

    compile_latex_document(app, 'sphinxtests.tex')


@pytest.mark.sphinx('latex')
def test_writer(app, status, warning):
    app.builder.build_all()
    result = (app.outdir / 'sphinxtests.tex').read_text(encoding='utf8')

    assert ('\\begin{sphinxfigure-in-table}\n\\centering\n\\capstart\n'
            '\\noindent\\sphinxincludegraphics{{img}.png}\n'
            '\\sphinxfigcaption{figure in table}\\label{\\detokenize{markup:id8}}'
            '\\end{sphinxfigure-in-table}\\relax' in result)

    assert ('\\begin{wrapfigure}{r}{0pt}\n\\centering\n'
            '\\noindent\\sphinxincludegraphics{{rimg}.png}\n'
            '\\caption{figure with align option}\\label{\\detokenize{markup:id9}}'
            '\\end{wrapfigure}' in result)

    assert ('\\begin{wrapfigure}{r}{0.500\\linewidth}\n\\centering\n'
            '\\noindent\\sphinxincludegraphics{{rimg}.png}\n'
            '\\caption{figure with align \\& figwidth option}'
            '\\label{\\detokenize{markup:id10}}'
            '\\end{wrapfigure}' in result)

    assert ('\\begin{wrapfigure}{r}{3cm}\n\\centering\n'
            '\\noindent\\sphinxincludegraphics[width=3cm]{{rimg}.png}\n'
            '\\caption{figure with align \\& width option}'
            '\\label{\\detokenize{markup:id11}}'
            '\\end{wrapfigure}' in result)

    assert 'Footnotes' not in result


@pytest.mark.sphinx('latex', testroot='warnings', freshenv=True)
def test_latex_warnings(app, status, warning):
    app.builder.build_all()

    warnings = strip_escseq(re.sub(re.escape(os.sep) + '{1,2}', '/', warning.getvalue()))
    warnings_exp = LATEX_WARNINGS % {
        'root': re.escape(app.srcdir.replace(os.sep, '/'))}
    assert re.match(warnings_exp + '$', warnings), \
        'Warnings don\'t match:\n' + \
        '--- Expected (regex):\n' + warnings_exp + \
        '--- Got:\n' + warnings


@pytest.mark.sphinx('latex', testroot='basic')
def test_latex_basic(app, status, warning):
    app.builder.build_all()
    result = (app.outdir / 'test.tex').read_text(encoding='utf8')
    print(result)
    print(status.getvalue())
    print(warning.getvalue())
    assert r'\title{The basic Sphinx documentation for testing}' in result
    assert r'\release{}' in result
    assert r'\renewcommand{\releasename}{}' in result


@pytest.mark.sphinx('latex', testroot='basic',
                    confoverrides={
                        'latex_documents': [('index', 'test.tex', 'title', 'author', 'manual')]
                    })
def test_latex_basic_manual(app, status, warning):
    app.builder.build_all()
    result = (app.outdir / 'test.tex').read_text(encoding='utf8')
    print(result)
    assert r'\def\sphinxdocclass{report}' in result
    assert r'\documentclass[letterpaper,10pt,english]{sphinxmanual}' in result


@pytest.mark.sphinx('latex', testroot='basic',
                    confoverrides={
                        'latex_documents': [('index', 'test.tex', 'title', 'author', 'howto')]
                    })
def test_latex_basic_howto(app, status, warning):
    app.builder.build_all()
    result = (app.outdir / 'test.tex').read_text(encoding='utf8')
    print(result)
    assert r'\def\sphinxdocclass{article}' in result
    assert r'\documentclass[letterpaper,10pt,english]{sphinxhowto}' in result


@pytest.mark.sphinx('latex', testroot='basic',
                    confoverrides={
                        'language': 'ja',
                        'latex_documents': [('index', 'test.tex', 'title', 'author', 'manual')]
                    })
def test_latex_basic_manual_ja(app, status, warning):
    app.builder.build_all()
    result = (app.outdir / 'test.tex').read_text(encoding='utf8')
    print(result)
    assert r'\def\sphinxdocclass{ujbook}' in result
    assert r'\documentclass[letterpaper,10pt,dvipdfmx]{sphinxmanual}' in result


@pytest.mark.sphinx('latex', testroot='basic',
                    confoverrides={
                        'language': 'ja',
                        'latex_documents': [('index', 'test.tex', 'title', 'author', 'howto')]
                    })
def test_latex_basic_howto_ja(app, status, warning):
    app.builder.build_all()
    result = (app.outdir / 'test.tex').read_text(encoding='utf8')
    print(result)
    assert r'\def\sphinxdocclass{ujreport}' in result
    assert r'\documentclass[letterpaper,10pt,dvipdfmx]{sphinxhowto}' in result


@pytest.mark.sphinx('latex', testroot='latex-theme')
def test_latex_theme(app, status, warning):
    app.builder.build_all()
    result = (app.outdir / 'python.tex').read_text(encoding='utf8')
    print(result)
    assert r'\def\sphinxdocclass{book}' in result
    assert r'\documentclass[a4paper,12pt,english]{sphinxbook}' in result


@pytest.mark.sphinx('latex', testroot='latex-theme',
                    confoverrides={'latex_elements': {'papersize': 'b5paper',
                                                      'pointsize': '9pt'}})
def test_latex_theme_papersize(app, status, warning):
    app.builder.build_all()
    result = (app.outdir / 'python.tex').read_text(encoding='utf8')
    print(result)
    assert r'\def\sphinxdocclass{book}' in result
    assert r'\documentclass[b5paper,9pt,english]{sphinxbook}' in result


@pytest.mark.sphinx('latex', testroot='latex-theme',
                    confoverrides={'latex_theme_options': {'papersize': 'b5paper',
                                                           'pointsize': '9pt'}})
def test_latex_theme_options(app, status, warning):
    app.builder.build_all()
    result = (app.outdir / 'python.tex').read_text(encoding='utf8')
    print(result)
    assert r'\def\sphinxdocclass{book}' in result
    assert r'\documentclass[b5paper,9pt,english]{sphinxbook}' in result


@pytest.mark.sphinx('latex', testroot='basic', confoverrides={'language': 'zh'})
def test_latex_additional_settings_for_language_code(app, status, warning):
    app.builder.build_all()
    result = (app.outdir / 'test.tex').read_text(encoding='utf8')
    print(result)
    print(status.getvalue())
    print(warning.getvalue())
    assert r'\usepackage{xeCJK}' in result


@pytest.mark.sphinx('latex', testroot='basic', confoverrides={'language': 'el'})
def test_latex_additional_settings_for_greek(app, status, warning):
    app.builder.build_all()
    result = (app.outdir / 'test.tex').read_text(encoding='utf8')
    print(result)
    print(status.getvalue())
    print(warning.getvalue())
    assert '\\usepackage{polyglossia}\n\\setmainlanguage{greek}' in result
    assert '\\newfontfamily\\greekfonttt{FreeMono}' in result


@pytest.mark.sphinx('latex', testroot='latex-title')
def test_latex_title_after_admonitions(app, status, warning):
    app.builder.build_all()
    result = (app.outdir / 'test.tex').read_text(encoding='utf8')
    print(result)
    print(status.getvalue())
    print(warning.getvalue())
    assert '\\title{test\\sphinxhyphen{}latex\\sphinxhyphen{}title}' in result


@pytest.mark.sphinx('latex', testroot='basic',
                    confoverrides={'release': '1.0_0'})
def test_latex_release(app, status, warning):
    app.builder.build_all()
    result = (app.outdir / 'test.tex').read_text(encoding='utf8')
    print(result)
    print(status.getvalue())
    print(warning.getvalue())
    assert r'\release{1.0\_0}' in result
    assert r'\renewcommand{\releasename}{Release}' in result


@pytest.mark.sphinx('latex', testroot='numfig',
                    confoverrides={'numfig': True})
def test_numref(app, status, warning):
    app.builder.build_all()
    result = (app.outdir / 'python.tex').read_text(encoding='utf8')
    print(result)
    print(status.getvalue())
    print(warning.getvalue())
    assert ('\\hyperref[\\detokenize{index:fig1}]'
            '{Fig.\\@ \\ref{\\detokenize{index:fig1}}}') in result
    assert ('\\hyperref[\\detokenize{baz:fig22}]'
            '{Figure\\ref{\\detokenize{baz:fig22}}}') in result
    assert ('\\hyperref[\\detokenize{index:table-1}]'
            '{Table \\ref{\\detokenize{index:table-1}}}') in result
    assert ('\\hyperref[\\detokenize{baz:table22}]'
            '{Table:\\ref{\\detokenize{baz:table22}}}') in result
    assert ('\\hyperref[\\detokenize{index:code-1}]'
            '{Listing \\ref{\\detokenize{index:code-1}}}') in result
    assert ('\\hyperref[\\detokenize{baz:code22}]'
            '{Code\\sphinxhyphen{}\\ref{\\detokenize{baz:code22}}}') in result
    assert ('\\hyperref[\\detokenize{foo:foo}]'
            '{Section \\ref{\\detokenize{foo:foo}}}') in result
    assert ('\\hyperref[\\detokenize{bar:bar-a}]'
            '{Section \\ref{\\detokenize{bar:bar-a}}}') in result
    assert ('\\hyperref[\\detokenize{index:fig1}]{Fig.\\ref{\\detokenize{index:fig1}} '
            '\\nameref{\\detokenize{index:fig1}}}') in result
    assert ('\\hyperref[\\detokenize{foo:foo}]{Sect.\\ref{\\detokenize{foo:foo}} '
            '\\nameref{\\detokenize{foo:foo}}}') in result

    # sphinxmessages.sty
    result = (app.outdir / 'sphinxmessages.sty').read_text(encoding='utf8')
    print(result)
    assert r'\addto\captionsenglish{\renewcommand{\figurename}{Fig.\@{} }}' in result
    assert r'\addto\captionsenglish{\renewcommand{\tablename}{Table }}' in result
    assert r'\addto\captionsenglish{\renewcommand{\literalblockname}{Listing}}' in result


@pytest.mark.sphinx(
    'latex', testroot='numfig',
    confoverrides={'numfig': True,
                   'numfig_format': {'figure': 'Figure:%s',
                                     'table': 'Tab_%s',
                                     'code-block': 'Code-%s',
                                     'section': 'SECTION-%s'}})
def test_numref_with_prefix1(app, status, warning):
    app.builder.build_all()
    result = (app.outdir / 'python.tex').read_text(encoding='utf8')
    print(result)
    print(status.getvalue())
    print(warning.getvalue())
    assert '\\ref{\\detokenize{index:fig1}}' in result
    assert '\\ref{\\detokenize{baz:fig22}}' in result
    assert '\\ref{\\detokenize{index:table-1}}' in result
    assert '\\ref{\\detokenize{baz:table22}}' in result
    assert '\\ref{\\detokenize{index:code-1}}' in result
    assert '\\ref{\\detokenize{baz:code22}}' in result
    assert ('\\hyperref[\\detokenize{index:fig1}]'
            '{Figure:\\ref{\\detokenize{index:fig1}}}') in result
    assert ('\\hyperref[\\detokenize{baz:fig22}]'
            '{Figure\\ref{\\detokenize{baz:fig22}}}') in result
    assert ('\\hyperref[\\detokenize{index:table-1}]'
            '{Tab\\_\\ref{\\detokenize{index:table-1}}}') in result
    assert ('\\hyperref[\\detokenize{baz:table22}]'
            '{Table:\\ref{\\detokenize{baz:table22}}}') in result
    assert ('\\hyperref[\\detokenize{index:code-1}]'
            '{Code\\sphinxhyphen{}\\ref{\\detokenize{index:code-1}}}') in result
    assert ('\\hyperref[\\detokenize{baz:code22}]'
            '{Code\\sphinxhyphen{}\\ref{\\detokenize{baz:code22}}}') in result
    assert ('\\hyperref[\\detokenize{foo:foo}]'
            '{SECTION\\sphinxhyphen{}\\ref{\\detokenize{foo:foo}}}') in result
    assert ('\\hyperref[\\detokenize{bar:bar-a}]'
            '{SECTION\\sphinxhyphen{}\\ref{\\detokenize{bar:bar-a}}}') in result
    assert ('\\hyperref[\\detokenize{index:fig1}]{Fig.\\ref{\\detokenize{index:fig1}} '
            '\\nameref{\\detokenize{index:fig1}}}') in result
    assert ('\\hyperref[\\detokenize{foo:foo}]{Sect.\\ref{\\detokenize{foo:foo}} '
            '\\nameref{\\detokenize{foo:foo}}}') in result

    # sphinxmessages.sty
    result = (app.outdir / 'sphinxmessages.sty').read_text(encoding='utf8')
    print(result)
    assert r'\addto\captionsenglish{\renewcommand{\figurename}{Figure:}}' in result
    assert r'\addto\captionsenglish{\renewcommand{\tablename}{Tab\_}}' in result
    assert r'\addto\captionsenglish{\renewcommand{\literalblockname}{Code-}}' in result


@pytest.mark.sphinx(
    'latex', testroot='numfig',
    confoverrides={'numfig': True,
                   'numfig_format': {'figure': 'Figure:%s.',
                                     'table': 'Tab_%s:',
                                     'code-block': 'Code-%s | ',
                                     'section': 'SECTION_%s_'}})
def test_numref_with_prefix2(app, status, warning):
    app.builder.build_all()
    result = (app.outdir / 'python.tex').read_text(encoding='utf8')
    print(result)
    print(status.getvalue())
    print(warning.getvalue())
    assert ('\\hyperref[\\detokenize{index:fig1}]'
            '{Figure:\\ref{\\detokenize{index:fig1}}.\\@}') in result
    assert ('\\hyperref[\\detokenize{baz:fig22}]'
            '{Figure\\ref{\\detokenize{baz:fig22}}}') in result
    assert ('\\hyperref[\\detokenize{index:table-1}]'
            '{Tab\\_\\ref{\\detokenize{index:table-1}}:}') in result
    assert ('\\hyperref[\\detokenize{baz:table22}]'
            '{Table:\\ref{\\detokenize{baz:table22}}}') in result
    assert ('\\hyperref[\\detokenize{index:code-1}]{Code\\sphinxhyphen{}\\ref{\\detokenize{index:code-1}} '
            '| }') in result
    assert ('\\hyperref[\\detokenize{baz:code22}]'
            '{Code\\sphinxhyphen{}\\ref{\\detokenize{baz:code22}}}') in result
    assert ('\\hyperref[\\detokenize{foo:foo}]'
            '{SECTION\\_\\ref{\\detokenize{foo:foo}}\\_}') in result
    assert ('\\hyperref[\\detokenize{bar:bar-a}]'
            '{SECTION\\_\\ref{\\detokenize{bar:bar-a}}\\_}') in result
    assert ('\\hyperref[\\detokenize{index:fig1}]{Fig.\\ref{\\detokenize{index:fig1}} '
            '\\nameref{\\detokenize{index:fig1}}}') in result
    assert ('\\hyperref[\\detokenize{foo:foo}]{Sect.\\ref{\\detokenize{foo:foo}} '
            '\\nameref{\\detokenize{foo:foo}}}') in result

    # sphinxmessages.sty
    result = (app.outdir / 'sphinxmessages.sty').read_text(encoding='utf8')
    print(result)
    assert r'\addto\captionsenglish{\renewcommand{\figurename}{Figure:}}' in result
    assert r'\def\fnum@figure{\figurename\thefigure{}.}' in result
    assert r'\addto\captionsenglish{\renewcommand{\tablename}{Tab\_}}' in result
    assert r'\def\fnum@table{\tablename\thetable{}:}' in result
    assert r'\addto\captionsenglish{\renewcommand{\literalblockname}{Code-}}' in result


@pytest.mark.sphinx(
    'latex', testroot='numfig',
    confoverrides={'numfig': True, 'language': 'ja'})
def test_numref_with_language_ja(app, status, warning):
    app.builder.build_all()
    result = (app.outdir / 'python.tex').read_text(encoding='utf8')
    print(result)
    print(status.getvalue())
    print(warning.getvalue())
    assert ('\\hyperref[\\detokenize{index:fig1}]'
            '{\u56f3 \\ref{\\detokenize{index:fig1}}}') in result
    assert ('\\hyperref[\\detokenize{baz:fig22}]'
            '{Figure\\ref{\\detokenize{baz:fig22}}}') in result
    assert ('\\hyperref[\\detokenize{index:table-1}]'
            '{\u8868 \\ref{\\detokenize{index:table-1}}}') in result
    assert ('\\hyperref[\\detokenize{baz:table22}]'
            '{Table:\\ref{\\detokenize{baz:table22}}}') in result
    assert ('\\hyperref[\\detokenize{index:code-1}]'
            '{\u30ea\u30b9\u30c8 \\ref{\\detokenize{index:code-1}}}') in result
    assert ('\\hyperref[\\detokenize{baz:code22}]'
            '{Code\\sphinxhyphen{}\\ref{\\detokenize{baz:code22}}}') in result
    assert ('\\hyperref[\\detokenize{foo:foo}]'
            '{\\ref{\\detokenize{foo:foo}} \u7ae0}') in result
    assert ('\\hyperref[\\detokenize{bar:bar-a}]'
            '{\\ref{\\detokenize{bar:bar-a}} \u7ae0}') in result
    assert ('\\hyperref[\\detokenize{index:fig1}]{Fig.\\ref{\\detokenize{index:fig1}} '
            '\\nameref{\\detokenize{index:fig1}}}') in result
    assert ('\\hyperref[\\detokenize{foo:foo}]{Sect.\\ref{\\detokenize{foo:foo}} '
            '\\nameref{\\detokenize{foo:foo}}}') in result

    # sphinxmessages.sty
    result = (app.outdir / 'sphinxmessages.sty').read_text(encoding='utf8')
    print(result)
    assert '\\@iden{\\renewcommand{\\figurename}{図 }}' in result
    assert '\\@iden{\\renewcommand{\\tablename}{表 }}' in result
    assert '\\@iden{\\renewcommand{\\literalblockname}{リスト}}' in result


@pytest.mark.sphinx('latex', testroot='latex-numfig')
def test_latex_obey_numfig_is_false(app, status, warning):
    app.builder.build_all()

    result = (app.outdir / 'SphinxManual.tex').read_text(encoding='utf8')
    assert '\\usepackage{sphinx}' in result

    result = (app.outdir / 'SphinxHowTo.tex').read_text(encoding='utf8')
    assert '\\usepackage{sphinx}' in result


@pytest.mark.sphinx(
    'latex', testroot='latex-numfig',
    confoverrides={'numfig': True, 'numfig_secnum_depth': 0})
def test_latex_obey_numfig_secnum_depth_is_zero(app, status, warning):
    app.builder.build_all()

    result = (app.outdir / 'SphinxManual.tex').read_text(encoding='utf8')
    assert '\\usepackage[,nonumfigreset,mathnumfig]{sphinx}' in result

    result = (app.outdir / 'SphinxHowTo.tex').read_text(encoding='utf8')
    assert '\\usepackage[,nonumfigreset,mathnumfig]{sphinx}' in result


@pytest.mark.sphinx(
    'latex', testroot='latex-numfig',
    confoverrides={'numfig': True, 'numfig_secnum_depth': 2})
def test_latex_obey_numfig_secnum_depth_is_two(app, status, warning):
    app.builder.build_all()

    result = (app.outdir / 'SphinxManual.tex').read_text(encoding='utf8')
    assert '\\usepackage[,numfigreset=2,mathnumfig]{sphinx}' in result

    result = (app.outdir / 'SphinxHowTo.tex').read_text(encoding='utf8')
    assert '\\usepackage[,numfigreset=3,mathnumfig]{sphinx}' in result


@pytest.mark.sphinx(
    'latex', testroot='latex-numfig',
    confoverrides={'numfig': True, 'math_numfig': False})
def test_latex_obey_numfig_but_math_numfig_false(app, status, warning):
    app.builder.build_all()

    result = (app.outdir / 'SphinxManual.tex').read_text(encoding='utf8')
    assert '\\usepackage[,numfigreset=1]{sphinx}' in result

    result = (app.outdir / 'SphinxHowTo.tex').read_text(encoding='utf8')
    assert '\\usepackage[,numfigreset=2]{sphinx}' in result


@pytest.mark.sphinx('latex', testroot='basic')
def test_latex_add_latex_package(app, status, warning):
    app.add_latex_package('foo')
    app.add_latex_package('bar', 'baz')
    app.builder.build_all()
    result = (app.outdir / 'test.tex').read_text(encoding='utf8')
    assert '\\usepackage{foo}' in result
    assert '\\usepackage[baz]{bar}' in result


@pytest.mark.sphinx('latex', testroot='latex-babel')
def test_babel_with_no_language_settings(app, status, warning):
    app.builder.build_all()
    result = (app.outdir / 'python.tex').read_text(encoding='utf8')
    print(result)
    print(status.getvalue())
    print(warning.getvalue())
    assert '\\documentclass[letterpaper,10pt,english]{sphinxmanual}' in result
    assert '\\usepackage{babel}' in result
    assert '\\usepackage{tgtermes}' in result
    assert '\\usepackage[Bjarne]{fncychap}' in result
    assert ('\\addto\\captionsenglish{\\renewcommand{\\contentsname}{Table of content}}\n'
            in result)
    assert '\\shorthandoff{"}' in result

    # sphinxmessages.sty
    result = (app.outdir / 'sphinxmessages.sty').read_text(encoding='utf8')
    print(result)
    assert r'\def\pageautorefname{page}' in result
    assert r'\addto\captionsenglish{\renewcommand{\figurename}{Fig.\@{} }}' in result
    assert r'\addto\captionsenglish{\renewcommand{\tablename}{Table.\@{} }}' in result


@pytest.mark.sphinx(
    'latex', testroot='latex-babel',
    confoverrides={'language': 'de'})
def test_babel_with_language_de(app, status, warning):
    app.builder.build_all()
    result = (app.outdir / 'python.tex').read_text(encoding='utf8')
    print(result)
    print(status.getvalue())
    print(warning.getvalue())
    assert '\\documentclass[letterpaper,10pt,ngerman]{sphinxmanual}' in result
    assert '\\usepackage{babel}' in result
    assert '\\usepackage{tgtermes}' in result
    assert '\\usepackage[Sonny]{fncychap}' in result
    assert ('\\addto\\captionsngerman{\\renewcommand{\\contentsname}{Table of content}}\n'
            in result)
    assert '\\shorthandoff{"}' in result

    # sphinxmessages.sty
    result = (app.outdir / 'sphinxmessages.sty').read_text(encoding='utf8')
    print(result)
    assert r'\def\pageautorefname{Seite}' in result
    assert r'\addto\captionsngerman{\renewcommand{\figurename}{Fig.\@{} }}' in result
    assert r'\addto\captionsngerman{\renewcommand{\tablename}{Table.\@{} }}' in result


@pytest.mark.sphinx(
    'latex', testroot='latex-babel',
    confoverrides={'language': 'ru'})
def test_babel_with_language_ru(app, status, warning):
    app.builder.build_all()
    result = (app.outdir / 'python.tex').read_text(encoding='utf8')
    print(result)
    print(status.getvalue())
    print(warning.getvalue())
    assert '\\documentclass[letterpaper,10pt,russian]{sphinxmanual}' in result
    assert '\\usepackage{babel}' in result
    assert '\\usepackage{tgtermes}' not in result
    assert '\\usepackage[Sonny]{fncychap}' in result
    assert ('\\addto\\captionsrussian{\\renewcommand{\\contentsname}{Table of content}}\n'
            in result)
    assert '\\shorthandoff{"}' in result

    # sphinxmessages.sty
    result = (app.outdir / 'sphinxmessages.sty').read_text(encoding='utf8')
    print(result)
    assert r'\def\pageautorefname{страница}' in result
    assert r'\addto\captionsrussian{\renewcommand{\figurename}{Fig.\@{} }}' in result
    assert r'\addto\captionsrussian{\renewcommand{\tablename}{Table.\@{} }}' in result


@pytest.mark.sphinx(
    'latex', testroot='latex-babel',
    confoverrides={'language': 'tr'})
def test_babel_with_language_tr(app, status, warning):
    app.builder.build_all()
    result = (app.outdir / 'python.tex').read_text(encoding='utf8')
    print(result)
    print(status.getvalue())
    print(warning.getvalue())
    assert '\\documentclass[letterpaper,10pt,turkish]{sphinxmanual}' in result
    assert '\\usepackage{babel}' in result
    assert '\\usepackage{tgtermes}' in result
    assert '\\usepackage[Sonny]{fncychap}' in result
    assert ('\\addto\\captionsturkish{\\renewcommand{\\contentsname}{Table of content}}\n'
            in result)
    assert '\\shorthandoff{=}' in result

    # sphinxmessages.sty
    result = (app.outdir / 'sphinxmessages.sty').read_text(encoding='utf8')
    print(result)
    assert r'\def\pageautorefname{sayfa}' in result
    assert r'\addto\captionsturkish{\renewcommand{\figurename}{Fig.\@{} }}' in result
    assert r'\addto\captionsturkish{\renewcommand{\tablename}{Table.\@{} }}' in result


@pytest.mark.sphinx(
    'latex', testroot='latex-babel',
    confoverrides={'language': 'ja'})
def test_babel_with_language_ja(app, status, warning):
    app.builder.build_all()
    result = (app.outdir / 'python.tex').read_text(encoding='utf8')
    print(result)
    print(status.getvalue())
    print(warning.getvalue())
    assert '\\documentclass[letterpaper,10pt,dvipdfmx]{sphinxmanual}' in result
    assert '\\usepackage{babel}' not in result
    assert '\\usepackage{tgtermes}' in result
    assert '\\usepackage[Sonny]{fncychap}' not in result
    assert '\\renewcommand{\\contentsname}{Table of content}\n' in result
    assert '\\shorthandoff' not in result

    # sphinxmessages.sty
    result = (app.outdir / 'sphinxmessages.sty').read_text(encoding='utf8')
    print(result)
    assert r'\def\pageautorefname{ページ}' in result
    assert '\\@iden{\\renewcommand{\\figurename}{Fig.\\@{} }}' in result
    assert '\\@iden{\\renewcommand{\\tablename}{Table.\\@{} }}' in result


@pytest.mark.sphinx(
    'latex', testroot='latex-babel',
    confoverrides={'language': 'unknown'})
def test_babel_with_unknown_language(app, status, warning):
    app.builder.build_all()
    result = (app.outdir / 'python.tex').read_text(encoding='utf8')
    print(result)
    print(status.getvalue())
    print(warning.getvalue())
    assert '\\documentclass[letterpaper,10pt,english]{sphinxmanual}' in result
    assert '\\usepackage{babel}' in result
    assert '\\usepackage{tgtermes}' in result
    assert '\\usepackage[Sonny]{fncychap}' in result
    assert ('\\addto\\captionsenglish{\\renewcommand{\\contentsname}{Table of content}}\n'
            in result)
    assert '\\shorthandoff' in result

    assert "WARNING: no Babel option known for language 'unknown'" in warning.getvalue()

    # sphinxmessages.sty
    result = (app.outdir / 'sphinxmessages.sty').read_text(encoding='utf8')
    print(result)
    assert r'\def\pageautorefname{page}' in result
    assert r'\addto\captionsenglish{\renewcommand{\figurename}{Fig.\@{} }}' in result
    assert r'\addto\captionsenglish{\renewcommand{\tablename}{Table.\@{} }}' in result


@pytest.mark.sphinx(
    'latex', testroot='latex-babel',
    confoverrides={'language': 'de', 'latex_engine': 'lualatex'})
def test_polyglossia_with_language_de(app, status, warning):
    app.builder.build_all()
    result = (app.outdir / 'python.tex').read_text(encoding='utf8')
    print(result)
    print(status.getvalue())
    print(warning.getvalue())
    assert '\\documentclass[letterpaper,10pt,german]{sphinxmanual}' in result
    assert '\\usepackage{polyglossia}' in result
    assert '\\setmainlanguage[spelling=new]{german}' in result
    assert '\\usepackage{tgtermes}' not in result
    assert '\\usepackage[Sonny]{fncychap}' in result
    assert ('\\addto\\captionsgerman{\\renewcommand{\\contentsname}{Table of content}}\n'
            in result)
    assert '\\shorthandoff' not in result

    # sphinxmessages.sty
    result = (app.outdir / 'sphinxmessages.sty').read_text(encoding='utf8')
    print(result)
    assert r'\def\pageautorefname{Seite}' in result
    assert r'\addto\captionsgerman{\renewcommand{\figurename}{Fig.\@{} }}' in result
    assert r'\addto\captionsgerman{\renewcommand{\tablename}{Table.\@{} }}' in result


@pytest.mark.sphinx(
    'latex', testroot='latex-babel',
    confoverrides={'language': 'de-1901', 'latex_engine': 'lualatex'})
def test_polyglossia_with_language_de_1901(app, status, warning):
    app.builder.build_all()
    result = (app.outdir / 'python.tex').read_text(encoding='utf8')
    print(result)
    print(status.getvalue())
    print(warning.getvalue())
    assert '\\documentclass[letterpaper,10pt,german]{sphinxmanual}' in result
    assert '\\usepackage{polyglossia}' in result
    assert '\\setmainlanguage[spelling=old]{german}' in result
    assert '\\usepackage{tgtermes}' not in result
    assert '\\usepackage[Sonny]{fncychap}' in result
    assert ('\\addto\\captionsgerman{\\renewcommand{\\contentsname}{Table of content}}\n'
            in result)
    assert '\\shorthandoff' not in result

    # sphinxmessages.sty
    result = (app.outdir / 'sphinxmessages.sty').read_text(encoding='utf8')
    print(result)
    assert r'\def\pageautorefname{page}' in result
    assert r'\addto\captionsgerman{\renewcommand{\figurename}{Fig.\@{} }}' in result
    assert r'\addto\captionsgerman{\renewcommand{\tablename}{Table.\@{} }}' in result


@pytest.mark.sphinx('latex')
def test_footnote(app, status, warning):
    app.builder.build_all()
    result = (app.outdir / 'sphinxtests.tex').read_text(encoding='utf8')
    print(result)
    print(status.getvalue())
    print(warning.getvalue())
    assert ('\\sphinxAtStartPar\n%\n\\begin{footnote}[1]\\sphinxAtStartFootnote\n'
            'numbered\n%\n\\end{footnote}') in result
    assert ('\\begin{footnote}[2]\\sphinxAtStartFootnote\nauto numbered\n%\n'
            '\\end{footnote}') in result
    assert '\\begin{footnote}[3]\\sphinxAtStartFootnote\nnamed\n%\n\\end{footnote}' in result
    assert '\\sphinxcite{footnote:bar}' in result
    assert ('\\bibitem[bar]{footnote:bar}\n\\sphinxAtStartPar\ncite\n') in result
    assert '\\sphinxcaption{Table caption \\sphinxfootnotemark[4]' in result
    assert ('\\hline%\n\\begin{footnotetext}[4]\\sphinxAtStartFootnote\n'
            'footnote in table caption\n%\n\\end{footnotetext}\\ignorespaces %\n'
            '\\begin{footnotetext}[5]\\sphinxAtStartFootnote\n'
            'footnote in table header\n%\n\\end{footnotetext}\\ignorespaces '
            '\n\\sphinxAtStartPar\n'
            'VIDIOC\\_CROPCAP\n&\n\\sphinxAtStartPar\n') in result
    assert ('Information about VIDIOC\\_CROPCAP %\n'
            '\\begin{footnote}[6]\\sphinxAtStartFootnote\n'
            'footnote in table not in header\n%\n\\end{footnote}\n\\\\\n\\hline\n'
            '\\end{tabulary}\n'
            '\\par\n\\sphinxattableend\\end{savenotes}\n') in result


@pytest.mark.sphinx('latex', testroot='footnotes')
def test_reference_in_caption_and_codeblock_in_footnote(app, status, warning):
    app.builder.build_all()
    result = (app.outdir / 'python.tex').read_text(encoding='utf8')
    print(result)
    print(status.getvalue())
    print(warning.getvalue())
    assert ('\\caption{This is the figure caption with a reference to '
            '\\sphinxcite{index:authoryear}.}' in result)
    assert '\\chapter{The section with a reference to {[}AuthorYear{]}}' in result
    assert ('\\sphinxcaption{The table title with a reference'
            ' to {[}AuthorYear{]}}' in result)
    assert '\\subsubsection*{The rubric title with a reference to {[}AuthorYear{]}}' in result
    assert ('\\chapter{The section with a reference to \\sphinxfootnotemark[6]}\n'
            '\\label{\\detokenize{index:the-section-with-a-reference-to}}'
            '%\n\\begin{footnotetext}[6]\\sphinxAtStartFootnote\n'
            'Footnote in section\n%\n\\end{footnotetext}') in result
    assert ('\\caption{This is the figure caption with a footnote to '
            '\\sphinxfootnotemark[8].}\\label{\\detokenize{index:id35}}\\end{figure}\n'
            '%\n\\begin{footnotetext}[8]\\sphinxAtStartFootnote\n'
            'Footnote in caption\n%\n\\end{footnotetext}') in result
    assert ('\\sphinxcaption{footnote \\sphinxfootnotemark[9] in '
            'caption of normal table}\\label{\\detokenize{index:id36}}') in result
    assert ('\\caption{footnote \\sphinxfootnotemark[10] '
            'in caption \\sphinxfootnotemark[11] of longtable\\strut}') in result
    assert ('\\endlastfoot\n%\n\\begin{footnotetext}[10]\\sphinxAtStartFootnote\n'
            'Foot note in longtable\n%\n\\end{footnotetext}\\ignorespaces %\n'
            '\\begin{footnotetext}[11]\\sphinxAtStartFootnote\n'
            'Second footnote in caption of longtable\n') in result
    assert ('This is a reference to the code\\sphinxhyphen{}block in the footnote:\n'
            '{\\hyperref[\\detokenize{index:codeblockinfootnote}]'
            '{\\sphinxcrossref{\\DUrole{std,std-ref}{I am in a footnote}}}}') in result
    assert ('&\n\\sphinxAtStartPar\nThis is one more footnote with some code in it %\n'
            '\\begin{footnote}[12]\\sphinxAtStartFootnote\n'
            'Third footnote in longtable\n') in result
    assert ('\\end{sphinxVerbatim}\n%\n\\end{footnote}.\n') in result
    assert '\\begin{sphinxVerbatim}[commandchars=\\\\\\{\\}]' in result


@pytest.mark.sphinx('latex', testroot='footnotes')
def test_footnote_referred_multiple_times(app, status, warning):
    app.builder.build_all()
    result = (app.outdir / 'python.tex').read_text(encoding='utf8')
    print(result)
    print(status.getvalue())
    print(warning.getvalue())

    assert ('Explicitly numbered footnote: %\n'
            '\\begin{footnote}[100]'
            '\\sphinxAtStartFootnote\nNumbered footnote\n%\n'
            '\\end{footnote} \\sphinxfootnotemark[100]\n'
            in result)
    assert ('Named footnote: %\n'
            '\\begin{footnote}[13]'
            '\\sphinxAtStartFootnote\nNamed footnote\n%\n'
            '\\end{footnote} \\sphinxfootnotemark[13]\n'
            in result)


@pytest.mark.sphinx(
    'latex', testroot='footnotes',
    confoverrides={'latex_show_urls': 'inline'})
def test_latex_show_urls_is_inline(app, status, warning):
    app.builder.build_all()
    result = (app.outdir / 'python.tex').read_text(encoding='utf8')
    print(result)
    print(status.getvalue())
    print(warning.getvalue())
    assert ('Same footnote number %\n'
            '\\begin{footnote}[1]\\sphinxAtStartFootnote\n'
            'footnote in bar\n%\n\\end{footnote} in bar.rst') in result
    assert ('Auto footnote number %\n\\begin{footnote}[1]\\sphinxAtStartFootnote\n'
            'footnote in baz\n%\n\\end{footnote} in baz.rst') in result
    assert ('\\phantomsection\\label{\\detokenize{index:id38}}'
            '{\\hyperref[\\detokenize{index:the-section'
            '-with-a-reference-to-authoryear}]'
            '{\\sphinxcrossref{The section with a reference to '
            '\\sphinxcite{index:authoryear}}}}') in result
    assert ('\\phantomsection\\label{\\detokenize{index:id39}}'
            '{\\hyperref[\\detokenize{index:the-section-with-a-reference-to}]'
            '{\\sphinxcrossref{The section with a reference to }}}' in result)
    assert ('First footnote: %\n\\begin{footnote}[2]\\sphinxAtStartFootnote\n'
            'First\n%\n\\end{footnote}') in result
    assert ('Second footnote: %\n'
            '\\begin{footnote}[1]\\sphinxAtStartFootnote\n'
            'Second\n%\n\\end{footnote}\n') in result
    assert '\\sphinxhref{http://sphinx-doc.org/}{Sphinx} (http://sphinx\\sphinxhyphen{}doc.org/)' in result
    assert ('Third footnote: %\n\\begin{footnote}[3]\\sphinxAtStartFootnote\n'
            'Third \\sphinxfootnotemark[4]\n%\n\\end{footnote}%\n'
            '\\begin{footnotetext}[4]\\sphinxAtStartFootnote\n'
            'Footnote inside footnote\n%\n\\end{footnotetext}\\ignorespaces') in result
    assert ('Fourth footnote: %\n\\begin{footnote}[5]\\sphinxAtStartFootnote\n'
            'Fourth\n%\n\\end{footnote}\n') in result
    assert ('\\sphinxhref{http://sphinx-doc.org/~test/}{URL including tilde} '
            '(http://sphinx\\sphinxhyphen{}doc.org/\\textasciitilde{}test/)') in result
    assert ('\\sphinxlineitem{\\sphinxhref{http://sphinx-doc.org/}{URL in term} '
            '(http://sphinx\\sphinxhyphen{}doc.org/)}\n'
            '\\sphinxAtStartPar\nDescription' in result)
    assert ('\\sphinxlineitem{Footnote in term \\sphinxfootnotemark[7]}%\n'
            '\\begin{footnotetext}[7]\\sphinxAtStartFootnote\n')
    assert ('\\sphinxlineitem{\\sphinxhref{http://sphinx-doc.org/}{URL in term} '
            '(http://sphinx\\sphinxhyphen{}doc.org/)}\n'
            '\\sphinxAtStartPar\nDescription' in result)
    assert ('\\sphinxlineitem{Footnote in term \\sphinxfootnotemark[7]}%\n'
            '\\begin{footnotetext}[7]\\sphinxAtStartFootnote\n'
            'Footnote in term\n%\n\\end{footnotetext}\\ignorespaces '
            '\n\\sphinxAtStartPar\nDescription') in result
    assert ('\\sphinxlineitem{\\sphinxhref{http://sphinx-doc.org/}{Term in deflist} '
            '(http://sphinx\\sphinxhyphen{}doc.org/)}'
            '\n\\sphinxAtStartPar\nDescription') in result
    assert '\\sphinxurl{https://github.com/sphinx-doc/sphinx}\n' in result
    assert ('\\sphinxhref{mailto:sphinx-dev@googlegroups.com}'
            '{sphinx\\sphinxhyphen{}dev@googlegroups.com}') in result
    assert '\\begin{savenotes}\\begin{fulllineitems}' not in result


@pytest.mark.sphinx(
    'latex', testroot='footnotes',
    confoverrides={'latex_show_urls': 'footnote'})
def test_latex_show_urls_is_footnote(app, status, warning):
    app.builder.build_all()
    result = (app.outdir / 'python.tex').read_text(encoding='utf8')
    print(result)
    print(status.getvalue())
    print(warning.getvalue())
    assert ('Same footnote number %\n'
            '\\begin{footnote}[1]\\sphinxAtStartFootnote\n'
            'footnote in bar\n%\n\\end{footnote} in bar.rst') in result
    assert ('Auto footnote number %\n\\begin{footnote}[2]\\sphinxAtStartFootnote\n'
            'footnote in baz\n%\n\\end{footnote} in baz.rst') in result
    assert ('\\phantomsection\\label{\\detokenize{index:id38}}'
            '{\\hyperref[\\detokenize{index:the-section-with-a-reference-to-authoryear}]'
            '{\\sphinxcrossref{The section with a reference '
            'to \\sphinxcite{index:authoryear}}}}') in result
    assert ('\\phantomsection\\label{\\detokenize{index:id39}}'
            '{\\hyperref[\\detokenize{index:the-section-with-a-reference-to}]'
            '{\\sphinxcrossref{The section with a reference to }}}') in result
    assert ('First footnote: %\n\\begin{footnote}[3]\\sphinxAtStartFootnote\n'
            'First\n%\n\\end{footnote}') in result
    assert ('Second footnote: %\n'
            '\\begin{footnote}[1]\\sphinxAtStartFootnote\n'
            'Second\n%\n\\end{footnote}') in result
    assert ('\\sphinxhref{http://sphinx-doc.org/}{Sphinx}'
            '%\n\\begin{footnote}[4]\\sphinxAtStartFootnote\n'
            '\\sphinxnolinkurl{http://sphinx-doc.org/}\n%\n\\end{footnote}') in result
    assert ('Third footnote: %\n\\begin{footnote}[6]\\sphinxAtStartFootnote\n'
            'Third \\sphinxfootnotemark[7]\n%\n\\end{footnote}%\n'
            '\\begin{footnotetext}[7]\\sphinxAtStartFootnote\n'
            'Footnote inside footnote\n%\n'
            '\\end{footnotetext}\\ignorespaces') in result
    assert ('Fourth footnote: %\n\\begin{footnote}[8]\\sphinxAtStartFootnote\n'
            'Fourth\n%\n\\end{footnote}\n') in result
    assert ('\\sphinxhref{http://sphinx-doc.org/~test/}{URL including tilde}'
            '%\n\\begin{footnote}[5]\\sphinxAtStartFootnote\n'
            '\\sphinxnolinkurl{http://sphinx-doc.org/~test/}\n%\n\\end{footnote}') in result
    assert ('\\sphinxlineitem{\\sphinxhref{http://sphinx-doc.org/}'
            '{URL in term}\\sphinxfootnotemark[10]}%\n'
            '\\begin{footnotetext}[10]'
            '\\sphinxAtStartFootnote\n'
            '\\sphinxnolinkurl{http://sphinx-doc.org/}\n%\n'
            '\\end{footnotetext}\\ignorespaces \n\\sphinxAtStartPar\nDescription') in result
    assert ('\\sphinxlineitem{Footnote in term \\sphinxfootnotemark[12]}%\n'
            '\\begin{footnotetext}[12]'
            '\\sphinxAtStartFootnote\n'
            'Footnote in term\n%\n\\end{footnotetext}\\ignorespaces '
            '\n\\sphinxAtStartPar\nDescription') in result
    assert ('\\sphinxlineitem{\\sphinxhref{http://sphinx-doc.org/}{Term in deflist}'
            '\\sphinxfootnotemark[11]}%\n'
            '\\begin{footnotetext}[11]'
            '\\sphinxAtStartFootnote\n'
            '\\sphinxnolinkurl{http://sphinx-doc.org/}\n%\n'
            '\\end{footnotetext}\\ignorespaces \n\\sphinxAtStartPar\nDescription') in result
    assert ('\\sphinxurl{https://github.com/sphinx-doc/sphinx}\n' in result)
    assert ('\\sphinxhref{mailto:sphinx-dev@googlegroups.com}'
            '{sphinx\\sphinxhyphen{}dev@googlegroups.com}\n') in result
    assert '\\begin{savenotes}\\begin{fulllineitems}' in result


@pytest.mark.sphinx(
    'latex', testroot='footnotes',
    confoverrides={'latex_show_urls': 'no'})
def test_latex_show_urls_is_no(app, status, warning):
    app.builder.build_all()
    result = (app.outdir / 'python.tex').read_text(encoding='utf8')
    print(result)
    print(status.getvalue())
    print(warning.getvalue())
    assert ('Same footnote number %\n'
            '\\begin{footnote}[1]\\sphinxAtStartFootnote\n'
            'footnote in bar\n%\n\\end{footnote} in bar.rst') in result
    assert ('Auto footnote number %\n\\begin{footnote}[1]\\sphinxAtStartFootnote\n'
            'footnote in baz\n%\n\\end{footnote} in baz.rst') in result
    assert ('\\phantomsection\\label{\\detokenize{index:id38}}'
            '{\\hyperref[\\detokenize{index:the-section-with-a-reference-to-authoryear}]'
            '{\\sphinxcrossref{The section with a reference '
            'to \\sphinxcite{index:authoryear}}}}') in result
    assert ('\\phantomsection\\label{\\detokenize{index:id39}}'
            '{\\hyperref[\\detokenize{index:the-section-with-a-reference-to}]'
            '{\\sphinxcrossref{The section with a reference to }}}' in result)
    assert ('First footnote: %\n\\begin{footnote}[2]\\sphinxAtStartFootnote\n'
            'First\n%\n\\end{footnote}') in result
    assert ('Second footnote: %\n'
            '\\begin{footnote}[1]\\sphinxAtStartFootnote\n'
            'Second\n%\n\\end{footnote}') in result
    assert '\\sphinxhref{http://sphinx-doc.org/}{Sphinx}' in result
    assert ('Third footnote: %\n\\begin{footnote}[3]\\sphinxAtStartFootnote\n'
            'Third \\sphinxfootnotemark[4]\n%\n\\end{footnote}%\n'
            '\\begin{footnotetext}[4]\\sphinxAtStartFootnote\n'
            'Footnote inside footnote\n%\n\\end{footnotetext}\\ignorespaces') in result
    assert ('Fourth footnote: %\n\\begin{footnote}[5]\\sphinxAtStartFootnote\n'
            'Fourth\n%\n\\end{footnote}\n') in result
    assert '\\sphinxhref{http://sphinx-doc.org/~test/}{URL including tilde}' in result
    assert ('\\sphinxlineitem{\\sphinxhref{http://sphinx-doc.org/}{URL in term}}\n'
            '\\sphinxAtStartPar\nDescription') in result
    assert ('\\sphinxlineitem{Footnote in term \\sphinxfootnotemark[7]}%\n'
            '\\begin{footnotetext}[7]\\sphinxAtStartFootnote\n'
            'Footnote in term\n%\n\\end{footnotetext}\\ignorespaces '
            '\n\\sphinxAtStartPar\nDescription') in result
    assert ('\\sphinxlineitem{\\sphinxhref{http://sphinx-doc.org/}{Term in deflist}}'
            '\n\\sphinxAtStartPar\nDescription') in result
    assert ('\\sphinxurl{https://github.com/sphinx-doc/sphinx}\n' in result)
    assert ('\\sphinxhref{mailto:sphinx-dev@googlegroups.com}'
            '{sphinx\\sphinxhyphen{}dev@googlegroups.com}\n') in result
    assert '\\begin{savenotes}\\begin{fulllineitems}' not in result


@pytest.mark.sphinx(
    'latex', testroot='footnotes',
    confoverrides={'latex_show_urls': 'footnote',
                   'rst_prolog': '.. |URL| replace:: `text <http://www.example.com/>`__'})
def test_latex_show_urls_footnote_and_substitutions(app, status, warning):
    # hyperlinks in substitutions should not effect to make footnotes (refs: #4784)
    test_latex_show_urls_is_footnote(app, status, warning)


@pytest.mark.sphinx('latex', testroot='image-in-section')
def test_image_in_section(app, status, warning):
    app.builder.build_all()
    result = (app.outdir / 'python.tex').read_text(encoding='utf8')
    print(result)
    print(status.getvalue())
    print(warning.getvalue())
    assert ('\\chapter[Test section]{\\lowercase{\\sphinxincludegraphics'
            '[width=15bp,height=15bp]}{{pic}.png} Test section}'
            in result)
    assert ('\\chapter[Other {[}blah{]} section]{Other {[}blah{]} '
            '\\lowercase{\\sphinxincludegraphics[width=15bp,height=15bp]}'
            '{{pic}.png} section}' in result)
    assert ('\\chapter{Another section}' in result)


@pytest.mark.sphinx('latex', testroot='basic',
                    confoverrides={'latex_logo': 'notfound.jpg'})
def test_latex_logo_if_not_found(app, status, warning):
    try:
        app.builder.build_all()
        raise AssertionError()  # SphinxError not raised
    except Exception as exc:
        assert isinstance(exc, SphinxError)


@pytest.mark.sphinx('latex', testroot='toctree-maxdepth')
def test_toctree_maxdepth_manual(app, status, warning):
    app.builder.build_all()
    result = (app.outdir / 'python.tex').read_text(encoding='utf8')
    print(result)
    print(status.getvalue())
    print(warning.getvalue())
    assert '\\setcounter{tocdepth}{1}' in result
    assert '\\setcounter{secnumdepth}' not in result
    assert '\\chapter{Foo}' in result


@pytest.mark.sphinx(
    'latex', testroot='toctree-maxdepth',
    confoverrides={'latex_documents': [
        ('index', 'python.tex', 'Sphinx Tests Documentation',
         'Georg Brandl', 'howto'),
    ]})
def test_toctree_maxdepth_howto(app, status, warning):
    app.builder.build_all()
    result = (app.outdir / 'python.tex').read_text(encoding='utf8')
    print(result)
    print(status.getvalue())
    print(warning.getvalue())
    assert '\\setcounter{tocdepth}{2}' in result
    assert '\\setcounter{secnumdepth}' not in result
    assert '\\section{Foo}' in result


@pytest.mark.sphinx(
    'latex', testroot='toctree-maxdepth',
    confoverrides={'root_doc': 'foo'})
def test_toctree_not_found(app, status, warning):
    app.builder.build_all()
    result = (app.outdir / 'python.tex').read_text(encoding='utf8')
    print(result)
    print(status.getvalue())
    print(warning.getvalue())
    assert '\\setcounter{tocdepth}' not in result
    assert '\\setcounter{secnumdepth}' not in result
    assert '\\chapter{Foo A}' in result


@pytest.mark.sphinx(
    'latex', testroot='toctree-maxdepth',
    confoverrides={'root_doc': 'bar'})
def test_toctree_without_maxdepth(app, status, warning):
    app.builder.build_all()
    result = (app.outdir / 'python.tex').read_text(encoding='utf8')
    print(result)
    print(status.getvalue())
    print(warning.getvalue())
    assert '\\setcounter{tocdepth}' not in result
    assert '\\setcounter{secnumdepth}' not in result


@pytest.mark.sphinx(
    'latex', testroot='toctree-maxdepth',
    confoverrides={'root_doc': 'qux'})
def test_toctree_with_deeper_maxdepth(app, status, warning):
    app.builder.build_all()
    result = (app.outdir / 'python.tex').read_text(encoding='utf8')
    print(result)
    print(status.getvalue())
    print(warning.getvalue())
    assert '\\setcounter{tocdepth}{3}' in result
    assert '\\setcounter{secnumdepth}{3}' in result


@pytest.mark.sphinx(
    'latex', testroot='toctree-maxdepth',
    confoverrides={'latex_toplevel_sectioning': None})
def test_latex_toplevel_sectioning_is_None(app, status, warning):
    app.builder.build_all()
    result = (app.outdir / 'python.tex').read_text(encoding='utf8')
    print(result)
    print(status.getvalue())
    print(warning.getvalue())
    assert '\\chapter{Foo}' in result


@pytest.mark.sphinx(
    'latex', testroot='toctree-maxdepth',
    confoverrides={'latex_toplevel_sectioning': 'part'})
def test_latex_toplevel_sectioning_is_part(app, status, warning):
    app.builder.build_all()
    result = (app.outdir / 'python.tex').read_text(encoding='utf8')
    print(result)
    print(status.getvalue())
    print(warning.getvalue())
    assert '\\part{Foo}' in result
    assert '\\chapter{Foo A}' in result
    assert '\\chapter{Foo B}' in result


@pytest.mark.sphinx(
    'latex', testroot='toctree-maxdepth',
    confoverrides={'latex_toplevel_sectioning': 'part',
                   'latex_documents': [
                       ('index', 'python.tex', 'Sphinx Tests Documentation',
                        'Georg Brandl', 'howto')
                   ]})
def test_latex_toplevel_sectioning_is_part_with_howto(app, status, warning):
    app.builder.build_all()
    result = (app.outdir / 'python.tex').read_text(encoding='utf8')
    print(result)
    print(status.getvalue())
    print(warning.getvalue())
    assert '\\part{Foo}' in result
    assert '\\section{Foo A}' in result
    assert '\\section{Foo B}' in result


@pytest.mark.sphinx(
    'latex', testroot='toctree-maxdepth',
    confoverrides={'latex_toplevel_sectioning': 'chapter'})
def test_latex_toplevel_sectioning_is_chapter(app, status, warning):
    app.builder.build_all()
    result = (app.outdir / 'python.tex').read_text(encoding='utf8')
    print(result)
    print(status.getvalue())
    print(warning.getvalue())
    assert '\\chapter{Foo}' in result


@pytest.mark.sphinx(
    'latex', testroot='toctree-maxdepth',
    confoverrides={'latex_toplevel_sectioning': 'chapter',
                   'latex_documents': [
                       ('index', 'python.tex', 'Sphinx Tests Documentation',
                        'Georg Brandl', 'howto')
                   ]})
def test_latex_toplevel_sectioning_is_chapter_with_howto(app, status, warning):
    app.builder.build_all()
    result = (app.outdir / 'python.tex').read_text(encoding='utf8')
    print(result)
    print(status.getvalue())
    print(warning.getvalue())
    assert '\\section{Foo}' in result


@pytest.mark.sphinx(
    'latex', testroot='toctree-maxdepth',
    confoverrides={'latex_toplevel_sectioning': 'section'})
def test_latex_toplevel_sectioning_is_section(app, status, warning):
    app.builder.build_all()
    result = (app.outdir / 'python.tex').read_text(encoding='utf8')
    print(result)
    print(status.getvalue())
    print(warning.getvalue())
    assert '\\section{Foo}' in result


@skip_if_stylefiles_notfound
@pytest.mark.sphinx('latex', testroot='maxlistdepth')
def test_maxlistdepth_at_ten(app, status, warning):
    app.builder.build_all()
    result = (app.outdir / 'python.tex').read_text(encoding='utf8')
    print(result)
    print(status.getvalue())
    print(warning.getvalue())
    compile_latex_document(app, 'python.tex')


@pytest.mark.sphinx('latex', testroot='latex-table')
@pytest.mark.test_params(shared_result='latex-table')
def test_latex_table_tabulars(app, status, warning):
    app.builder.build_all()
    result = (app.outdir / 'python.tex').read_text(encoding='utf8')
    tables = {}
    for chap in re.split(r'\\(?:section|chapter){', result)[1:]:
        sectname, content = chap.split('}', 1)
        content = re.sub(r'\\sphinxstepscope', '', content)  # filter a separator
        tables[sectname] = content.strip()

    def get_expected(name):
        return (app.srcdir / 'expects' / (name + '.tex')).read_text(encoding='utf8').strip()

    # simple_table
    actual = tables['simple table']
    expected = get_expected('simple_table')
    assert actual == expected

    # table having :widths: option
    actual = tables['table having :widths: option']
    expected = get_expected('table_having_widths')
    assert actual == expected

    # table having :align: option (tabulary)
    actual = tables['table having :align: option (tabulary)']
    expected = get_expected('tabulary_having_widths')
    assert actual == expected

    # table having :align: option (tabular)
    actual = tables['table having :align: option (tabular)']
    expected = get_expected('tabular_having_widths')
    assert actual == expected

    # table with tabularcolumn
    actual = tables['table with tabularcolumn']
    expected = get_expected('tabularcolumn')
    assert actual == expected

    # table with cell in first column having three paragraphs
    actual = tables['table with cell in first column having three paragraphs']
    expected = get_expected('table_having_threeparagraphs_cell_in_first_col')
    assert actual == expected

    # table having caption
    actual = tables['table having caption']
    expected = get_expected('table_having_caption')
    assert actual == expected

    # table having verbatim
    actual = tables['table having verbatim']
    expected = get_expected('table_having_verbatim')
    assert actual == expected

    # table having problematic cell
    actual = tables['table having problematic cell']
    expected = get_expected('table_having_problematic_cell')
    assert actual == expected

    # table having both :widths: and problematic cell
    actual = tables['table having both :widths: and problematic cell']
    expected = get_expected('table_having_widths_and_problematic_cell')
    assert actual == expected

    # table having both stub columns and problematic cell
    actual = tables['table having both stub columns and problematic cell']
    expected = get_expected('table_having_stub_columns_and_problematic_cell')
    assert actual == expected


@pytest.mark.sphinx('latex', testroot='latex-table')
@pytest.mark.test_params(shared_result='latex-table')
def test_latex_table_longtable(app, status, warning):
    app.builder.build_all()
    result = (app.outdir / 'python.tex').read_text(encoding='utf8')
    tables = {}
    for chap in re.split(r'\\(?:section|chapter){', result)[1:]:
        sectname, content = chap.split('}', 1)
        content = re.sub(r'\\sphinxstepscope', '', content)  # filter a separator
        tables[sectname] = content.strip()

    def get_expected(name):
        return (app.srcdir / 'expects' / (name + '.tex')).read_text(encoding='utf8').strip()

    # longtable
    actual = tables['longtable']
    expected = get_expected('longtable')
    assert actual == expected

    # longtable having :widths: option
    actual = tables['longtable having :widths: option']
    expected = get_expected('longtable_having_widths')
    assert actual == expected

    # longtable having :align: option
    actual = tables['longtable having :align: option']
    expected = get_expected('longtable_having_align')
    assert actual == expected

    # longtable with tabularcolumn
    actual = tables['longtable with tabularcolumn']
    expected = get_expected('longtable_with_tabularcolumn')
    assert actual == expected

    # longtable having caption
    actual = tables['longtable having caption']
    expected = get_expected('longtable_having_caption')
    assert actual == expected

    # longtable having verbatim
    actual = tables['longtable having verbatim']
    expected = get_expected('longtable_having_verbatim')
    assert actual == expected

    # longtable having problematic cell
    actual = tables['longtable having problematic cell']
    expected = get_expected('longtable_having_problematic_cell')
    assert actual == expected

    # longtable having both :widths: and problematic cell
    actual = tables['longtable having both :widths: and problematic cell']
    expected = get_expected('longtable_having_widths_and_problematic_cell')
    assert actual == expected

    # longtable having both stub columns and problematic cell
    actual = tables['longtable having both stub columns and problematic cell']
    expected = get_expected('longtable_having_stub_columns_and_problematic_cell')
    assert actual == expected


@pytest.mark.sphinx('latex', testroot='latex-table')
@pytest.mark.test_params(shared_result='latex-table')
def test_latex_table_complex_tables(app, status, warning):
    app.builder.build_all()
    result = (app.outdir / 'python.tex').read_text(encoding='utf8')
    tables = {}
    for chap in re.split(r'\\(?:section|renewcommand){', result)[1:]:
        sectname, content = chap.split('}', 1)
        tables[sectname] = content.strip()

    def get_expected(name):
        return (app.srcdir / 'expects' / (name + '.tex')).read_text(encoding='utf8').strip()

    # grid table
    actual = tables['grid table']
    expected = get_expected('gridtable')
    assert actual == expected

    # complex spanning cell
    actual = tables['complex spanning cell']
    expected = get_expected('complex_spanning_cell')
    assert actual == expected


@pytest.mark.sphinx('latex', testroot='latex-table',
                    confoverrides={'templates_path': ['_mytemplates/latex']})
def test_latex_table_custom_template_caseA(app, status, warning):
    app.builder.build_all()
    result = (app.outdir / 'python.tex').read_text(encoding='utf8')
    assert 'SALUT LES COPAINS' in result


@pytest.mark.sphinx('latex', testroot='latex-table',
                    confoverrides={'templates_path': ['_mytemplates']})
def test_latex_table_custom_template_caseB(app, status, warning):
    app.builder.build_all()
    result = (app.outdir / 'python.tex').read_text(encoding='utf8')
    assert 'SALUT LES COPAINS' not in result


@pytest.mark.sphinx('latex', testroot='latex-table')
@pytest.mark.test_params(shared_result='latex-table')
def test_latex_table_custom_template_caseC(app, status, warning):
    app.builder.build_all()
    result = (app.outdir / 'python.tex').read_text(encoding='utf8')
    assert 'SALUT LES COPAINS' not in result


@pytest.mark.sphinx('latex', testroot='directives-raw')
def test_latex_raw_directive(app, status, warning):
    app.builder.build_all()
    result = (app.outdir / 'python.tex').read_text(encoding='utf8')

    # standard case
    assert 'standalone raw directive (HTML)' not in result
    assert ('\\label{\\detokenize{index:id1}}\n'
            'standalone raw directive (LaTeX)' in result)

    # with substitution
    assert 'HTML: abc  ghi' in result
    assert 'LaTeX: abc def ghi' in result


@pytest.mark.sphinx('latex', testroot='images')
def test_latex_images(app, status, warning):
    app.builder.build_all()

    result = (app.outdir / 'python.tex').read_text(encoding='utf8')

    # images are copied
    assert '\\sphinxincludegraphics{{python-logo}.png}' in result
    assert (app.outdir / 'python-logo.png').exists()

    # not found images
    assert '\\sphinxincludegraphics{{NOT_EXIST}.PNG}' not in result
    assert ('WARNING: Could not fetch remote image: '
            'https://www.google.com/NOT_EXIST.PNG [404]' in warning.getvalue())

    # an image having target
    assert ('\\sphinxhref{https://www.sphinx-doc.org/}'
            '{\\sphinxincludegraphics{{rimg}.png}}\n\n' in result)

    # a centerized image having target
    assert ('\\sphinxhref{https://www.python.org/}{{\\hspace*{\\fill}'
            '\\sphinxincludegraphics{{rimg}.png}\\hspace*{\\fill}}}\n\n' in result)


@pytest.mark.sphinx('latex', testroot='latex-index')
def test_latex_index(app, status, warning):
    app.builder.build_all()

    result = (app.outdir / 'python.tex').read_text(encoding='utf8')
    assert ('A \\index{famous@\\spxentry{famous}}famous '
            '\\index{equation@\\spxentry{equation}}equation:\n' in result)
    assert ('\n\\index{Einstein@\\spxentry{Einstein}}'
            '\\index{relativity@\\spxentry{relativity}}'
            '\\ignorespaces \n\\sphinxAtStartPar\nand') in result
    assert ('\n\\index{main \\sphinxleftcurlybrace{}@\\spxentry{'
            'main \\sphinxleftcurlybrace{}}}\\ignorespaces ' in result)


@pytest.mark.sphinx('latex', testroot='latex-equations')
def test_latex_equations(app, status, warning):
    app.builder.build_all()

    result = (app.outdir / 'python.tex').read_text(encoding='utf8')
    expected = (app.srcdir / 'expects' / 'latex-equations.tex').read_text(encoding='utf8').strip()

    assert expected in result


@pytest.mark.sphinx('latex', testroot='image-in-parsed-literal')
def test_latex_image_in_parsed_literal(app, status, warning):
    app.builder.build_all()

    result = (app.outdir / 'python.tex').read_text(encoding='utf8')
    assert ('{\\sphinxunactivateextrasandspace \\raisebox{-0.5\\height}'
            '{\\sphinxincludegraphics[height=2.00000cm]{{pic}.png}}'
            '}AFTER') in result


@pytest.mark.sphinx('latex', testroot='nested-enumerated-list')
def test_latex_nested_enumerated_list(app, status, warning):
    app.builder.build_all()

    result = (app.outdir / 'python.tex').read_text(encoding='utf8')
    assert ('\\sphinxsetlistlabels{\\arabic}{enumi}{enumii}{}{.}%\n'
            '\\setcounter{enumi}{4}\n' in result)
    assert ('\\sphinxsetlistlabels{\\alph}{enumii}{enumiii}{}{.}%\n'
            '\\setcounter{enumii}{3}\n' in result)
    assert ('\\sphinxsetlistlabels{\\arabic}{enumiii}{enumiv}{}{)}%\n'
            '\\setcounter{enumiii}{9}\n' in result)
    assert ('\\sphinxsetlistlabels{\\arabic}{enumiv}{enumv}{(}{)}%\n'
            '\\setcounter{enumiv}{23}\n' in result)
    assert ('\\sphinxsetlistlabels{\\roman}{enumii}{enumiii}{}{.}%\n'
            '\\setcounter{enumii}{2}\n' in result)


@pytest.mark.sphinx('latex', testroot='footnotes')
def test_latex_thebibliography(app, status, warning):
    app.builder.build_all()

    result = (app.outdir / 'python.tex').read_text(encoding='utf8')
    print(result)
    assert ('\\begin{sphinxthebibliography}{AuthorYe}\n'
            '\\bibitem[AuthorYear]{index:authoryear}\n\\sphinxAtStartPar\n'
            'Author, Title, Year\n'
            '\\end{sphinxthebibliography}\n' in result)
    assert '\\sphinxcite{index:authoryear}' in result


@pytest.mark.sphinx('latex', testroot='glossary')
def test_latex_glossary(app, status, warning):
    app.builder.build_all()

    result = (app.outdir / 'python.tex').read_text(encoding='utf8')
    assert (r'\sphinxlineitem{ähnlich\index{ähnlich@\spxentry{ähnlich}|spxpagem}'
            r'\phantomsection'
            r'\label{\detokenize{index:term-ahnlich}}}' in result)
    assert (r'\sphinxlineitem{boson\index{boson@\spxentry{boson}|spxpagem}\phantomsection'
            r'\label{\detokenize{index:term-boson}}}' in result)
    assert (r'\sphinxlineitem{\sphinxstyleemphasis{fermion}'
            r'\index{fermion@\spxentry{fermion}|spxpagem}'
            r'\phantomsection'
            r'\label{\detokenize{index:term-fermion}}}' in result)
    assert (r'\sphinxlineitem{tauon\index{tauon@\spxentry{tauon}|spxpagem}\phantomsection'
            r'\label{\detokenize{index:term-tauon}}}'
            r'\sphinxlineitem{myon\index{myon@\spxentry{myon}|spxpagem}\phantomsection'
            r'\label{\detokenize{index:term-myon}}}'
            r'\sphinxlineitem{electron\index{electron@\spxentry{electron}|spxpagem}\phantomsection'
            r'\label{\detokenize{index:term-electron}}}' in result)
    assert (r'\sphinxlineitem{über\index{über@\spxentry{über}|spxpagem}\phantomsection'
            r'\label{\detokenize{index:term-uber}}}' in result)


@pytest.mark.sphinx('latex', testroot='latex-labels')
def test_latex_labels(app, status, warning):
    app.builder.build_all()

    result = (app.outdir / 'python.tex').read_text(encoding='utf8')

    # figures
    assert (r'\caption{labeled figure}'
            r'\label{\detokenize{index:id1}}'
            r'\label{\detokenize{index:figure2}}'
            r'\label{\detokenize{index:figure1}}'
            r'\end{figure}' in result)
    assert (r'\caption{labeled figure}'
            '\\label{\\detokenize{index:figure3}}\n'
            '\\begin{sphinxlegend}\n\\sphinxAtStartPar\n'
            'with a legend\n\\end{sphinxlegend}\n'
            r'\end{figure}' in result)

    # code-blocks
    assert (r'\def\sphinxLiteralBlockLabel{'
            r'\label{\detokenize{index:codeblock2}}'
            r'\label{\detokenize{index:codeblock1}}}' in result)
    assert (r'\def\sphinxLiteralBlockLabel{'
            r'\label{\detokenize{index:codeblock3}}}' in result)

    # tables
    assert (r'\sphinxcaption{table caption}'
            r'\label{\detokenize{index:id2}}'
            r'\label{\detokenize{index:table2}}'
            r'\label{\detokenize{index:table1}}' in result)
    assert (r'\sphinxcaption{table caption}'
            r'\label{\detokenize{index:table3}}' in result)

    # sections
    assert ('\\chapter{subsection}\n'
            r'\label{\detokenize{index:subsection}}'
            r'\label{\detokenize{index:section2}}'
            r'\label{\detokenize{index:section1}}' in result)
    assert ('\\section{subsubsection}\n'
            r'\label{\detokenize{index:subsubsection}}'
            r'\label{\detokenize{index:section3}}' in result)
    assert ('\\subsection{otherdoc}\n'
            r'\label{\detokenize{otherdoc:otherdoc}}'
            r'\label{\detokenize{otherdoc::doc}}' in result)

    # Embedded standalone hyperlink reference (refs: #5948)
    assert result.count(r'\label{\detokenize{index:section1}}') == 1


@pytest.mark.sphinx('latex', testroot='latex-figure-in-admonition')
def test_latex_figure_in_admonition(app, status, warning):
    app.builder.build_all()
    result = (app.outdir / 'python.tex').read_text(encoding='utf8')
    assert r'\begin{figure}[H]' in result


def test_default_latex_documents():
    from sphinx.util import texescape
    texescape.init()
    config = Config({'root_doc': 'index',
                     'project': 'STASI™ Documentation',
                     'author': "Wolfgang Schäuble & G'Beckstein."})
    config.init_values()
    config.add('latex_engine', None, True, None)
    config.add('latex_theme', 'manual', True, None)
    expected = [('index', 'stasi.tex', 'STASI™ Documentation',
                 r"Wolfgang Schäuble \& G\textquotesingle{}Beckstein.\@{}", 'manual')]
    assert default_latex_documents(config) == expected


@skip_if_requested
@skip_if_stylefiles_notfound
@pytest.mark.sphinx('latex', testroot='latex-includegraphics')
def test_includegraphics_oversized(app, status, warning):
    app.builder.build_all()
    print(status.getvalue())
    print(warning.getvalue())
    compile_latex_document(app)


@pytest.mark.sphinx('latex', testroot='index_on_title')
def test_index_on_title(app, status, warning):
    app.builder.build_all()
    result = (app.outdir / 'python.tex').read_text(encoding='utf8')
    assert ('\\chapter{Test for index in top level title}\n'
            '\\label{\\detokenize{contents:test-for-index-in-top-level-title}}'
            '\\index{index@\\spxentry{index}}\n'
            in result)


@pytest.mark.sphinx('latex', testroot='latex-unicode',
                    confoverrides={'latex_engine': 'pdflatex'})
def test_texescape_for_non_unicode_supported_engine(app, status, warning):
    app.builder.build_all()
    result = (app.outdir / 'python.tex').read_text(encoding='utf8')
    print(result)
    assert 'script small e: e' in result
    assert 'double struck italic small i: i' in result
    assert r'superscript: \(\sp{\text{0}}\), \(\sp{\text{1}}\)' in result
    assert r'subscript: \(\sb{\text{0}}\), \(\sb{\text{1}}\)' in result


@pytest.mark.sphinx('latex', testroot='latex-unicode',
                    confoverrides={'latex_engine': 'xelatex'})
def test_texescape_for_unicode_supported_engine(app, status, warning):
    app.builder.build_all()
    result = (app.outdir / 'python.tex').read_text(encoding='utf8')
    print(result)
    assert 'script small e: e' in result
    assert 'double struck italic small i: i' in result
    assert 'superscript: ⁰, ¹' in result
    assert 'subscript: ₀, ₁' in result


@pytest.mark.sphinx('latex', testroot='basic',
                    confoverrides={'latex_elements': {'extrapackages': r'\usepackage{foo}'}})
def test_latex_elements_extrapackages(app, status, warning):
    app.builder.build_all()
    result = (app.outdir / 'test.tex').read_text(encoding='utf8')
    assert r'\usepackage{foo}' in result


@pytest.mark.sphinx('latex', testroot='nested-tables')
def test_latex_nested_tables(app, status, warning):
    app.builder.build_all()
    assert '' == warning.getvalue()


@pytest.mark.sphinx('latex', testroot='latex-container')
def test_latex_container(app, status, warning):
    app.builder.build_all()
    result = (app.outdir / 'python.tex').read_text(encoding='utf8')
    assert r'\begin{sphinxuseclass}{classname}' in result
    assert r'\end{sphinxuseclass}' in result


@pytest.mark.sphinx('latex', testroot='reST-code-role')
def test_latex_code_role(app):
    app.build()
    content = (app.outdir / 'python.tex').read_text()

    common_content = (
        r'\PYG{k}{def} '
        r'\PYG{n+nf}{foo}'
        r'\PYG{p}{(}'
        r'\PYG{l+m+mi}{1} '
        r'\PYG{o}{+} '
        r'\PYG{l+m+mi}{2} '
        r'\PYG{o}{+} '
        r'\PYG{k+kc}{None} '
        r'\PYG{o}{+} '
        r'\PYG{l+s+s2}{\PYGZdq{}}'
        r'\PYG{l+s+s2}{abc}'
        r'\PYG{l+s+s2}{\PYGZdq{}}'
        r'\PYG{p}{)}'
        r'\PYG{p}{:} '
        r'\PYG{k}{pass}')
    assert (r'Inline \sphinxcode{\sphinxupquote{%' + '\n' +
            common_content + '%\n}} code block') in content
    assert (r'\begin{sphinxVerbatim}[commandchars=\\\{\}]' +
            '\n' + common_content + '\n' + r'\end{sphinxVerbatim}') in content<|MERGE_RESOLUTION|>--- conflicted
+++ resolved
@@ -58,17 +58,10 @@
     except OSError as exc:  # most likely the latex executable was not found
         raise pytest.skip.Exception from exc
     except CalledProcessError as exc:
-<<<<<<< HEAD
         print(exc.stdout.decode('utf8'))
         print(exc.stderr.decode('utf8'))
-        assert False, '%s exited with return code %s' % (app.config.latex_engine,
-                                                         exc.returncode)
-=======
-        print(exc.stdout)
-        print(exc.stderr)
         raise AssertionError('%s exited with return code %s' % (app.config.latex_engine,
                                                                 exc.returncode))
->>>>>>> 3d256625
 
 
 def skip_if_requested(testfunc):
