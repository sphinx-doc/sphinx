--- conflicted
+++ resolved
@@ -4,49 +4,29 @@
 
 import pytest
 
-<<<<<<< HEAD
-_LT = time.localtime()
-_LOCALTIME_2009 = type(_LT)((2009, *_LT[1:], _LT.tm_zone, _LT.tm_gmtoff))
-=======
 from sphinx.config import Config, correct_copyright_year
 
 LT = time.localtime()
 LT_NEW = (2009, *LT[1:], LT.tm_zone, LT.tm_gmtoff)
 LOCALTIME_2009 = type(LT)(LT_NEW)
->>>>>>> 5f3846f8
 
 
 @pytest.fixture(
     params=[
         # test with SOURCE_DATE_EPOCH unset: no modification
-<<<<<<< HEAD
-        (None, '2006-2009'),
-        # test with past SOURCE_DATE_EPOCH set: copyright year should be updated
-        ('1199145600', '2006-2008'),
-        ('1199145599', '2006-2007'),
-        # test with future SOURCE_DATE_EPOCH set: copyright year should not be updated
-        ('1293840000', '2006-2009'),
-        ('1293839999', '2006-2009'),
-
-=======
         (None, ''),
-        # test with SOURCE_DATE_EPOCH set: copyright year should be updated
+        # test with post-2009 SOURCE_DATE_EPOCH set: copyright year should not be updated
         ('1293840000', '2011'),
         ('1293839999', '2010'),
+        # test with pre-2009 SOURCE_DATE_EPOCH set: copyright year should be updated
         ('1199145600', '2008'),
         ('1199145599', '2007'),
->>>>>>> 5f3846f8
     ],
 )
 def expect_date(request, monkeypatch):
-
     sde, expect = request.param
     with monkeypatch.context() as m:
-<<<<<<< HEAD
-        m.setattr(time, 'localtime', lambda *a: _LOCALTIME_2009)
-=======
         m.setattr(time, 'localtime', lambda *a: LOCALTIME_2009)
->>>>>>> 5f3846f8
         if sde:
             m.setenv('SOURCE_DATE_EPOCH', sde)
         else:
@@ -54,11 +34,6 @@
         yield expect
 
 
-<<<<<<< HEAD
-@pytest.mark.sphinx('html', testroot='correct-year')
-def test_correct_year(expect_date, app):
-    assert expect_date in app.config.copyright
-=======
 def test_correct_year(expect_date):
     # test that copyright is substituted
     copyright_date = '2006-2009, Alice'
@@ -195,5 +170,4 @@
     if expect_date:
         assert app.config.copyright == f'2006-{expect_date}, Alice'
     else:
-        assert app.config.copyright == copyright_date
->>>>>>> 5f3846f8
+        assert app.config.copyright == copyright_date