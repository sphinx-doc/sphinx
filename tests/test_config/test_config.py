"""Test the sphinx.config.Config class."""

from __future__ import annotations

import pickle
import time
from collections import Counter
from pathlib import Path
from typing import TYPE_CHECKING, Any
from unittest import mock

import pytest

import sphinx
from sphinx.builders.gettext import _gettext_compact_validator
from sphinx.config import (
    ENUM,
    Config,
    _Opt,
    check_confval_types,
    correct_copyright_year,
    is_serializable,
)
from sphinx.deprecation import RemovedInSphinx90Warning
from sphinx.errors import ConfigError, ExtensionError, VersionRequirementError

if TYPE_CHECKING:
    from collections.abc import Iterable
    from typing import TypeAlias

    CircularList: TypeAlias = list[int | 'CircularList']
    CircularDict: TypeAlias = dict[str, int | 'CircularDict']


_LOCALTIME_YEAR = str(time.localtime().tm_year)


def check_is_serializable(subject: object, *, circular: bool) -> None:
    assert is_serializable(subject)

    if circular:

        class UselessGuard(frozenset[int]):
            def __or__(self, other: object, /) -> UselessGuard:
                # do nothing
                return self

            def union(self, *args: Iterable[object]) -> UselessGuard:
                # do nothing
                return self

        # check that without recursive guards, a recursion error occurs
        with pytest.raises(RecursionError):
            assert is_serializable(subject, _seen=UselessGuard())


def test_is_serializable() -> None:
    subject = [1, [2, {3, 'a'}], {'x': {'y': frozenset((4, 5))}}]
    check_is_serializable(subject, circular=False)

    a, b = [1], [2]  # type: (CircularList, CircularList)
    a.append(b)
    b.append(a)
    check_is_serializable(a, circular=True)
    check_is_serializable(b, circular=True)

    x: CircularDict = {'a': 1, 'b': {'c': 1}}
    x['b'] = x
    check_is_serializable(x, circular=True)


def test_config_opt_deprecated(recwarn):
    opt = _Opt('default', '', ())

    with pytest.warns(RemovedInSphinx90Warning):
        default, rebuild, valid_types = opt

    with pytest.warns(RemovedInSphinx90Warning):
        _ = opt[0]

    with pytest.warns(RemovedInSphinx90Warning):
        _ = list(opt)


@pytest.mark.sphinx(
    'html',
    testroot='config',
    confoverrides={
        'root_doc': 'root',
        'nonexisting_value': 'True',
        'latex_elements.maketitle': 'blah blah blah',
        'modindex_common_prefix': 'path1,path2',
    },
)
def test_core_config(app):
    cfg = app.config

    # simple values
    assert 'project' in cfg.__dict__
    assert cfg.project == 'Sphinx <Tests>'
    assert cfg.templates_path == ['_templates']

    # overrides
    assert cfg.root_doc == 'root'
    assert cfg.latex_elements['maketitle'] == 'blah blah blah'
    assert cfg.modindex_common_prefix == ['path1', 'path2']

    # simple default values
    assert 'locale_dirs' in cfg.__dict__
    assert cfg.locale_dirs == ['locales']
    assert cfg.trim_footnote_reference_space is False

    # complex default values
    assert 'html_title' not in cfg.__dict__
    assert cfg.html_title == 'Sphinx <Tests> 0.6alpha1 documentation'

    # complex default values mustn't raise
    for valuename in cfg.config_values:
        getattr(cfg, valuename)

    # "contains" gives True both for set and unset values
    assert 'project' in cfg
    assert 'html_title' in cfg
    assert 'nonexisting_value' not in cfg

    # invalid values
    with pytest.raises(AttributeError):
        _ = cfg._value
    with pytest.raises(AttributeError):
        _ = cfg.nonexisting_value

    # non-value attributes are deleted from the namespace
    with pytest.raises(AttributeError):
        _ = cfg.sys

    # setting attributes
    cfg.project = 'Foo'
    assert cfg.project == 'Foo'

    # alternative access via item interface
    cfg['project'] = 'Sphinx Tests'
    assert cfg['project'] == cfg.project == 'Sphinx Tests'


def test_config_not_found(tmp_path):
    with pytest.raises(ConfigError):
        Config.read(tmp_path)


@pytest.mark.parametrize('protocol', list(range(pickle.HIGHEST_PROTOCOL)))
def test_config_pickle_protocol(tmp_path, protocol: int):
    config = Config()

    pickled_config = pickle.loads(pickle.dumps(config, protocol))

    assert list(config._options) == list(pickled_config._options)
    assert repr(config) == repr(pickled_config)


def test_config_pickle_circular_reference_in_list():
    a, b = [1], [2]  # type: (CircularList, CircularList)
    a.append(b)
    b.append(a)

    check_is_serializable(a, circular=True)
    check_is_serializable(b, circular=True)

    config = Config()
    config.add('a', [], '', types=list)
    config.add('b', [], '', types=list)
    config.a, config.b = a, b

    actual = pickle.loads(pickle.dumps(config))
    assert isinstance(actual.a, list)
    check_is_serializable(actual.a, circular=True)

    assert isinstance(actual.b, list)
    check_is_serializable(actual.b, circular=True)

    assert actual.a[0] == 1
    assert actual.a[1][0] == 2
    assert actual.a[1][1][0] == 1
    assert actual.a[1][1][1][0] == 2

    assert actual.b[0] == 2
    assert actual.b[1][0] == 1
    assert actual.b[1][1][0] == 2
    assert actual.b[1][1][1][0] == 1

    assert len(actual.a) == 2
    assert len(actual.a[1]) == 2
    assert len(actual.a[1][1]) == 2
    assert len(actual.a[1][1][1]) == 2
    assert len(actual.a[1][1][1][1]) == 2

    assert len(actual.b) == 2
    assert len(actual.b[1]) == 2
    assert len(actual.b[1][1]) == 2
    assert len(actual.b[1][1][1]) == 2
    assert len(actual.b[1][1][1][1]) == 2

    def check(
        u: list[list[object] | int],
        v: list[list[object] | int],
        *,
        counter: Counter[type, int] | None = None,
        guard: frozenset[int] = frozenset(),
    ) -> Counter[type, int]:
        counter = Counter() if counter is None else counter

        if id(u) in guard and id(v) in guard:
            return counter

        if isinstance(u, int):
            assert v.__class__ is u.__class__
            assert u == v
            counter[type(u)] += 1
            return counter

        assert isinstance(u, list)
        assert v.__class__ is u.__class__
        for u_i, v_i in zip(u, v, strict=True):
            counter[type(u)] += 1
            check(u_i, v_i, counter=counter, guard=guard | {id(u), id(v)})

        return counter

    counter = check(actual.a, a)
    # check(actual.a, a)
    #   check(actual.a[0], a[0]) -> ++counter[dict]
    #       ++counter[int] (a[0] is an int)
    #   check(actual.a[1], a[1]) -> ++counter[dict]
    #       check(actual.a[1][0], a[1][0]) -> ++counter[dict]
    #           ++counter[int] (a[1][0] is an int)
    #       check(actual.a[1][1], a[1][1]) -> ++counter[dict]
    #           recursive guard since a[1][1] == a
    assert counter[type(a[0])] == 2
    assert counter[type(a[1])] == 4

    # same logic as above
    counter = check(actual.b, b)
    assert counter[type(b[0])] == 2
    assert counter[type(b[1])] == 4


def test_config_pickle_circular_reference_in_dict():
    x: CircularDict = {'a': 1, 'b': {'c': 1}}
    x['b'] = x
    check_is_serializable(x, circular=True)

    config = Config()
    config.add('x', [], '', types=dict)
    config.x = x

    actual = pickle.loads(pickle.dumps(config))
    check_is_serializable(actual.x, circular=True)
    assert isinstance(actual.x, dict)

    assert actual.x['a'] == 1
    assert actual.x['b']['a'] == 1

    assert len(actual.x) == 2
    assert len(actual.x['b']) == 2
    assert len(actual.x['b']['b']) == 2

    def check(
        u: dict[str, dict[str, object] | int],
        v: dict[str, dict[str, object] | int],
        *,
        counter: Counter[type, int] | None = None,
        guard: frozenset[int] = frozenset(),
    ) -> Counter:
        counter = Counter() if counter is None else counter

        if id(u) in guard and id(v) in guard:
            return counter

        if isinstance(u, int):
            assert v.__class__ is u.__class__
            assert u == v
            counter[type(u)] += 1
            return counter

        assert isinstance(u, dict)
        assert v.__class__ is u.__class__
        for u_i, v_i in zip(u, v, strict=True):
            counter[type(u)] += 1
            check(u[u_i], v[v_i], counter=counter, guard=guard | {id(u), id(v)})
        return counter

    counters = check(actual.x, x, counter=Counter())
    # check(actual.x, x)
    #   check(actual.x['a'], x['a']) -> ++counter[dict]
    #       ++counter[int] (x['a'] is an int)
    #   check(actual.x['b'], x['b']) -> ++counter[dict]
    #       recursive guard since x['b'] == x
    assert counters[type(x['a'])] == 1
    assert counters[type(x['b'])] == 2


def test_extension_values():
    config = Config()

    # check standard settings
    assert config.root_doc == 'index'

    # can't override it by add_config_value()
    with pytest.raises(ExtensionError) as excinfo:
        config.add('root_doc', 'index', 'env', None)
    assert 'already present' in str(excinfo.value)

    # add a new config value
    config.add('value_from_ext', [], 'env', None)
    assert config.value_from_ext == []

    # can't override it by add_config_value()
    with pytest.raises(ExtensionError) as excinfo:
        config.add('value_from_ext', [], 'env', None)
    assert 'already present' in str(excinfo.value)


def test_overrides():
    config = Config(
        {'value1': '1', 'value2': 2, 'value6': {'default': 6}},
        {
            'value2': 999,
            'value3': '999',
            'value5.attr1': 999,
            'value6.attr1': 999,
            'value7': 'abc,def,ghi',
            'value8': 'abc,def,ghi',
        },
    )
    config.add('value1', None, 'env', ())
    config.add('value2', None, 'env', ())
    config.add('value3', 0, 'env', ())
    config.add('value4', 0, 'env', ())
    config.add('value5', {'default': 0}, 'env', ())
    config.add('value6', {'default': 0}, 'env', ())
    config.add('value7', None, 'env', ())
    config.add('value8', [], 'env', ())

    assert config.value1 == '1'
    assert config.value2 == 999
    assert config.value3 == 999
    assert config.value4 == 0
    assert config.value5 == {'attr1': 999}
    assert config.value6 == {'default': 6, 'attr1': 999}
    assert config.value7 == 'abc,def,ghi'
    assert config.value8 == ['abc', 'def', 'ghi']


def test_overrides_boolean():
    config = Config({}, {'value1': '1', 'value2': '0', 'value3': '0'})
    config.add('value1', None, 'env', [bool])
    config.add('value2', None, 'env', [bool])
    config.add('value3', True, 'env', ())

    assert config.value1 is True
    assert config.value2 is False
    assert config.value3 is False


@mock.patch('sphinx.config.logger')
def test_overrides_dict_str(logger):
    config = Config({}, {'spam': 'lobster'})

    config.add('spam', {'ham': 'eggs'}, 'env', {dict, str})

    assert config.spam == {'ham': 'eggs'}

    # assert len(caplog.records) == 1
    # msg = caplog.messages[0]
    assert logger.method_calls
    msg = str(logger.method_calls[0].args[1])
    assert msg == (
        "cannot override dictionary config setting 'spam', "
        "ignoring (use 'spam.key=value' to set individual elements)"
    )


def test_callable_defer():
    config = Config()
    config.add('alias', lambda c: c.master_doc, '', str)

    assert config.master_doc == 'index'
    assert config.alias == 'index'

    config.master_doc = 'contents'
    assert config.alias == 'contents'

    config.master_doc = 'master_doc'
    config.alias = 'spam'
    assert config.alias == 'spam'


@mock.patch('sphinx.config.logger')
def test_errors_warnings(logger, tmp_path):
    # test the error for syntax errors in the config file
    (tmp_path / 'conf.py').write_text('project = \n', encoding='ascii')
    with pytest.raises(ConfigError) as excinfo:
        Config.read(tmp_path, {}, None)
    assert 'conf.py' in str(excinfo.value)

    # test the automatic conversion of 2.x only code in configs
    (tmp_path / 'conf.py').write_text('project = u"Jägermeister"\n', encoding='utf8')
    cfg = Config.read(tmp_path, {}, None)
    assert cfg.project == 'Jägermeister'
    assert logger.called is False


def test_errors_if_setup_is_not_callable(tmp_path, make_app):
    # test the error to call setup() in the config file
    (tmp_path / 'conf.py').write_text('setup = 1', encoding='utf8')
    with pytest.raises(ConfigError) as excinfo:
        make_app(srcdir=tmp_path)
    assert 'callable' in str(excinfo.value)


@pytest.fixture
def make_app_with_empty_project(make_app, tmp_path):
    (tmp_path / 'conf.py').touch()

    def _make_app(*args, **kw):
        kw.setdefault('srcdir', Path(tmp_path))
        return make_app(*args, **kw)

    return _make_app


@mock.patch.object(sphinx, '__display_version__', '1.6.4')
def test_needs_sphinx(make_app_with_empty_project):
    make_app = make_app_with_empty_project
    # micro version
    make_app(confoverrides={'needs_sphinx': '1.6.3'})  # OK: less
    make_app(confoverrides={'needs_sphinx': '1.6.4'})  # OK: equals
    with pytest.raises(VersionRequirementError):
        make_app(confoverrides={'needs_sphinx': '1.6.5'})  # NG: greater

    # minor version
    make_app(confoverrides={'needs_sphinx': '1.5'})  # OK: less
    make_app(confoverrides={'needs_sphinx': '1.6'})  # OK: equals
    with pytest.raises(VersionRequirementError):
        make_app(confoverrides={'needs_sphinx': '1.7'})  # NG: greater

    # major version
    make_app(confoverrides={'needs_sphinx': '0'})  # OK: less
    make_app(confoverrides={'needs_sphinx': '1'})  # OK: equals
    with pytest.raises(VersionRequirementError):
        make_app(confoverrides={'needs_sphinx': '2'})  # NG: greater


@mock.patch('sphinx.config.logger')
def test_config_eol(logger, tmp_path):
    # test config file's eol patterns: LF, CRLF
    configfile = tmp_path / 'conf.py'
    for eol in (b'\n', b'\r\n'):
        configfile.write_bytes(b'project = "spam"' + eol)
        cfg = Config.read(tmp_path, {}, None)
        assert cfg.project == 'spam'
        assert logger.called is False


@pytest.mark.sphinx(
    'html',
    testroot='root',
    confoverrides={'root_doc': 123, 'language': 'foo', 'primary_domain': None},
)
def test_builtin_conf(app):
    warnings = app.warning.getvalue()
    assert (
        'root_doc'
    ) in warnings, 'override on builtin "root_doc" should raise a type warning'
    assert 'language' not in warnings, (
        'explicitly permitted override on builtin "language" should NOT raise '
        'a type warning'
    )
    assert 'primary_domain' not in warnings, (
        'override to None on builtin "primary_domain" should NOT raise a type '
        'warning'
    )


# example classes for type checking
class A:
    pass


class B(A):
    pass


class C(A):
    pass


# name, default, annotation, actual, warned
TYPECHECK_WARNINGS = [
    ('value1', 'string', None, 123, True),              # wrong type
    ('value2', lambda _: [], None, 123, True),          # lambda with wrong type
    ('value3', lambda _: [], None, [], False),          # lambda with correct type
    ('value4', 100, None, True, True),                  # child type
    ('value5', False, None, True, False),               # parent type
    ('value6', [], None, (), True),                     # other sequence type
    ('value7', 'string', [list], ['foo'], False),       # explicit type annotation
    ('value8', B(), None, C(), False),                  # sibling type
    ('value9', None, None, 'foo', False),               # no default or no annotations
    ('value10', None, None, 123, False),                # no default or no annotations
    ('value11', None, [str], 'bar', False),             # str
    ('value12', 'string', None, 'bar', False),          # str
]  # fmt: skip


@mock.patch('sphinx.config.logger')
@pytest.mark.parametrize(
    ('name', 'default', 'annotation', 'actual', 'warned'),
    TYPECHECK_WARNINGS,
)
def test_check_types(logger, name, default, annotation, actual, warned):
    config = Config({name: actual})
    config.add(name, default, 'env', annotation or ())
    check_confval_types(None, config)
    assert logger.warning.called == warned


TYPECHECK_WARNING_MESSAGES = [
    (
        'value1',
        'string',
        [str],
        ['foo', 'bar'],
        "The config value `value1' has type `list'; expected `str'.",
    ),
    (
        'value1',
        'string',
        [str, int],
        ['foo', 'bar'],
        "The config value `value1' has type `list'; expected `int' or `str'.",
    ),
    (
        'value1',
        'string',
        [str, int, tuple],
        ['foo', 'bar'],
        "The config value `value1' has type `list'; expected `int', `str', or `tuple'.",
    ),
]


@mock.patch('sphinx.config.logger')
@pytest.mark.parametrize(
    ('name', 'default', 'annotation', 'actual', 'message'),
    TYPECHECK_WARNING_MESSAGES,
)
def test_conf_warning_message(logger, name, default, annotation, actual, message):
    config = Config({name: actual})
    config.add(name, default, False, annotation or ())
    check_confval_types(None, config)
    assert logger.warning.called
    assert logger.warning.call_args[0][0] == message


@mock.patch('sphinx.config.logger')
def test_check_enum(logger):
    config = Config()
    config.add('value', 'default', False, ENUM('default', 'one', 'two'))
    check_confval_types(None, config)
    logger.warning.assert_not_called()  # not warned


@mock.patch('sphinx.config.logger')
def test_check_enum_failed(logger):
    config = Config({'value': 'invalid'})
    config.add('value', 'default', False, ENUM('default', 'one', 'two'))
    check_confval_types(None, config)
    assert logger.warning.called


@mock.patch('sphinx.config.logger')
def test_check_enum_for_list(logger):
    config = Config({'value': ['one', 'two']})
    config.add('value', 'default', False, ENUM('default', 'one', 'two'))
    check_confval_types(None, config)
    logger.warning.assert_not_called()  # not warned


@mock.patch('sphinx.config.logger')
def test_check_enum_for_list_failed(logger):
    config = Config({'value': ['one', 'two', 'invalid']})
    config.add('value', 'default', False, ENUM('default', 'one', 'two'))
    check_confval_types(None, config)
    assert logger.warning.called


@mock.patch('sphinx.config.logger')
def test_check_any(logger):
    config = Config({'value': None})
    config.add('value', 'default', '', Any)
    check_confval_types(None, config)
    logger.warning.assert_not_called()  # not warned


nitpick_warnings = [
    'WARNING: py:const reference target not found: prefix.anything.postfix',
    'WARNING: py:class reference target not found: prefix.anything',
    'WARNING: py:class reference target not found: anything.postfix',
    'WARNING: js:class reference target not found: prefix.anything.postfix',
]


@pytest.mark.sphinx('html', testroot='nitpicky-warnings')
def test_nitpick_base(app):
    app.build(force_all=True)

    warning = app.warning.getvalue().strip().split('\n')
    for actual, expected in zip(warning, nitpick_warnings, strict=True):
        assert expected in actual


@pytest.mark.sphinx(
    'html',
    testroot='nitpicky-warnings',
    confoverrides={
        'nitpick_ignore': {
            ('py:const', 'prefix.anything.postfix'),
            ('py:class', 'prefix.anything'),
            ('py:class', 'anything.postfix'),
            ('js:class', 'prefix.anything.postfix'),
        },
    },
)
def test_nitpick_ignore(app):
    app.build(force_all=True)
    assert not len(app.warning.getvalue().strip())


@pytest.mark.sphinx(
    'html',
    testroot='nitpicky-warnings',
    confoverrides={
        'nitpick_ignore_regex': [
            (r'py:.*', r'.*postfix'),
            (r'.*:class', r'prefix.*'),
        ],
    },
)
def test_nitpick_ignore_regex1(app):
    app.build(force_all=True)
    assert not len(app.warning.getvalue().strip())


@pytest.mark.sphinx(
    'html',
    testroot='nitpicky-warnings',
    confoverrides={
        'nitpick_ignore_regex': [
            (r'py:.*', r'prefix.*'),
            (r'.*:class', r'.*postfix'),
        ],
    },
)
def test_nitpick_ignore_regex2(app):
    app.build(force_all=True)
    assert not len(app.warning.getvalue().strip())


@pytest.mark.sphinx(
    'html',
    testroot='nitpicky-warnings',
    confoverrides={
        'nitpick_ignore_regex': [
            # None of these should match
            (r'py:', r'.*'),
            (r':class', r'.*'),
            (r'', r'.*'),
            (r'.*', r'anything'),
            (r'.*', r'prefix'),
            (r'.*', r'postfix'),
            (r'.*', r''),
        ],
    },
)
def test_nitpick_ignore_regex_fullmatch(app):
    app.build(force_all=True)

    warning = app.warning.getvalue().strip().split('\n')
    for actual, expected in zip(warning, nitpick_warnings, strict=True):
        assert expected in actual


def test_conf_py_language_none(tmp_path):
    """Regression test for #10474."""
    # Given a conf.py file with language = None
    (tmp_path / 'conf.py').write_text('language = None', encoding='utf-8')

    # When we load conf.py into a Config object
    cfg = Config.read(tmp_path, {}, None)

    # Then the language is coerced to English
    assert cfg.language == 'en'


@mock.patch('sphinx.config.logger')
def test_conf_py_language_none_warning(logger, tmp_path):
    """Regression test for #10474."""
    # Given a conf.py file with language = None
    (tmp_path / 'conf.py').write_text('language = None', encoding='utf-8')

    # When we load conf.py into a Config object
    Config.read(tmp_path, {}, None)

    # Then a warning is raised
    assert logger.warning.called
    assert logger.warning.call_args[0][0] == (
        "Invalid configuration value found: 'language = None'. "
        'Update your configuration to a valid language code. '
        "Falling back to 'en' (English)."
    )


def test_conf_py_no_language(tmp_path):
    """Regression test for #10474."""
    # Given a conf.py file with no language attribute
    (tmp_path / 'conf.py').touch()

    # When we load conf.py into a Config object
    cfg = Config.read(tmp_path, {}, None)

    # Then the language is coerced to English
    assert cfg.language == 'en'


def test_conf_py_nitpick_ignore_list(tmp_path):
    """Regression test for #11355."""
    # Given a conf.py file with no language attribute
    (tmp_path / 'conf.py').touch()

    # When we load conf.py into a Config object
    cfg = Config.read(tmp_path, {}, None)

    # Then the default nitpick_ignore[_regex] is an empty list
    assert cfg.nitpick_ignore == []
    assert cfg.nitpick_ignore_regex == []


@pytest.fixture(
    params=[
        # test with SOURCE_DATE_EPOCH unset: no modification
        None,
        # test with SOURCE_DATE_EPOCH set: copyright year should be updated
        1293840000,
        1293839999,
    ]
)
def source_date_year(request, monkeypatch):
    sde = request.param
    with monkeypatch.context() as m:
        if sde:
            m.setenv('SOURCE_DATE_EPOCH', str(sde))
            yield time.gmtime(sde).tm_year
        else:
            m.delenv('SOURCE_DATE_EPOCH', raising=False)
            yield None


@pytest.mark.sphinx('html', testroot='copyright-multiline')
def test_multi_line_copyright(source_date_year, app):
    app.build(force_all=True)

    content = (app.outdir / 'index.html').read_text(encoding='utf-8')

    if source_date_year is None:
        # check the copyright footer line by line (empty lines ignored)
        assert '  &#169; Copyright 2006.<br/>\n' in content
        assert '  &#169; Copyright 2006-2009, Alice.<br/>\n' in content
        assert '  &#169; Copyright 2010-2013, Bob.<br/>\n' in content
        assert '  &#169; Copyright 2014-2017, Charlie.<br/>\n' in content
        assert '  &#169; Copyright 2018-2021, David.<br/>\n' in content
        assert f'  &#169; Copyright 2022-{_LOCALTIME_YEAR}, Eve.' in content

        # check the raw copyright footer block (empty lines included)
        assert (
            '      &#169; Copyright 2006.<br/>\n'
            '    \n'
            '      &#169; Copyright 2006-2009, Alice.<br/>\n'
            '    \n'
            '      &#169; Copyright 2010-2013, Bob.<br/>\n'
            '    \n'
            '      &#169; Copyright 2014-2017, Charlie.<br/>\n'
            '    \n'
            '      &#169; Copyright 2018-2021, David.<br/>\n'
            '    \n'
            f'      &#169; Copyright 2022-{_LOCALTIME_YEAR}, Eve.'
        ) in content
    else:
        expected_year = min(int(source_date_year), int(_LOCALTIME_YEAR))

        # check the copyright footer line by line (empty lines ignored)
        assert '  &#169; Copyright 2006.<br/>\n' in content
        assert '  &#169; Copyright 2006-2009, Alice.<br/>\n' in content
        assert '  &#169; Copyright 2010-2013, Bob.<br/>\n' in content
        assert '  &#169; Copyright 2014-2017, Charlie.<br/>\n' in content
        assert '  &#169; Copyright 2018-2021, David.<br/>\n' in content
        assert f'  &#169; Copyright 2022-{expected_year}, Eve.' in content

        # check the raw copyright footer block (empty lines included)
        assert (
            f'      &#169; Copyright 2006.<br/>\n'
            f'    \n'
            f'      &#169; Copyright 2006-2009, Alice.<br/>\n'
            f'    \n'
            f'      &#169; Copyright 2010-2013, Bob.<br/>\n'
            f'    \n'
            f'      &#169; Copyright 2014-2017, Charlie.<br/>\n'
            f'    \n'
            f'      &#169; Copyright 2018-2021, David.<br/>\n'
            f'    \n'
            f'      &#169; Copyright 2022-{expected_year}, Eve.'
        ) in content


<<<<<<< HEAD
@pytest.mark.parametrize(('conf_copyright', 'expected_copyright'), [
    ('1970', '1970'),
    (_LOCALTIME_YEAR, '{current_year}'),
    ('1970-1990', '1970-1990'),
    # https://github.com/sphinx-doc/sphinx/issues/11913
    (f'1970-{_LOCALTIME_YEAR}', '1970-{current_year}'),
    ('1970-1990 Alice', '1970-1990 Alice'),
    (f'1970-{_LOCALTIME_YEAR} Alice', '1970-{current_year} Alice'),
])
=======
@pytest.mark.parametrize(
    ('conf_copyright', 'expected_copyright'),
    [
        ('1970', '{current_year}'),
        # https://github.com/sphinx-doc/sphinx/issues/11913
        ('1970-1990', '1970-{current_year}'),
        ('1970-1990 Alice', '1970-{current_year} Alice'),
    ],
)
>>>>>>> abb3ead0
def test_correct_copyright_year(conf_copyright, expected_copyright, source_date_year):
    config = Config({}, {'copyright': conf_copyright})
    correct_copyright_year(_app=None, config=config)
    actual_copyright = config['copyright']

    if source_date_year is None:
        expected_copyright = conf_copyright
    else:
        expected_year = min(int(source_date_year), int(_LOCALTIME_YEAR))
        expected_copyright = expected_copyright.format(current_year=expected_year)
    assert actual_copyright == expected_copyright


def test_gettext_compact_command_line_true():
    config = Config({}, {'gettext_compact': '1'})
    config.add('gettext_compact', True, '', {bool, str})
    _gettext_compact_validator(..., config)

    # regression test for #8549 (-D gettext_compact=1)
    assert config.gettext_compact is True


def test_gettext_compact_command_line_false():
    config = Config({}, {'gettext_compact': '0'})
    config.add('gettext_compact', True, '', {bool, str})
    _gettext_compact_validator(..., config)

    # regression test for #8549 (-D gettext_compact=0)
    assert config.gettext_compact is False


def test_gettext_compact_command_line_str():
    config = Config({}, {'gettext_compact': 'spam'})
    config.add('gettext_compact', True, '', {bool, str})
    _gettext_compact_validator(..., config)

    # regression test for #8549 (-D gettext_compact=spam)
    assert config.gettext_compact == 'spam'


def test_root_doc_and_master_doc_are_synchronized():
    c = Config()
    assert c.master_doc == 'index'
    assert c.root_doc == c.master_doc

    c = Config()
    c.master_doc = '1234'
    assert c.master_doc == '1234'
    assert c.root_doc == c.master_doc

    c = Config()
    c.root_doc = '1234'
    assert c.master_doc == '1234'
    assert c.root_doc == c.master_doc<|MERGE_RESOLUTION|>--- conflicted
+++ resolved
@@ -820,27 +820,18 @@
         ) in content
 
 
-<<<<<<< HEAD
-@pytest.mark.parametrize(('conf_copyright', 'expected_copyright'), [
-    ('1970', '1970'),
-    (_LOCALTIME_YEAR, '{current_year}'),
-    ('1970-1990', '1970-1990'),
-    # https://github.com/sphinx-doc/sphinx/issues/11913
-    (f'1970-{_LOCALTIME_YEAR}', '1970-{current_year}'),
-    ('1970-1990 Alice', '1970-1990 Alice'),
-    (f'1970-{_LOCALTIME_YEAR} Alice', '1970-{current_year} Alice'),
-])
-=======
 @pytest.mark.parametrize(
     ('conf_copyright', 'expected_copyright'),
     [
-        ('1970', '{current_year}'),
+        ('1970', '1970'),
+        (_LOCALTIME_YEAR, '{current_year}'),
+        ('1970-1990', '1970-1990'),
         # https://github.com/sphinx-doc/sphinx/issues/11913
-        ('1970-1990', '1970-{current_year}'),
-        ('1970-1990 Alice', '1970-{current_year} Alice'),
+        (f'1970-{_LOCALTIME_YEAR}', '1970-{current_year}'),
+        ('1970-1990 Alice', '1970-1990 Alice'),
+        (f'1970-{_LOCALTIME_YEAR} Alice', '1970-{current_year} Alice'),
     ],
 )
->>>>>>> abb3ead0
 def test_correct_copyright_year(conf_copyright, expected_copyright, source_date_year):
     config = Config({}, {'copyright': conf_copyright})
     correct_copyright_year(_app=None, config=config)
