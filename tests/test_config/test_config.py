--- conflicted
+++ resolved
@@ -28,9 +28,6 @@
 
     CircularList: TypeAlias = list[int | 'CircularList']
     CircularDict: TypeAlias = dict[str, int | 'CircularDict']
-
-
-_LOCALTIME_YEAR = str(time.localtime().tm_year)
 
 
 def check_is_serializable(subject: object, *, circular: bool) -> None:
@@ -742,110 +739,6 @@
     assert cfg.nitpick_ignore_regex == []
 
 
-<<<<<<< HEAD
-@pytest.fixture(
-    params=[
-        # test with SOURCE_DATE_EPOCH unset: no modification
-        None,
-        # test with SOURCE_DATE_EPOCH set: copyright year should be updated
-        1293840000,
-        1293839999,
-    ]
-)
-def source_date_year(request, monkeypatch):
-    sde = request.param
-    with monkeypatch.context() as m:
-        if sde:
-            m.setenv('SOURCE_DATE_EPOCH', str(sde))
-            yield time.gmtime(sde).tm_year
-        else:
-            m.delenv('SOURCE_DATE_EPOCH', raising=False)
-            yield None
-
-
-@pytest.mark.sphinx('html', testroot='copyright-multiline')
-def test_multi_line_copyright(source_date_year, app):
-    app.build(force_all=True)
-
-    content = (app.outdir / 'index.html').read_text(encoding='utf-8')
-
-    if source_date_year is None:
-        # check the copyright footer line by line (empty lines ignored)
-        assert '  &#169; Copyright 2006.<br/>\n' in content
-        assert '  &#169; Copyright 2006-2009, Alice.<br/>\n' in content
-        assert '  &#169; Copyright 2010-2013, Bob.<br/>\n' in content
-        assert '  &#169; Copyright 2014-2017, Charlie.<br/>\n' in content
-        assert '  &#169; Copyright 2018-2021, David.<br/>\n' in content
-        assert f'  &#169; Copyright 2022-{_LOCALTIME_YEAR}, Eve.' in content
-
-        # check the raw copyright footer block (empty lines included)
-        assert (
-            '      &#169; Copyright 2006.<br/>\n'
-            '    \n'
-            '      &#169; Copyright 2006-2009, Alice.<br/>\n'
-            '    \n'
-            '      &#169; Copyright 2010-2013, Bob.<br/>\n'
-            '    \n'
-            '      &#169; Copyright 2014-2017, Charlie.<br/>\n'
-            '    \n'
-            '      &#169; Copyright 2018-2021, David.<br/>\n'
-            '    \n'
-            f'      &#169; Copyright 2022-{_LOCALTIME_YEAR}, Eve.'
-        ) in content
-    else:
-        expected_year = min(int(source_date_year), int(_LOCALTIME_YEAR))
-
-        # check the copyright footer line by line (empty lines ignored)
-        assert '  &#169; Copyright 2006.<br/>\n' in content
-        assert '  &#169; Copyright 2006-2009, Alice.<br/>\n' in content
-        assert '  &#169; Copyright 2010-2013, Bob.<br/>\n' in content
-        assert '  &#169; Copyright 2014-2017, Charlie.<br/>\n' in content
-        assert '  &#169; Copyright 2018-2021, David.<br/>\n' in content
-        assert f'  &#169; Copyright 2022-{expected_year}, Eve.' in content
-
-        # check the raw copyright footer block (empty lines included)
-        assert (
-            f'      &#169; Copyright 2006.<br/>\n'
-            f'    \n'
-            f'      &#169; Copyright 2006-2009, Alice.<br/>\n'
-            f'    \n'
-            f'      &#169; Copyright 2010-2013, Bob.<br/>\n'
-            f'    \n'
-            f'      &#169; Copyright 2014-2017, Charlie.<br/>\n'
-            f'    \n'
-            f'      &#169; Copyright 2018-2021, David.<br/>\n'
-            f'    \n'
-            f'      &#169; Copyright 2022-{expected_year}, Eve.'
-        ) in content
-
-
-@pytest.mark.parametrize(
-    ('conf_copyright', 'expected_copyright'),
-    [
-        ('1970', '1970'),
-        (_LOCALTIME_YEAR, '{current_year}'),
-        ('1970-1990', '1970-1990'),
-        # https://github.com/sphinx-doc/sphinx/issues/11913
-        (f'1970-{_LOCALTIME_YEAR}', '1970-{current_year}'),
-        ('1970-1990 Alice', '1970-1990 Alice'),
-        (f'1970-{_LOCALTIME_YEAR} Alice', '1970-{current_year} Alice'),
-    ],
-)
-def test_correct_copyright_year(conf_copyright, expected_copyright, source_date_year):
-    config = Config({}, {'copyright': conf_copyright})
-    correct_copyright_year(_app=None, config=config)
-    actual_copyright = config['copyright']
-
-    if source_date_year is None:
-        expected_copyright = conf_copyright
-    else:
-        expected_year = min(int(source_date_year), int(_LOCALTIME_YEAR))
-        expected_copyright = expected_copyright.format(current_year=expected_year)
-    assert actual_copyright == expected_copyright
-
-
-=======
->>>>>>> 5f3846f8
 def test_gettext_compact_command_line_true():
     config = Config({}, {'gettext_compact': '1'})
     config.add('gettext_compact', True, '', {bool, str})
