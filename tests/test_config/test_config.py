"""Test the sphinx.config.Config class."""
<<<<<<< HEAD

=======
>>>>>>> 2e05fd2f
from __future__ import annotations

import pickle
import time
<<<<<<< HEAD
=======
from collections import Counter
from pathlib import Path
>>>>>>> 2e05fd2f
from typing import TYPE_CHECKING
from unittest import mock

import pytest

import sphinx
from sphinx.builders.gettext import _gettext_compact_validator
from sphinx.config import (
    ENUM,
    Config,
    _Opt,
    check_confval_types,
    correct_copyright_year,
    is_serializable,
)
from sphinx.deprecation import RemovedInSphinx90Warning
from sphinx.errors import ConfigError, ExtensionError, VersionRequirementError

if TYPE_CHECKING:
<<<<<<< HEAD

    from collections.abc import Callable, Collection, Generator
    from io import StringIO
    from pathlib import Path
    from typing import Any

    from _pytest.fixtures import FixtureRequest
    from _pytest.monkeypatch import MonkeyPatch

    from sphinx.application import Sphinx
=======
    from collections.abc import Iterable
    from typing import Union

    CircularList = list[Union[int, 'CircularList']]
    CircularDict = dict[str, Union[int, 'CircularDict']]


def check_is_serializable(subject: object, *, circular: bool) -> None:
    assert is_serializable(subject)

    if circular:
        class UselessGuard(frozenset[int]):
            def __or__(self, other: object, /) -> UselessGuard:
                # do nothing
                return self

            def union(self, *args: Iterable[object]) -> UselessGuard:
                # do nothing
                return self

        # check that without recursive guards, a recursion error occurs
        with pytest.raises(RecursionError):
            assert is_serializable(subject, _recursive_guard=UselessGuard())


def test_is_serializable() -> None:
    subject = [1, [2, {3, 'a'}], {'x': {'y': frozenset((4, 5))}}]
    check_is_serializable(subject, circular=False)

    a, b = [1], [2]  # type: (CircularList, CircularList)
    a.append(b)
    b.append(a)
    check_is_serializable(a, circular=True)
    check_is_serializable(b, circular=True)

    x: CircularDict = {'a': 1, 'b': {'c': 1}}
    x['b'] = x
    check_is_serializable(x, circular=True)

>>>>>>> 2e05fd2f


@pytest.mark.filterwarnings('default')
def test_config_opt_deprecated():
    opt = _Opt('default', '', ())

    with pytest.warns(RemovedInSphinx90Warning):
        # see: https://github.com/python/mypy/issues/2220
        default, rebuild, valid_types = opt  # type: ignore[misc]

    with pytest.warns(RemovedInSphinx90Warning):
        _ = opt[0]

    with pytest.warns(RemovedInSphinx90Warning):
        # see: https://github.com/python/mypy/issues/2220
        _ = list(opt)  # type: ignore[call-overload]


@pytest.mark.sphinx(testroot='config', confoverrides={
    'root_doc': 'root',
    'nonexisting_value': 'True',
    'latex_elements.maketitle': 'blah blah blah',
    'modindex_common_prefix': 'path1,path2'})
def test_core_config(app: Sphinx) -> None:
    cfg = app.config

    # simple values
    assert 'project' in cfg.__dict__
    assert cfg.project == 'Sphinx <Tests>'
    assert cfg.templates_path == ['_templates']

    # overrides
    assert cfg.root_doc == 'root'
    assert cfg.latex_elements['maketitle'] == 'blah blah blah'
    assert cfg.modindex_common_prefix == ['path1', 'path2']

    # simple default values
    assert 'locale_dirs' in cfg.__dict__
    assert cfg.locale_dirs == ['locales']
    assert cfg.trim_footnote_reference_space is False

    # complex default values
    assert 'html_title' not in cfg.__dict__
    assert cfg.html_title == 'Sphinx <Tests> 0.6alpha1 documentation'

    # complex default values mustn't raise
    for valuename in cfg.config_values:
        getattr(cfg, valuename)

    # "contains" gives True both for set and unset values
    assert 'project' in cfg
    assert 'html_title' in cfg
    assert 'nonexisting_value' not in cfg

    # invalid values
    with pytest.raises(AttributeError):
        _ = cfg._value
    with pytest.raises(AttributeError):
        _ = cfg.nonexisting_value

    # non-value attributes are deleted from the namespace
    with pytest.raises(AttributeError):
        _ = cfg.sys

    # setting attributes
    cfg.project = 'Foo'  # type: ignore[attr-defined]
    assert cfg.project == 'Foo'

    # alternative access via item interface
    cfg['project'] = 'Sphinx Tests'
    assert cfg['project'] == cfg.project == 'Sphinx Tests'


def test_config_not_found(tmp_path: Path) -> None:
    with pytest.raises(ConfigError):
        Config.read(tmp_path)


@pytest.mark.parametrize("protocol", list(range(pickle.HIGHEST_PROTOCOL)))
def test_config_pickle_protocol(protocol: int) -> None:
    config = Config()

    pickled_config = pickle.loads(pickle.dumps(config, protocol))

    assert list(config._options) == list(pickled_config._options)
    assert repr(config) == repr(pickled_config)


<<<<<<< HEAD
def test_extension_values() -> None:
=======
def test_config_pickle_circular_reference_in_list():
    a, b = [1], [2]  # type: (CircularList, CircularList)
    a.append(b)
    b.append(a)

    check_is_serializable(a, circular=True)
    check_is_serializable(b, circular=True)

    config = Config()
    config.add('a', [], '', types=list)
    config.add('b', [], '', types=list)
    config.a, config.b = a, b

    actual = pickle.loads(pickle.dumps(config))
    assert isinstance(actual.a, list)
    check_is_serializable(actual.a, circular=True)

    assert isinstance(actual.b, list)
    check_is_serializable(actual.b, circular=True)

    assert actual.a[0] == 1
    assert actual.a[1][0] == 2
    assert actual.a[1][1][0] == 1
    assert actual.a[1][1][1][0] == 2

    assert actual.b[0] == 2
    assert actual.b[1][0] == 1
    assert actual.b[1][1][0] == 2
    assert actual.b[1][1][1][0] == 1

    assert len(actual.a) == 2
    assert len(actual.a[1]) == 2
    assert len(actual.a[1][1]) == 2
    assert len(actual.a[1][1][1]) == 2
    assert len(actual.a[1][1][1][1]) == 2

    assert len(actual.b) == 2
    assert len(actual.b[1]) == 2
    assert len(actual.b[1][1]) == 2
    assert len(actual.b[1][1][1]) == 2
    assert len(actual.b[1][1][1][1]) == 2

    def check(
        u: list[list[object] | int],
        v: list[list[object] | int],
        *,
        counter: Counter[type, int] | None = None,
        guard: frozenset[int] = frozenset(),
    ) -> Counter[type, int]:
        counter = Counter() if counter is None else counter

        if id(u) in guard and id(v) in guard:
            return counter

        if isinstance(u, int):
            assert v.__class__ is u.__class__
            assert u == v
            counter[type(u)] += 1
            return counter

        assert isinstance(u, list)
        assert v.__class__ is u.__class__
        assert len(u) == len(v)

        for u_i, v_i in zip(u, v):
            counter[type(u)] += 1
            check(u_i, v_i, counter=counter, guard=guard | {id(u), id(v)})

        return counter

    counter = check(actual.a, a)
    # check(actual.a, a)
    #   check(actual.a[0], a[0]) -> ++counter[dict]
    #       ++counter[int] (a[0] is an int)
    #   check(actual.a[1], a[1]) -> ++counter[dict]
    #       check(actual.a[1][0], a[1][0]) -> ++counter[dict]
    #           ++counter[int] (a[1][0] is an int)
    #       check(actual.a[1][1], a[1][1]) -> ++counter[dict]
    #           recursive guard since a[1][1] == a
    assert counter[type(a[0])] == 2
    assert counter[type(a[1])] == 4

    # same logic as above
    counter = check(actual.b, b)
    assert counter[type(b[0])] == 2
    assert counter[type(b[1])] == 4


def test_config_pickle_circular_reference_in_dict():
    x: CircularDict = {'a': 1, 'b': {'c': 1}}
    x['b'] = x
    check_is_serializable(x, circular=True)

    config = Config()
    config.add('x', [], '', types=dict)
    config.x = x

    actual = pickle.loads(pickle.dumps(config))
    check_is_serializable(actual.x, circular=True)
    assert isinstance(actual.x, dict)

    assert actual.x['a'] == 1
    assert actual.x['b']['a'] == 1

    assert len(actual.x) == 2
    assert len(actual.x['b']) == 2
    assert len(actual.x['b']['b']) == 2

    def check(
        u: dict[str, dict[str, object] | int],
        v: dict[str, dict[str, object] | int],
        *,
        counter: Counter[type, int] | None = None,
        guard: frozenset[int] = frozenset(),
    ) -> Counter:
        counter = Counter() if counter is None else counter

        if id(u) in guard and id(v) in guard:
            return counter

        if isinstance(u, int):
            assert v.__class__ is u.__class__
            assert u == v
            counter[type(u)] += 1
            return counter

        assert isinstance(u, dict)
        assert v.__class__ is u.__class__
        assert len(u) == len(v)

        for u_i, v_i in zip(u, v):
            counter[type(u)] += 1
            check(u[u_i], v[v_i], counter=counter, guard=guard | {id(u), id(v)})
        return counter

    counters = check(actual.x, x, counter=Counter())
    # check(actual.x, x)
    #   check(actual.x['a'], x['a']) -> ++counter[dict]
    #       ++counter[int] (x['a'] is an int)
    #   check(actual.x['b'], x['b']) -> ++counter[dict]
    #       recursive guard since x['b'] == x
    assert counters[type(x['a'])] == 1
    assert counters[type(x['b'])] == 2


def test_extension_values():
>>>>>>> 2e05fd2f
    config = Config()

    # check standard settings
    assert config.root_doc == 'index'

    # can't override it by add_config_value()
    with pytest.raises(ExtensionError) as excinfo:
        config.add('root_doc', 'index', 'env', types=())
    assert 'already present' in str(excinfo.value)

    # add a new config value
    config.add('value_from_ext', [], 'env', types=())
    assert config.value_from_ext == []

    # can't override it by add_config_value()
    with pytest.raises(ExtensionError) as excinfo:
        config.add('value_from_ext', [], 'env', types=())
    assert 'already present' in str(excinfo.value)


def test_overrides() -> None:
    config = Config({'value1': '1', 'value2': 2, 'value6': {'default': 6}},
                    {'value2': 999, 'value3': '999', 'value5.attr1': 999, 'value6.attr1': 999,
                     'value7': 'abc,def,ghi', 'value8': 'abc,def,ghi'})
    config.add('value1', None, 'env', ())
    config.add('value2', None, 'env', ())
    config.add('value3', 0, 'env', ())
    config.add('value4', 0, 'env', ())
    config.add('value5', {'default': 0}, 'env', ())
    config.add('value6', {'default': 0}, 'env', ())
    config.add('value7', None, 'env', ())
    config.add('value8', [], 'env', ())

    assert config.value1 == '1'
    assert config.value2 == 999
    assert config.value3 == 999
    assert config.value4 == 0
    assert config.value5 == {'attr1': 999}
    assert config.value6 == {'default': 6, 'attr1': 999}
    assert config.value7 == 'abc,def,ghi'
    assert config.value8 == ['abc', 'def', 'ghi']


def test_overrides_boolean() -> None:
    config = Config({}, {'value1': '1',
                         'value2': '0',
                         'value3': '0'})
    config.add('value1', None, 'env', [bool])
    config.add('value2', None, 'env', [bool])
    config.add('value3', True, 'env', ())

    assert config.value1 is True
    assert config.value2 is False
    assert config.value3 is False


@mock.patch("sphinx.config.logger")
def test_overrides_dict_str(logger: Any) -> None:
    config = Config({}, {'spam': 'lobster'})

    config.add('spam', {'ham': 'eggs'}, 'env', {dict, str})

    assert config.spam == {'ham': 'eggs'}

    # assert len(caplog.records) == 1
    # msg = caplog.messages[0]
    assert logger.method_calls
    msg = str(logger.method_calls[0].args[1])
    assert msg == ("cannot override dictionary config setting 'spam', "
                   "ignoring (use 'spam.key=value' to set individual elements)")


def test_callable_defer() -> None:
    config = Config()
    config.add('alias', lambda c: c.master_doc, '', str)

    assert config.master_doc == 'index'
    assert config.alias == 'index'

    config.master_doc = 'contents'  # type: ignore[attr-defined]
    assert config.alias == 'contents'

    config.master_doc = 'master_doc'  # type: ignore[attr-defined]
    config.alias = 'spam'  # type: ignore[attr-defined]
    assert config.alias == 'spam'


@mock.patch("sphinx.config.logger")
def test_errors_warnings(logger: Any, tmp_path: Path) -> None:
    # test the error for syntax errors in the config file
    (tmp_path / 'conf.py').write_text('project = \n', encoding='ascii')
    with pytest.raises(ConfigError) as excinfo:
        Config.read(tmp_path, {}, None)
    assert 'conf.py' in str(excinfo.value)

    # test the automatic conversion of 2.x only code in configs
    (tmp_path / 'conf.py').write_text('project = u"Jägermeister"\n', encoding='utf8')
    cfg = Config.read(tmp_path, {}, None)
    assert cfg.project == 'Jägermeister'
    assert logger.called is False


def test_errors_if_setup_is_not_callable(
    make_app: Callable[..., object], tmp_path: Path
) -> None:
    # test the error to call setup() in the config file
    (tmp_path / 'conf.py').write_text('setup = 1', encoding='utf8')
    with pytest.raises(ConfigError) as excinfo:
        make_app(srcdir=tmp_path)
    assert 'callable' in str(excinfo.value)


@mock.patch.object(sphinx, '__display_version__', '1.6.4')
def test_needs_sphinx(make_app: Callable[..., object], tmp_path: Path) -> None:
    def check(*, confoverrides: dict[str, object]) -> None:
        (tmp_path / 'conf.py').write_text('', encoding='utf8')
        make_app(srcdir=tmp_path, confoverrides=confoverrides)

    # micro version
    check(confoverrides={'needs_sphinx': '1.6.3'})  # OK: less
    check(confoverrides={'needs_sphinx': '1.6.4'})  # OK: equals
    with pytest.raises(VersionRequirementError):
        check(confoverrides={'needs_sphinx': '1.6.5'})  # NG: greater

    # minor version
    check(confoverrides={'needs_sphinx': '1.5'})  # OK: less
    check(confoverrides={'needs_sphinx': '1.6'})  # OK: equals
    with pytest.raises(VersionRequirementError):
        check(confoverrides={'needs_sphinx': '1.7'})  # NG: greater

    # major version
    check(confoverrides={'needs_sphinx': '0'})  # OK: less
    check(confoverrides={'needs_sphinx': '1'})  # OK: equals
    with pytest.raises(VersionRequirementError):
        check(confoverrides={'needs_sphinx': '2'})  # NG: greater


@mock.patch("sphinx.config.logger")
def test_config_eol(logger: Any, tmp_path: Path) -> None:
    # test config file's eol patterns: LF, CRLF
    configfile = tmp_path / 'conf.py'
    for eol in (b'\n', b'\r\n'):
        configfile.write_bytes(b'project = "spam"' + eol)
        cfg = Config.read(tmp_path, {}, None)
        assert cfg.project == 'spam'
        assert logger.called is False


@pytest.mark.sphinx(confoverrides={'root_doc': 123,
                                   'language': 'foo',
                                   'primary_domain': None})
def test_builtin_conf(app: Sphinx, warning: StringIO) -> None:
    warnings = warning.getvalue()
    assert 'root_doc' in warnings, (
        'override on builtin "root_doc" should raise a type warning')
    assert 'language' not in warnings, (
        'explicitly permitted override on builtin "language" should NOT raise '
        'a type warning')
    assert 'primary_domain' not in warnings, (
        'override to None on builtin "primary_domain" should NOT raise a type '
        'warning')


# example classes for type checking
class A:
    pass


class B(A):
    pass


class C(A):
    pass


# name, default, annotation, actual, warned
TYPECHECK_WARNINGS = [
    ('value1', 'string', None, 123, True),                      # wrong type
    ('value2', lambda _: [], None, 123, True),                  # lambda with wrong type
    ('value3', lambda _: [], None, [], False),                  # lambda with correct type
    ('value4', 100, None, True, True),                          # child type
    ('value5', False, None, True, False),                       # parent type
    ('value6', [], None, (), True),                             # other sequence type
    ('value7', 'string', [list], ['foo'], False),               # explicit type annotation
    ('value8', B(), None, C(), False),                          # sibling type
    ('value9', None, None, 'foo', False),                       # no default or no annotations
    ('value10', None, None, 123, False),                        # no default or no annotations
    ('value11', None, [str], 'bar', False),                     # str
    ('value12', 'string', None, 'bar', False),                  # str
]


@mock.patch("sphinx.config.logger")
@pytest.mark.parametrize(('name', 'default', 'annotation', 'actual', 'warned'), TYPECHECK_WARNINGS)
def test_check_types(
    logger: Any,
    name: str,
    default: Any,
    annotation: type | Collection[type] | ENUM | None,
    actual: Any,
    warned: bool,
) -> None:
    config = Config({name: actual})
    config.add(name, default, 'env', annotation or ())
    check_confval_types(None, config)
    assert logger.warning.called == warned


TYPECHECK_WARNING_MESSAGES = [
    ('value1', 'string', [str], ['foo', 'bar'],
        "The config value `value1' has type `list'; expected `str'."),
    ('value1', 'string', [str, int], ['foo', 'bar'],
        "The config value `value1' has type `list'; expected `int' or `str'."),
    ('value1', 'string', [str, int, tuple], ['foo', 'bar'],
        "The config value `value1' has type `list'; expected `int', `str', or `tuple'."),
]


@mock.patch("sphinx.config.logger")
@pytest.mark.parametrize(('name', 'default', 'annotation', 'actual', 'message'), TYPECHECK_WARNING_MESSAGES)
def test_conf_warning_message(
    logger: Any,
    name: str,
    default: Any,
    annotation: type | Collection[type] | ENUM | None,
    actual: Any,
    message: str,
) -> None:
    config = Config({name: actual})
    config.add(name, default, '', annotation or ())
    check_confval_types(None, config)
    assert logger.warning.called
    assert logger.warning.call_args[0][0] == message


@mock.patch("sphinx.config.logger")
def test_check_enum(logger: Any) -> None:
    config = Config()
    config.add('value', 'default', '', ENUM('default', 'one', 'two'))
    check_confval_types(None, config)
    logger.warning.assert_not_called()  # not warned


@mock.patch("sphinx.config.logger")
def test_check_enum_failed(logger: Any) -> None:
    config = Config({'value': 'invalid'})
    config.add('value', 'default', '', ENUM('default', 'one', 'two'))
    check_confval_types(None, config)
    assert logger.warning.called


@mock.patch("sphinx.config.logger")
def test_check_enum_for_list(logger: Any) -> None:
    config = Config({'value': ['one', 'two']})
    config.add('value', 'default', '', ENUM('default', 'one', 'two'))
    check_confval_types(None, config)
    logger.warning.assert_not_called()  # not warned


@mock.patch("sphinx.config.logger")
def test_check_enum_for_list_failed(logger: Any) -> None:
    config = Config({'value': ['one', 'two', 'invalid']})
    config.add('value', 'default', '', ENUM('default', 'one', 'two'))
    check_confval_types(None, config)
    assert logger.warning.called


NITPICK_WARNINGS = [
    "WARNING: py:const reference target not found: prefix.anything.postfix",
    "WARNING: py:class reference target not found: prefix.anything",
    "WARNING: py:class reference target not found: anything.postfix",
    "WARNING: js:class reference target not found: prefix.anything.postfix",
]


@pytest.mark.sphinx(testroot='nitpicky-warnings')
def test_nitpick_base(app: Sphinx, warning: StringIO) -> None:
    app.build(force_all=True)

    ws = warning.getvalue().strip().split('\n')
    assert len(ws) == len(NITPICK_WARNINGS)
    for actual, expected in zip(ws, NITPICK_WARNINGS):
        assert expected in actual


@pytest.mark.sphinx(testroot='nitpicky-warnings', confoverrides={
    'nitpick_ignore': {
        ('py:const', 'prefix.anything.postfix'),
        ('py:class', 'prefix.anything'),
        ('py:class', 'anything.postfix'),
        ('js:class', 'prefix.anything.postfix'),
    },
})
def test_nitpick_ignore(app: Sphinx, warning: StringIO) -> None:
    app.build(force_all=True)
    assert not len(warning.getvalue().strip())


@pytest.mark.sphinx(testroot='nitpicky-warnings', confoverrides={
    'nitpick_ignore_regex': [
        (r'py:.*', r'.*postfix'),
        (r'.*:class', r'prefix.*'),
    ],
})
def test_nitpick_ignore_regex1(app: Sphinx, warning: StringIO) -> None:
    app.build(force_all=True)
    assert not len(warning.getvalue().strip())


@pytest.mark.sphinx(testroot='nitpicky-warnings', confoverrides={
    'nitpick_ignore_regex': [
        (r'py:.*', r'prefix.*'),
        (r'.*:class', r'.*postfix'),
    ],
})
def test_nitpick_ignore_regex2(app: Sphinx, warning: StringIO) -> None:
    app.build(force_all=True)
    assert not len(warning.getvalue().strip())


@pytest.mark.sphinx(testroot='nitpicky-warnings', confoverrides={
    'nitpick_ignore_regex': [
        # None of these should match
        (r'py:', r'.*'),
        (r':class', r'.*'),
        (r'', r'.*'),
        (r'.*', r'anything'),
        (r'.*', r'prefix'),
        (r'.*', r'postfix'),
        (r'.*', r''),
    ],
})
def test_nitpick_ignore_regex_fullmatch(app: Sphinx, warning: StringIO) -> None:
    app.build(force_all=True)

    ws = warning.getvalue().strip().split('\n')
    assert len(ws) == len(NITPICK_WARNINGS)
    for actual, expected in zip(ws, NITPICK_WARNINGS):
        assert expected in actual


def test_conf_py_language_none(tmp_path: Path) -> None:
    """Regression test for #10474."""
    # Given a conf.py file with language = None
    (tmp_path / 'conf.py').write_text("language = None", encoding='utf-8')

    # When we load conf.py into a Config object
    cfg = Config.read(tmp_path, {}, None)

    # Then the language is coerced to English
    assert cfg.language == "en"


@mock.patch("sphinx.config.logger")
def test_conf_py_language_none_warning(logger: Any, tmp_path: Path) -> None:
    """Regression test for #10474."""
    # Given a conf.py file with language = None
    (tmp_path / 'conf.py').write_text("language = None", encoding='utf-8')

    # When we load conf.py into a Config object
    Config.read(tmp_path, {}, None)

    # Then a warning is raised
    assert logger.warning.called
    assert logger.warning.call_args[0][0] == (
        "Invalid configuration value found: 'language = None'. "
        "Update your configuration to a valid language code. "
        "Falling back to 'en' (English).")


def test_conf_py_no_language(tmp_path: Path) -> None:
    """Regression test for #10474."""
    # Given a conf.py file with no language attribute
    (tmp_path / 'conf.py').write_text("", encoding='utf-8')

    # When we load conf.py into a Config object
    cfg = Config.read(tmp_path, {}, None)

    # Then the language is coerced to English
    assert cfg.language == "en"


def test_conf_py_nitpick_ignore_list(tmp_path: Path) -> None:
    """Regression test for #11355."""
    # Given a conf.py file with no language attribute
    (tmp_path / 'conf.py').write_text("", encoding='utf-8')

    # When we load conf.py into a Config object
    cfg = Config.read(tmp_path, {}, None)

    # Then the default nitpick_ignore[_regex] is an empty list
    assert cfg.nitpick_ignore == []
    assert cfg.nitpick_ignore_regex == []


@pytest.fixture(params=[
    # test with SOURCE_DATE_EPOCH unset: no modification
    None,
    # test with SOURCE_DATE_EPOCH set: copyright year should be updated
    1293840000,
    1293839999,
])
def source_date_year(
    request: FixtureRequest, monkeypatch: MonkeyPatch
) -> Generator[int | None, None, None]:
    sde = request.param
    with monkeypatch.context() as m:
        if sde:
            m.setenv('SOURCE_DATE_EPOCH', str(sde))
            yield time.gmtime(sde).tm_year
        else:
            m.delenv('SOURCE_DATE_EPOCH', raising=False)
            yield None


@pytest.mark.sphinx(testroot='copyright-multiline')
def test_multi_line_copyright(
    source_date_year: str | None, app: Sphinx, monkeypatch: MonkeyPatch
) -> None:
    app.build(force_all=True)

    content = (app.outdir / 'index.html').read_text(encoding='utf-8')

    if source_date_year is None:
        # check the copyright footer line by line (empty lines ignored)
        assert '  &#169; Copyright 2006.<br/>\n' in content
        assert '  &#169; Copyright 2006-2009, Alice.<br/>\n' in content
        assert '  &#169; Copyright 2010-2013, Bob.<br/>\n' in content
        assert '  &#169; Copyright 2014-2017, Charlie.<br/>\n' in content
        assert '  &#169; Copyright 2018-2021, David.<br/>\n' in content
        assert '  &#169; Copyright 2022-2025, Eve.' in content

        # check the raw copyright footer block (empty lines included)
        assert (
            '      &#169; Copyright 2006.<br/>\n'
            '    \n'
            '      &#169; Copyright 2006-2009, Alice.<br/>\n'
            '    \n'
            '      &#169; Copyright 2010-2013, Bob.<br/>\n'
            '    \n'
            '      &#169; Copyright 2014-2017, Charlie.<br/>\n'
            '    \n'
            '      &#169; Copyright 2018-2021, David.<br/>\n'
            '    \n'
            '      &#169; Copyright 2022-2025, Eve.'
        ) in content
    else:
        # check the copyright footer line by line (empty lines ignored)
        assert f'  &#169; Copyright {source_date_year}.<br/>\n' in content
        assert f'  &#169; Copyright 2006-{source_date_year}, Alice.<br/>\n' in content
        assert f'  &#169; Copyright 2010-{source_date_year}, Bob.<br/>\n' in content
        assert f'  &#169; Copyright 2014-{source_date_year}, Charlie.<br/>\n' in content
        assert f'  &#169; Copyright 2018-{source_date_year}, David.<br/>\n' in content
        assert f'  &#169; Copyright 2022-{source_date_year}, Eve.' in content

        # check the raw copyright footer block (empty lines included)
        assert (
            f'      &#169; Copyright {source_date_year}.<br/>\n'
            f'    \n'
            f'      &#169; Copyright 2006-{source_date_year}, Alice.<br/>\n'
            f'    \n'
            f'      &#169; Copyright 2010-{source_date_year}, Bob.<br/>\n'
            f'    \n'
            f'      &#169; Copyright 2014-{source_date_year}, Charlie.<br/>\n'
            f'    \n'
            f'      &#169; Copyright 2018-{source_date_year}, David.<br/>\n'
            f'    \n'
            f'      &#169; Copyright 2022-{source_date_year}, Eve.'
        ) in content


@pytest.mark.parametrize(('conf_copyright', 'expected_copyright'), [
    ('1970', '{current_year}'),
    # https://github.com/sphinx-doc/sphinx/issues/11913
    ('1970-1990', '1970-{current_year}'),
    ('1970-1990 Alice', '1970-{current_year} Alice'),
])
def test_correct_copyright_year(
    conf_copyright: str,
    expected_copyright: str,
    source_date_year: str | None,
) -> None:
    config = Config({}, {'copyright': conf_copyright})
    correct_copyright_year(..., config=config)  # type: ignore[arg-type]
    actual_copyright = config['copyright']

    if source_date_year is None:
        expected_copyright = conf_copyright
    else:
        expected_copyright = expected_copyright.format(current_year=source_date_year)
    assert actual_copyright == expected_copyright


def test_gettext_compact_command_line_true() -> None:
    config = Config({}, {'gettext_compact': '1'})
    config.add('gettext_compact', True, '', {bool, str})
    _gettext_compact_validator(..., config)  # type: ignore[arg-type]

    # regression test for #8549 (-D gettext_compact=1)
    assert config.gettext_compact is True


def test_gettext_compact_command_line_false() -> None:
    config = Config({}, {'gettext_compact': '0'})
    config.add('gettext_compact', True, '', {bool, str})
    _gettext_compact_validator(..., config)  # type: ignore[arg-type]

    # regression test for #8549 (-D gettext_compact=0)
    assert config.gettext_compact is False


def test_gettext_compact_command_line_str() -> None:
    config = Config({}, {'gettext_compact': 'spam'})
    config.add('gettext_compact', True, '', {bool, str})
    _gettext_compact_validator(..., config)  # type: ignore[arg-type]

    # regression test for #8549 (-D gettext_compact=spam)
    assert config.gettext_compact == 'spam'<|MERGE_RESOLUTION|>--- conflicted
+++ resolved
@@ -1,17 +1,11 @@
 """Test the sphinx.config.Config class."""
-<<<<<<< HEAD
-
-=======
->>>>>>> 2e05fd2f
+
 from __future__ import annotations
 
 import pickle
 import time
-<<<<<<< HEAD
-=======
 from collections import Counter
 from pathlib import Path
->>>>>>> 2e05fd2f
 from typing import TYPE_CHECKING
 from unittest import mock
 
@@ -31,20 +25,15 @@
 from sphinx.errors import ConfigError, ExtensionError, VersionRequirementError
 
 if TYPE_CHECKING:
-<<<<<<< HEAD
-
-    from collections.abc import Callable, Collection, Generator
+    from collections.abc import Callable, Collection, Generator, Iterable
     from io import StringIO
     from pathlib import Path
-    from typing import Any
+    from typing import Any, Union
 
     from _pytest.fixtures import FixtureRequest
     from _pytest.monkeypatch import MonkeyPatch
 
     from sphinx.application import Sphinx
-=======
-    from collections.abc import Iterable
-    from typing import Union
 
     CircularList = list[Union[int, 'CircularList']]
     CircularDict = dict[str, Union[int, 'CircularDict']]
@@ -81,8 +70,6 @@
     x: CircularDict = {'a': 1, 'b': {'c': 1}}
     x['b'] = x
     check_is_serializable(x, circular=True)
-
->>>>>>> 2e05fd2f
 
 
 @pytest.mark.filterwarnings('default')
@@ -171,9 +158,6 @@
     assert repr(config) == repr(pickled_config)
 
 
-<<<<<<< HEAD
-def test_extension_values() -> None:
-=======
 def test_config_pickle_circular_reference_in_list():
     a, b = [1], [2]  # type: (CircularList, CircularList)
     a.append(b)
@@ -320,7 +304,6 @@
 
 
 def test_extension_values():
->>>>>>> 2e05fd2f
     config = Config()
 
     # check standard settings
