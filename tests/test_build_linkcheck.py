"""Test the build process with manpage builder with the test root."""

from __future__ import annotations

import http.server
import json
import re
import textwrap
import time
import wsgiref.handlers
from base64 import b64encode
from datetime import datetime
from os import path
from queue import Queue
from unittest import mock

import pytest

from sphinx.builders.linkcheck import HyperlinkAvailabilityCheckWorker, RateLimit
from sphinx.testing.util import strip_escseq
from sphinx.util.console import strip_colors

from .utils import CERT_FILE, http_server, https_server

ts_re = re.compile(r".*\[(?P<ts>.*)\].*")
SPHINX_DOCS_INDEX = path.abspath(path.join(__file__, "..", "roots", "test-linkcheck", "sphinx-docs-index.html"))


class DefaultsHandler(http.server.BaseHTTPRequestHandler):
    protocol_version = "HTTP/1.1"

    def do_HEAD(self):
        if self.path[1:].rstrip() == "":
            self.send_response(200, "OK")
            self.send_header("Content-Length", "0")
            self.end_headers()
        elif self.path[1:].rstrip() == "anchor.html":
            self.send_response(200, "OK")
            self.end_headers()
        else:
            self.send_response(404, "Not Found")
            self.send_header("Content-Length", "0")
            self.end_headers()

    def do_GET(self):
        if self.path[1:].rstrip() == "":
            content = b"ok\n\n"
        elif self.path[1:].rstrip() == "anchor.html":
            doc = '<!DOCTYPE html><html><body><a id="found"></a></body></html>'
            content = doc.encode("utf-8")
        else:
            content = b""

        if content:
            self.send_response(200, "OK")
            self.send_header("Content-Length", str(len(content)))
            self.end_headers()
            self.wfile.write(content)
        else:
            self.send_response(404, "Not Found")
            self.send_header("Content-Length", "0")
            self.end_headers()


@pytest.mark.sphinx('linkcheck', testroot='linkcheck', freshenv=True)
def test_defaults(app):
    with http_server(DefaultsHandler):
        app.build()

    # Text output
    assert (app.outdir / 'output.txt').exists()
    content = (app.outdir / 'output.txt').read_text(encoding='utf8')

    # looking for '#top' and '#does-not-exist' not found should fail
    assert "Anchor 'top' not found" in content
    assert "Anchor 'does-not-exist' not found" in content
    # images should fail
    assert "Not Found for url: http://localhost:7777/image.png" in content
    assert "Not Found for url: http://localhost:7777/image2.png" in content
    # looking for local file should fail
    assert "[broken] path/to/notfound" in content
    assert len(content.splitlines()) == 5

    # JSON output
    assert (app.outdir / 'output.json').exists()
    content = (app.outdir / 'output.json').read_text(encoding='utf8')

    rows = [json.loads(x) for x in content.splitlines()]
    row = rows[0]
    for attr in ("filename", "lineno", "status", "code", "uri", "info"):
        assert attr in row

    assert len(content.splitlines()) == 10
    assert len(rows) == 10
    # the output order of the rows is not stable
    # due to possible variance in network latency
    rowsby = {row["uri"]: row for row in rows}
    assert rowsby["http://localhost:7777#!bar"] == {
        'filename': 'links.rst',
        'lineno': 5,
        'status': 'working',
        'code': 0,
        'uri': 'http://localhost:7777#!bar',
        'info': '',
    }
    assert rowsby['http://localhost:7777/image2.png'] == {
        'filename': 'links.rst',
        'lineno': 13,
        'status': 'broken',
        'code': 0,
        'uri': 'http://localhost:7777/image2.png',
        'info': '404 Client Error: Not Found for url: http://localhost:7777/image2.png',
    }
    # looking for '#top' and '#does-not-exist' not found should fail
    assert rowsby["http://localhost:7777/#top"]["info"] == "Anchor 'top' not found"
    assert rowsby["http://localhost:7777#does-not-exist"]["info"] == "Anchor 'does-not-exist' not found"
    # images should fail
    assert "Not Found for url: http://localhost:7777/image.png" in rowsby["http://localhost:7777/image.png"]["info"]
    # anchor should be found
    assert rowsby['http://localhost:7777/anchor.html#found'] == {
        'filename': 'links.rst',
        'lineno': 14,
        'status': 'working',
        'code': 0,
        'uri': 'http://localhost:7777/anchor.html#found',
        'info': '',
    }


@pytest.mark.sphinx('linkcheck', testroot='linkcheck-too-many-retries', freshenv=True)
def test_too_many_retries(app):
    with http_server(DefaultsHandler):
        app.build()

    # Text output
    assert (app.outdir / 'output.txt').exists()
    content = (app.outdir / 'output.txt').read_text(encoding='utf8')

    # looking for non-existent URL should fail
    assert " Max retries exceeded with url: /doesnotexist" in content

    # JSON output
    assert (app.outdir / 'output.json').exists()
    content = (app.outdir / 'output.json').read_text(encoding='utf8')

    assert len(content.splitlines()) == 1
    row = json.loads(content)
    # the output order of the rows is not stable
    # due to possible variance in network latency

    # looking for non-existent URL should fail
    assert row['filename'] == 'index.rst'
    assert row['lineno'] == 1
    assert row['status'] == 'broken'
    assert row['code'] == 0
    assert row['uri'] == 'https://localhost:7777/doesnotexist'


@pytest.mark.sphinx('linkcheck', testroot='linkcheck-raw-node', freshenv=True)
def test_raw_node(app):
    with http_server(OKHandler):
        app.build()

    # JSON output
    assert (app.outdir / 'output.json').exists()
    content = (app.outdir / 'output.json').read_text(encoding='utf8')

    assert len(content.splitlines()) == 1
    row = json.loads(content)

    # raw nodes' url should be checked too
    assert row == {
        'filename': 'index.rst',
        'lineno': 1,
        'status': 'working',
        'code': 0,
        'uri': 'http://localhost:7777/',
        'info': '',
    }


@pytest.mark.sphinx(
    'linkcheck', testroot='linkcheck-anchors-ignore', freshenv=True,
    confoverrides={'linkcheck_anchors_ignore': ["^!", "^top$"]})
def test_anchors_ignored(app):
    with http_server(OKHandler):
        app.build()

    assert (app.outdir / 'output.txt').exists()
    content = (app.outdir / 'output.txt').read_text(encoding='utf8')

    # expect all ok when excluding #top
    assert not content


@pytest.mark.sphinx('linkcheck', testroot='linkcheck-localserver-anchor', freshenv=True)
def test_raises_for_invalid_status(app):
    class InternalServerErrorHandler(http.server.BaseHTTPRequestHandler):
        protocol_version = "HTTP/1.1"

        def do_GET(self):
            self.send_error(500, "Internal Server Error")

    with http_server(InternalServerErrorHandler):
        app.build()
    content = (app.outdir / 'output.txt').read_text(encoding='utf8')
    assert content == (
        "index.rst:1: [broken] http://localhost:7777/#anchor: "
        "500 Server Error: Internal Server Error "
        "for url: http://localhost:7777/\n"
    )


<<<<<<< HEAD
def capture_headers_handler(records):
    class HeadersDumperHandler(http.server.BaseHTTPRequestHandler):
        protocol_version = "HTTP/1.1"

=======
def custom_handler(valid_credentials=None, success_criteria=lambda _: True):
    """
    Returns an HTTP request handler that authenticates the client and then determines
    an appropriate HTTP response code, based on caller-provided credentials and optional
    success criteria, respectively.
    """
    expected_token = None
    if valid_credentials:
        assert len(valid_credentials) == 2, "expected a pair of strings as credentials"
        expected_token = b64encode(":".join(valid_credentials).encode()).decode("utf-8")
        del valid_credentials

    class CustomHandler(http.server.BaseHTTPRequestHandler):
        def authenticated(method):
            def method_if_authenticated(self):
                if expected_token is None:
                    return method(self)
                elif self.headers["Authorization"] == f"Basic {expected_token}":
                    return method(self)
                else:
                    self.send_response(403, "Forbidden")
                    self.end_headers()

            return method_if_authenticated

        @authenticated
>>>>>>> 33103ee9
        def do_HEAD(self):
            self.do_GET()

        @authenticated
        def do_GET(self):
<<<<<<< HEAD
            records.append(self.headers.as_string())
            self.send_response(200, "OK")
            self.send_header("Content-Length", "0")
            self.end_headers()
    return HeadersDumperHandler
=======
            response = (200, "OK") if success_criteria(self) else (400, "Bad Request")
            self.send_response(*response)
            self.end_headers()

    return CustomHandler
>>>>>>> 33103ee9


@pytest.mark.sphinx(
    'linkcheck', testroot='linkcheck-localserver', freshenv=True,
    confoverrides={'linkcheck_auth': [
        (r'^$', ('no', 'match')),
        (r'^http://localhost:7777/$', ('user1', 'password')),
        (r'.*local.*', ('user2', 'hunter2')),
    ]})
def test_auth_header_uses_first_match(app):
    with http_server(custom_handler(valid_credentials=("user1", "password"))):
        app.build()

    with open(app.outdir / "output.json", encoding="utf-8") as fp:
        content = json.load(fp)

    assert content["status"] == "working"


@pytest.mark.sphinx(
    'linkcheck', testroot='linkcheck-localserver', freshenv=True,
    confoverrides={'linkcheck_auth': [(r'^$', ('user1', 'password'))]})
def test_auth_header_no_match(app):
    with http_server(custom_handler(valid_credentials=("user1", "password"))):
        app.build()

    with open(app.outdir / "output.json", encoding="utf-8") as fp:
        content = json.load(fp)

    assert content["status"] == "broken"


@pytest.mark.sphinx(
    'linkcheck', testroot='linkcheck-localserver', freshenv=True,
    confoverrides={'linkcheck_request_headers': {
        "http://localhost:7777/": {
            "Accept": "text/html",
        },
        "*": {
            "X-Secret": "open sesami",
        },
    }})
def test_linkcheck_request_headers(app):
    def check_headers(self):
        if "X-Secret" in self.headers:
            return False
        if self.headers["Accept"] != "text/html":
            return False
        return True

    with http_server(custom_handler(success_criteria=check_headers)):
        app.build()

    with open(app.outdir / "output.json", encoding="utf-8") as fp:
        content = json.load(fp)

    assert content["status"] == "working"


@pytest.mark.sphinx(
    'linkcheck', testroot='linkcheck-localserver', freshenv=True,
    confoverrides={'linkcheck_request_headers': {
        "http://localhost:7777": {"Accept": "application/json"},
        "*": {"X-Secret": "open sesami"},
    }})
def test_linkcheck_request_headers_no_slash(app):
    def check_headers(self):
        if "X-Secret" in self.headers:
            return False
        if self.headers["Accept"] != "application/json":
            return False
        return True

    with http_server(custom_handler(success_criteria=check_headers)):
        app.build()

    with open(app.outdir / "output.json", encoding="utf-8") as fp:
        content = json.load(fp)

    assert content["status"] == "working"


@pytest.mark.sphinx(
    'linkcheck', testroot='linkcheck-localserver', freshenv=True,
    confoverrides={'linkcheck_request_headers': {
        "http://do.not.match.org": {"Accept": "application/json"},
        "*": {"X-Secret": "open sesami"},
    }})
def test_linkcheck_request_headers_default(app):
    def check_headers(self):
        if self.headers["X-Secret"] != "open sesami":
            return False
        if self.headers["Accept"] == "application/json":
            return False
        return True

    with http_server(custom_handler(success_criteria=check_headers)):
        app.build()

    with open(app.outdir / "output.json", encoding="utf-8") as fp:
        content = json.load(fp)

    assert content["status"] == "working"


def make_redirect_handler(*, support_head):
    class RedirectOnceHandler(http.server.BaseHTTPRequestHandler):
        protocol_version = "HTTP/1.1"

        def do_HEAD(self):
            if support_head:
                self.do_GET()
            else:
                self.send_response(405, "Method Not Allowed")
                self.send_header("Content-Length", "0")
                self.end_headers()

        def do_GET(self):
            if self.path == "/?redirected=1":
                self.send_response(204, "No content")
            else:
                self.send_response(302, "Found")
                self.send_header("Location", "http://localhost:7777/?redirected=1")
            self.send_header("Content-Length", "0")
            self.end_headers()

        def log_date_time_string(self):
            """Strip date and time from logged messages for assertions."""
            return ""

    return RedirectOnceHandler


@pytest.mark.sphinx('linkcheck', testroot='linkcheck-localserver', freshenv=True)
def test_follows_redirects_on_HEAD(app, capsys, warning):
    with http_server(make_redirect_handler(support_head=True)):
        app.build()
    stdout, stderr = capsys.readouterr()
    content = (app.outdir / 'output.txt').read_text(encoding='utf8')
    assert content == (
        "index.rst:1: [redirected with Found] "
        "http://localhost:7777/ to http://localhost:7777/?redirected=1\n"
    )
    assert stderr == textwrap.dedent(
        """\
        127.0.0.1 - - [] "HEAD / HTTP/1.1" 302 -
        127.0.0.1 - - [] "HEAD /?redirected=1 HTTP/1.1" 204 -
        """,
    )
    assert warning.getvalue() == ''


@pytest.mark.sphinx('linkcheck', testroot='linkcheck-localserver', freshenv=True)
def test_follows_redirects_on_GET(app, capsys, warning):
    with http_server(make_redirect_handler(support_head=False)):
        app.build()
    stdout, stderr = capsys.readouterr()
    content = (app.outdir / 'output.txt').read_text(encoding='utf8')
    assert content == (
        "index.rst:1: [redirected with Found] "
        "http://localhost:7777/ to http://localhost:7777/?redirected=1\n"
    )
    assert stderr == textwrap.dedent(
        """\
        127.0.0.1 - - [] "HEAD / HTTP/1.1" 405 -
        127.0.0.1 - - [] "GET / HTTP/1.1" 302 -
        127.0.0.1 - - [] "GET /?redirected=1 HTTP/1.1" 204 -
        """,
    )
    assert warning.getvalue() == ''


@pytest.mark.sphinx('linkcheck', testroot='linkcheck-localserver-warn-redirects',
                    freshenv=True, confoverrides={
                        'linkcheck_allowed_redirects': {'http://localhost:7777/.*1': '.*'},
                    })
def test_linkcheck_allowed_redirects(app, warning):
    with http_server(make_redirect_handler(support_head=False)):
        app.build()

    with open(app.outdir / 'output.json', encoding='utf-8') as fp:
        rows = [json.loads(l) for l in fp.readlines()]

    assert len(rows) == 2
    records = {row["uri"]: row for row in rows}
    assert records["http://localhost:7777/path1"]["status"] == "working"
    assert records["http://localhost:7777/path2"] == {
        'filename': 'index.rst',
        'lineno': 3,
        'status': 'redirected',
        'code': 302,
        'uri': 'http://localhost:7777/path2',
        'info': 'http://localhost:7777/?redirected=1',
    }

    assert ("index.rst:3: WARNING: redirect  http://localhost:7777/path2 - with Found to "
            "http://localhost:7777/?redirected=1\n" in strip_escseq(warning.getvalue()))
    assert len(warning.getvalue().splitlines()) == 1


class OKHandler(http.server.BaseHTTPRequestHandler):
    protocol_version = "HTTP/1.1"

    def do_HEAD(self):
        self.send_response(200, "OK")
        self.send_header("Content-Length", "0")
        self.end_headers()

    def do_GET(self):
        content = b"ok\n"
        self.send_response(200, "OK")
        self.send_header("Content-Length", str(len(content)))
        self.end_headers()
        self.wfile.write(content)


@pytest.mark.sphinx('linkcheck', testroot='linkcheck-localserver-https', freshenv=True)
def test_invalid_ssl(app):
    # Link indicates SSL should be used (https) but the server does not handle it.
    with http_server(OKHandler):
        app.build()

    with open(app.outdir / 'output.json', encoding='utf-8') as fp:
        content = json.load(fp)
    assert content["status"] == "broken"
    assert content["filename"] == "index.rst"
    assert content["lineno"] == 1
    assert content["uri"] == "https://localhost:7777/"
    assert "SSLError" in content["info"]


@pytest.mark.sphinx('linkcheck', testroot='linkcheck-localserver-https', freshenv=True)
def test_connect_to_selfsigned_fails(app):
    with https_server(OKHandler):
        app.build()

    with open(app.outdir / 'output.json', encoding='utf-8') as fp:
        content = json.load(fp)
    assert content["status"] == "broken"
    assert content["filename"] == "index.rst"
    assert content["lineno"] == 1
    assert content["uri"] == "https://localhost:7777/"
    assert "[SSL: CERTIFICATE_VERIFY_FAILED]" in content["info"]


@pytest.mark.sphinx('linkcheck', testroot='linkcheck-localserver-https', freshenv=True)
def test_connect_to_selfsigned_with_tls_verify_false(app):
    app.config.tls_verify = False
    with https_server(OKHandler):
        app.build()

    with open(app.outdir / 'output.json', encoding='utf-8') as fp:
        content = json.load(fp)
    assert content == {
        "code": 0,
        "status": "working",
        "filename": "index.rst",
        "lineno": 1,
        "uri": "https://localhost:7777/",
        "info": "",
    }


@pytest.mark.sphinx('linkcheck', testroot='linkcheck-localserver-https', freshenv=True)
def test_connect_to_selfsigned_with_tls_cacerts(app):
    app.config.tls_cacerts = CERT_FILE
    with https_server(OKHandler):
        app.build()

    with open(app.outdir / 'output.json', encoding='utf-8') as fp:
        content = json.load(fp)
    assert content == {
        "code": 0,
        "status": "working",
        "filename": "index.rst",
        "lineno": 1,
        "uri": "https://localhost:7777/",
        "info": "",
    }


@pytest.mark.sphinx('linkcheck', testroot='linkcheck-localserver-https', freshenv=True)
def test_connect_to_selfsigned_with_requests_env_var(monkeypatch, app):
    monkeypatch.setenv("REQUESTS_CA_BUNDLE", CERT_FILE)
    with https_server(OKHandler):
        app.build()

    with open(app.outdir / 'output.json', encoding='utf-8') as fp:
        content = json.load(fp)
    assert content == {
        "code": 0,
        "status": "working",
        "filename": "index.rst",
        "lineno": 1,
        "uri": "https://localhost:7777/",
        "info": "",
    }


@pytest.mark.sphinx('linkcheck', testroot='linkcheck-localserver-https', freshenv=True)
def test_connect_to_selfsigned_nonexistent_cert_file(app):
    app.config.tls_cacerts = "does/not/exist"
    with https_server(OKHandler):
        app.build()

    with open(app.outdir / 'output.json', encoding='utf-8') as fp:
        content = json.load(fp)
    assert content == {
        "code": 0,
        "status": "broken",
        "filename": "index.rst",
        "lineno": 1,
        "uri": "https://localhost:7777/",
        "info": "Could not find a suitable TLS CA certificate bundle, invalid path: does/not/exist",
    }


class InfiniteRedirectOnHeadHandler(http.server.BaseHTTPRequestHandler):
    protocol_version = "HTTP/1.1"

    def do_HEAD(self):
        self.send_response(302, "Found")
        self.send_header("Location", "http://localhost:7777/")
        self.send_header("Content-Length", "0")
        self.end_headers()

    def do_GET(self):
        content = b"ok\n"
        self.send_response(200, "OK")
        self.send_header("Content-Length", str(len(content)))
        self.end_headers()
        self.wfile.write(content)
        self.close_connection = True  # we don't expect the client to read this response body


@pytest.mark.sphinx('linkcheck', testroot='linkcheck-localserver', freshenv=True)
def test_TooManyRedirects_on_HEAD(app, monkeypatch):
    import requests.sessions

    monkeypatch.setattr(requests.sessions, "DEFAULT_REDIRECT_LIMIT", 5)

    with http_server(InfiniteRedirectOnHeadHandler):
        app.build()

    with open(app.outdir / 'output.json', encoding='utf-8') as fp:
        content = json.load(fp)
    assert content == {
        "code": 0,
        "status": "working",
        "filename": "index.rst",
        "lineno": 1,
        "uri": "http://localhost:7777/",
        "info": "",
    }


def make_retry_after_handler(responses):
    class RetryAfterHandler(http.server.BaseHTTPRequestHandler):
        protocol_version = "HTTP/1.1"

        def do_HEAD(self):
            status, retry_after = responses.pop(0)
            self.send_response(status)
            if retry_after:
                self.send_header('Retry-After', retry_after)
            self.send_header("Content-Length", "0")
            self.end_headers()

        def log_date_time_string(self):
            """Strip date and time from logged messages for assertions."""
            return ""

    return RetryAfterHandler


@pytest.mark.sphinx('linkcheck', testroot='linkcheck-localserver', freshenv=True)
def test_too_many_requests_retry_after_int_delay(app, capsys, status):
    with http_server(make_retry_after_handler([(429, "0"), (200, None)])), \
         mock.patch("sphinx.builders.linkcheck.DEFAULT_DELAY", 0), \
         mock.patch("sphinx.builders.linkcheck.QUEUE_POLL_SECS", 0.01):
        app.build()
    content = (app.outdir / 'output.json').read_text(encoding='utf8')
    assert json.loads(content) == {
        "filename": "index.rst",
        "lineno": 1,
        "status": "working",
        "code": 0,
        "uri": "http://localhost:7777/",
        "info": "",
    }
    rate_limit_log = "-rate limited-   http://localhost:7777/ | sleeping...\n"
    assert rate_limit_log in strip_colors(status.getvalue())
    _stdout, stderr = capsys.readouterr()
    assert stderr == textwrap.dedent(
        """\
        127.0.0.1 - - [] "HEAD / HTTP/1.1" 429 -
        127.0.0.1 - - [] "HEAD / HTTP/1.1" 200 -
        """,
    )


@pytest.mark.sphinx('linkcheck', testroot='linkcheck-localserver', freshenv=True)
def test_too_many_requests_retry_after_HTTP_date(app, capsys):
    now = datetime.now().timetuple()
    retry_after = wsgiref.handlers.format_date_time(time.mktime(now))
    with http_server(make_retry_after_handler([(429, retry_after), (200, None)])):
        app.build()
    content = (app.outdir / 'output.json').read_text(encoding='utf8')
    assert json.loads(content) == {
        "filename": "index.rst",
        "lineno": 1,
        "status": "working",
        "code": 0,
        "uri": "http://localhost:7777/",
        "info": "",
    }
    _stdout, stderr = capsys.readouterr()
    assert stderr == textwrap.dedent(
        """\
        127.0.0.1 - - [] "HEAD / HTTP/1.1" 429 -
        127.0.0.1 - - [] "HEAD / HTTP/1.1" 200 -
        """,
    )


@pytest.mark.sphinx('linkcheck', testroot='linkcheck-localserver', freshenv=True)
def test_too_many_requests_retry_after_without_header(app, capsys):
    with http_server(make_retry_after_handler([(429, None), (200, None)])),\
         mock.patch("sphinx.builders.linkcheck.DEFAULT_DELAY", 0):
        app.build()
    content = (app.outdir / 'output.json').read_text(encoding='utf8')
    assert json.loads(content) == {
        "filename": "index.rst",
        "lineno": 1,
        "status": "working",
        "code": 0,
        "uri": "http://localhost:7777/",
        "info": "",
    }
    _stdout, stderr = capsys.readouterr()
    assert stderr == textwrap.dedent(
        """\
        127.0.0.1 - - [] "HEAD / HTTP/1.1" 429 -
        127.0.0.1 - - [] "HEAD / HTTP/1.1" 200 -
        """,
    )


@pytest.mark.sphinx('linkcheck', testroot='linkcheck-localserver', freshenv=True)
def test_too_many_requests_user_timeout(app):
    app.config.linkcheck_rate_limit_timeout = 0.0
    with http_server(make_retry_after_handler([(429, None)])):
        app.build()
    content = (app.outdir / 'output.json').read_text(encoding='utf8')
    assert json.loads(content) == {
        "filename": "index.rst",
        "lineno": 1,
        "status": "broken",
        "code": 0,
        "uri": "http://localhost:7777/",
        "info": "429 Client Error: Too Many Requests for url: http://localhost:7777/",
    }


class FakeResponse:
    headers: dict[str, str] = {}
    url = "http://localhost/"


def test_limit_rate_default_sleep(app):
    worker = HyperlinkAvailabilityCheckWorker(app.env, app.config, Queue(), Queue(), {})
    with mock.patch('time.time', return_value=0.0):
        next_check = worker.limit_rate(FakeResponse())
    assert next_check == 60.0


def test_limit_rate_user_max_delay(app):
    app.config.linkcheck_rate_limit_timeout = 0.0
    worker = HyperlinkAvailabilityCheckWorker(app.env, app.config, Queue(), Queue(), {})
    next_check = worker.limit_rate(FakeResponse())
    assert next_check is None


def test_limit_rate_doubles_previous_wait_time(app):
    rate_limits = {"localhost": RateLimit(60.0, 0.0)}
    worker = HyperlinkAvailabilityCheckWorker(app.env, app.config, Queue(), Queue(),
                                              rate_limits)
    with mock.patch('time.time', return_value=0.0):
        next_check = worker.limit_rate(FakeResponse())
    assert next_check == 120.0


def test_limit_rate_clips_wait_time_to_max_time(app):
    app.config.linkcheck_rate_limit_timeout = 90.0
    rate_limits = {"localhost": RateLimit(60.0, 0.0)}
    worker = HyperlinkAvailabilityCheckWorker(app.env, app.config, Queue(), Queue(),
                                              rate_limits)
    with mock.patch('time.time', return_value=0.0):
        next_check = worker.limit_rate(FakeResponse())
    assert next_check == 90.0


def test_limit_rate_bails_out_after_waiting_max_time(app):
    app.config.linkcheck_rate_limit_timeout = 90.0
    rate_limits = {"localhost": RateLimit(90.0, 0.0)}
    worker = HyperlinkAvailabilityCheckWorker(app.env, app.config, Queue(), Queue(),
                                              rate_limits)
    next_check = worker.limit_rate(FakeResponse())
    assert next_check is None


class ConnectionResetHandler(http.server.BaseHTTPRequestHandler):
    protocol_version = "HTTP/1.1"

    def do_HEAD(self):
        self.close_connection = True

    def do_GET(self):
        self.send_response(200, "OK")
        self.send_header("Content-Length", "0")
        self.end_headers()


@pytest.mark.sphinx('linkcheck', testroot='linkcheck-localserver', freshenv=True)
def test_get_after_head_raises_connection_error(app):
    with http_server(ConnectionResetHandler):
        app.build()
    content = (app.outdir / 'output.txt').read_text(encoding='utf8')
    assert not content
    content = (app.outdir / 'output.json').read_text(encoding='utf8')
    assert json.loads(content) == {
        "filename": "index.rst",
        "lineno": 1,
        "status": "working",
        "code": 0,
        "uri": "http://localhost:7777/",
        "info": "",
    }


@pytest.mark.sphinx('linkcheck', testroot='linkcheck-documents_exclude', freshenv=True)
def test_linkcheck_exclude_documents(app):
    with http_server(DefaultsHandler):
        app.build()

    with open(app.outdir / 'output.json', encoding='utf-8') as fp:
        content = [json.loads(record) for record in fp]

    assert content == [
        {
            'filename': 'broken_link.rst',
            'lineno': 4,
            'status': 'ignored',
            'code': 0,
            'uri': 'https://www.sphinx-doc.org/this-is-a-broken-link',
            'info': 'broken_link matched ^broken_link$ from linkcheck_exclude_documents',
        },
        {
            'filename': 'br0ken_link.rst',
            'lineno': 4,
            'status': 'ignored',
            'code': 0,
            'uri': 'https://www.sphinx-doc.org/this-is-another-broken-link',
            'info': 'br0ken_link matched br[0-9]ken_link from linkcheck_exclude_documents',
        },
    ]<|MERGE_RESOLUTION|>--- conflicted
+++ resolved
@@ -211,18 +211,14 @@
     )
 
 
-<<<<<<< HEAD
-def capture_headers_handler(records):
-    class HeadersDumperHandler(http.server.BaseHTTPRequestHandler):
-        protocol_version = "HTTP/1.1"
-
-=======
 def custom_handler(valid_credentials=None, success_criteria=lambda _: True):
     """
     Returns an HTTP request handler that authenticates the client and then determines
     an appropriate HTTP response code, based on caller-provided credentials and optional
     success criteria, respectively.
     """
+    protocol_version = "HTTP/1.1"
+
     expected_token = None
     if valid_credentials:
         assert len(valid_credentials) == 2, "expected a pair of strings as credentials"
@@ -243,25 +239,16 @@
             return method_if_authenticated
 
         @authenticated
->>>>>>> 33103ee9
         def do_HEAD(self):
             self.do_GET()
 
         @authenticated
         def do_GET(self):
-<<<<<<< HEAD
-            records.append(self.headers.as_string())
-            self.send_response(200, "OK")
-            self.send_header("Content-Length", "0")
-            self.end_headers()
-    return HeadersDumperHandler
-=======
             response = (200, "OK") if success_criteria(self) else (400, "Bad Request")
             self.send_response(*response)
             self.end_headers()
 
     return CustomHandler
->>>>>>> 33103ee9
 
 
 @pytest.mark.sphinx(
