<<<<<<< HEAD
The :manpage:`cp(1)`
--------------------
* :manpage:`man(1)`
* :manpage:`ls.1`
* :manpage:`sphinx`
=======
 * :manpage:`man(1)`
 * :manpage:`ls.1`
 * :manpage:`sphinx`
 * :manpage:`mailx(1) <bsd-mailx/mailx.1>`
 * :manpage:`!man(1)`
>>>>>>> cd2bf0a7
<|MERGE_RESOLUTION|>--- conflicted
+++ resolved
@@ -1,13 +1,7 @@
-<<<<<<< HEAD
 The :manpage:`cp(1)`
 --------------------
 * :manpage:`man(1)`
 * :manpage:`ls.1`
 * :manpage:`sphinx`
-=======
- * :manpage:`man(1)`
- * :manpage:`ls.1`
- * :manpage:`sphinx`
- * :manpage:`mailx(1) <bsd-mailx/mailx.1>`
- * :manpage:`!man(1)`
->>>>>>> cd2bf0a7
+* :manpage:`mailx(1) <bsd-mailx/mailx.1>`
+* :manpage:`!man(1)`