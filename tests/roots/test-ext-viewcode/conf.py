--- conflicted
+++ resolved
@@ -18,13 +18,9 @@
         elif domain == "js":
             return "https://foobar/js/" + info['fullname']
         elif domain in ("c", "cpp"):
-<<<<<<< HEAD
-            return f"http://foobar/{domain}/{''.join(info['names'])}"
+            return f"https://foobar/{domain}/{''.join(info['names'])}"
         elif domain == "rst":
             return "http://foobar/rst/{fullname}".format(**info)
-=======
-            return f"https://foobar/{domain}/{''.join(info['names'])}"
->>>>>>> 8042eb63
         else:
             raise AssertionError()
 
