--- conflicted
+++ resolved
@@ -16,25 +16,15 @@
     def linkcode_resolve(domain, info):
         if domain == 'py':
             fn = info['module'].replace('.', '/')
-<<<<<<< HEAD
-            return "https://foobar/source/%s.py" % fn
-        elif domain == "js":
-            return "https://foobar/js/" + info['fullname']
-        elif domain in ("c", "cpp"):
-            return f"https://foobar/{domain}/{''.join(info['names'])}"
-        elif domain == "rst":
-            return "http://foobar/rst/{fullname}".format(**info)
-        else:
-            raise AssertionError()
-
-    def setup(app):
-        add_linkcode_domain("rst", ["fullname"])
-=======
             return 'https://foobar/source/%s.py' % fn
         elif domain == 'js':
             return 'https://foobar/js/' + info['fullname']
         elif domain in {'c', 'cpp'}:
             return f'https://foobar/{domain}/{"".join(info["names"])}'
+        elif domain == 'rst':
+            return 'http://foobar/rst/{fullname}'.format(**info)
         else:
             raise AssertionError
->>>>>>> 20c1c7fc
+
+    def setup(app):
+        add_linkcode_domain("rst", ["fullname"])