--- conflicted
+++ resolved
@@ -17,14 +17,8 @@
 
 def patched_function():
     list_ = original_function()
-<<<<<<< HEAD
-    p = path(__file__ or '.')
-    tpath = p.joinpath('../roots/test-inherit-plugin-theme/base_themes_dir')
-    tpath = tpath.abspath()
-=======
     p = path(__file__ or '.').abspath().parent
     tpath = p.joinpath('roots/test-inherit-plugin-theme/base_themes_dir')
->>>>>>> ba18b016
     list_.append(tpath)
     return list_
 
