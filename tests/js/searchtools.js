describe('Basic html theme search', function() {

  function loadFixture(name) {
      req = new XMLHttpRequest();
      req.open("GET", `base/tests/js/fixtures/${name}`, false);
      req.send(null);
      return req.responseText;
  }

  function checkRanking(expectedRanking, results) {
    nextExpected = expectedRanking.pop(0);

    results.forEach(result => {
      let [expectedPage, expectedTitle, expectedTarget] = nextExpected;
      let [page, title, target] = result;

      if (page == expectedPage && title == expectedTitle && target == expectedTarget) {
        nextExpected = expectedRanking.pop(0);
      }
    });

    expect(expectedRanking.length).toEqual(0);
  }

  describe('terms search', function() {

    it('should find "C++" when in index', function() {
      eval(loadFixture("cpp/searchindex.js"));

      [_searchQuery, searchterms, excluded, ..._remainingItems] = Search._parseQuery('C++');
      terms = Search._index.terms;
      titleterms = Search._index.titleterms;

      hits = [[
        "index",
        "&lt;no title&gt;",
        "",
        null,
        5,
        "index.rst"
      ]];
      expect(Search.performTermsSearch(searchterms, excluded, terms, titleterms)).toEqual(hits);
    });

    it('should be able to search for multiple terms', function() {
      eval(loadFixture("multiterm/searchindex.js"));

      [_searchQuery, searchterms, excluded, ..._remainingItems] = Search._parseQuery('main page');
      terms = Search._index.terms;
      titleterms = Search._index.titleterms;
      hits = [[
        'index',
        'Main Page',
        '',
        null,
        15,
        'index.rst']];
      expect(Search.performTermsSearch(searchterms, excluded, terms, titleterms)).toEqual(hits);
    });

    it('should partially-match "sphinx" when in title index', function() {
      eval(loadFixture("partial/searchindex.js"));

      [_searchQuery, searchterms, excluded, ..._remainingItems] = Search._parseQuery('sphinx');
      terms = Search._index.terms;
      titleterms = Search._index.titleterms;

      hits = [[
        "index",
        "sphinx_utils module",
        "",
        null,
        7,
        "index.rst"
      ]];
      expect(Search.performTermsSearch(searchterms, excluded, terms, titleterms)).toEqual(hits);
    });

  });

  describe('aggregation of search results', function() {

    it('should combine document title and document term matches', function() {
      eval(loadFixture("multiterm/searchindex.js"));

      searchParameters = Search._parseQuery('main page');

      hits = [
        [
          'index',
          'Main Page',
          '',
          null,
<<<<<<< HEAD
          15,
          'index.rst'
        ],
        [
          'index',
          'Main Page',
          '#main-page',
          null,
          16,
=======
          100,
>>>>>>> 7eb77f23
          'index.rst'
        ]
      ];
      expect(Search._performSearch(...searchParameters)).toEqual(hits);
    });

  });

  describe('search result ranking', function() {

    it('should score an object-name match above a page-title match', function() {
      eval(loadFixture("titles/searchindex.js"));

      expectedRanking = [
        ['index', 'relevance', '#module-relevance'],  /* py:module documentation */
        ['relevance', 'Relevance', '#relevance'],  /* main title */
        ['index', 'Main Page > Relevance', '#relevance'],  /* subsection heading title */
      ];

      searchParameters = Search._parseQuery('relevance');
      results = Search._performSearch(...searchParameters);

      checkRanking(expectedRanking, results);
    });

  });

});

describe("htmlToText", function() {

  const testHTML = `<html>
  <body>
    <script src="directory/filename.js"></script>
    <div class="body" role="main">
      <script>
        console.log('dynamic');
      </script>
      <style>
        div.body p.centered {
          text-align: center;
          margin-top: 25px;
        }
      </style>
      <!-- main content -->
      <section id="getting-started">
        <h1>Getting Started <a class="headerlink" href="#getting-started" title="Link to this heading">¶</a></h1>
        <p>Some text</p>
      </section>
      <section id="other-section">
        <h1>Other Section <a class="headerlink" href="#other-section" title="Link to this heading">¶</a></h1>
        <p>Other text</p>
      </section>
      <section id="yet-another-section">
        <h1>Yet Another Section <a class="headerlink" href="#yet-another-section" title="Link to this heading">¶</a></h1>
        <p>More text</p>
      </section>
    </div>
  </body>
  </html>`;

  it("basic case", () => {
    expect(Search.htmlToText(testHTML).trim().split(/\s+/)).toEqual([
      'Getting', 'Started', 'Some', 'text', 
      'Other', 'Section', 'Other', 'text', 
      'Yet', 'Another', 'Section', 'More', 'text'
    ]);
  });

  it("will start reading from the anchor", () => {
    expect(Search.htmlToText(testHTML, '#other-section').trim().split(/\s+/)).toEqual(['Other', 'Section', 'Other', 'text']);
  });
});

// This is regression test for https://github.com/sphinx-doc/sphinx/issues/3150
describe('splitQuery regression tests', () => {

  it('can split English words', () => {
    const parts = splitQuery('   Hello    World   ')
    expect(parts).toEqual(['Hello', 'World'])
  })

  it('can split special characters', () => {
    const parts = splitQuery('Pin-Code')
    expect(parts).toEqual(['Pin', 'Code'])
  })

  it('can split Chinese characters', () => {
    const parts = splitQuery('Hello from 中国 上海')
    expect(parts).toEqual(['Hello', 'from', '中国', '上海'])
  })

  it('can split Emoji (surrogate pair) characters. It should keep emojis.', () => {
    const parts = splitQuery('😁😁')
    expect(parts).toEqual(['😁😁'])
  })

  it('can split umlauts. It should keep umlauts.', () => {
    const parts = splitQuery('Löschen Prüfung Abändern ærlig spørsmål')
    expect(parts).toEqual(['Löschen', 'Prüfung', 'Abändern', 'ærlig', 'spørsmål'])
  })

})<|MERGE_RESOLUTION|>--- conflicted
+++ resolved
@@ -91,19 +91,7 @@
           'Main Page',
           '',
           null,
-<<<<<<< HEAD
-          15,
-          'index.rst'
-        ],
-        [
-          'index',
-          'Main Page',
-          '#main-page',
-          null,
           16,
-=======
-          100,
->>>>>>> 7eb77f23
           'index.rst'
         ]
       ];
