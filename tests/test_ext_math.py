# -*- coding: utf-8 -*-
"""
    test_ext_math
    ~~~~~~~~~~~~~

    Test math extensions.

    :copyright: Copyright 2007-2018 by the Sphinx team, see AUTHORS.
    :license: BSD, see LICENSE for details.
"""

import os
import re
import subprocess

import pytest


def has_binary(binary):
    try:
        subprocess.check_output([binary])
    except OSError as e:
        if e.errno == os.errno.ENOENT:
            # handle file not found error.
            return False
        else:
            return True
    return True


@pytest.mark.sphinx(
    'html', testroot='ext-math',
    confoverrides = {'extensions': ['sphinx.ext.jsmath'], 'jsmath_path': 'dummy.js'})
def test_jsmath(app, status, warning):
    app.builder.build_all()
    content = (app.outdir / 'math.html').text()

    assert '<div class="math notranslate">\na^2 + b^2 = c^2</div>' in content
    assert '<div class="math notranslate">\n\\begin{split}a + 1 &lt; b\\end{split}</div>' in content
    assert (u'<span class="eqno">(1)<a class="headerlink" href="#equation-foo" '
            u'title="Permalink to this equation">\xb6</a></span>'
<<<<<<< HEAD
            u'<div class="math notranslate" id="equation-foo">\ne^{i\\pi} = 1</div>' in content)
    assert (u'<span class="eqno">(2)<a class="headerlink" href="#equation-math:0" '
            u'title="Permalink to this equation">\xb6</a></span>'
            u'<div class="math notranslate" id="equation-math:0">\n'
=======
            u'<div class="math" id="equation-foo">\ne^{i\\pi} = 1</div>' in content)
    assert (u'<span class="eqno">(2)<a class="headerlink" href="#equation-math-0" '
            u'title="Permalink to this equation">\xb6</a></span>'
            u'<div class="math" id="equation-math-0">\n'
>>>>>>> 2b89f72d
            u'e^{ix} = \\cos x + i\\sin x</div>' in content)
    assert '<div class="math notranslate">\nn \\in \\mathbb N</div>' in content
    assert '<div class="math notranslate">\na + 1 &lt; b</div>' in content


@pytest.mark.skipif(not has_binary('dvipng'),
                    reason='Requires dvipng" binary')
@pytest.mark.sphinx('html', testroot='ext-math-simple',
                    confoverrides = {'extensions': ['sphinx.ext.imgmath']})
def test_imgmath_png(app, status, warning):
    app.builder.build_all()
    if "LaTeX command 'latex' cannot be run" in warning.getvalue():
        raise pytest.skip.Exception('LaTeX command "latex" is not available')
    if "dvipng command 'dvipng' cannot be run" in warning.getvalue():
        raise pytest.skip.Exception('dvipng command "dvipng" is not available')

    content = (app.outdir / 'index.html').text()
    html = (r'<div class="math">\s*<p>\s*<img src="_images/math/\w+.png"'
            r'\s*alt="a\^2\+b\^2=c\^2"/>\s*</p>\s*</div>')
    assert re.search(html, content, re.S)


@pytest.mark.skipif(not has_binary('dvisvgm'),
                    reason='Requires dvisvgm" binary')
@pytest.mark.sphinx('html', testroot='ext-math-simple',
                    confoverrides={'extensions': ['sphinx.ext.imgmath'],
                                   'imgmath_image_format': 'svg'})
def test_imgmath_svg(app, status, warning):
    app.builder.build_all()
    if "LaTeX command 'latex' cannot be run" in warning.getvalue():
        raise pytest.skip.Exception('LaTeX command "latex" is not available')
    if "dvisvgm command 'dvisvgm' cannot be run" in warning.getvalue():
        raise pytest.skip.Exception('dvisvgm command "dvisvgm" is not available')

    content = (app.outdir / 'index.html').text()
    html = (r'<div class="math">\s*<p>\s*<img src="_images/math/\w+.svg"'
            r'\s*alt="a\^2\+b\^2=c\^2"/>\s*</p>\s*</div>')
    assert re.search(html, content, re.S)


@pytest.mark.sphinx('html', testroot='ext-math',
                    confoverrides={'extensions': ['sphinx.ext.mathjax']})
def test_mathjax_align(app, status, warning):
    app.builder.build_all()

    content = (app.outdir / 'index.html').text()
    html = (r'<div class="math notranslate">\s*'
            r'\\\[ \\begin\{align\}\\begin\{aligned\}S \&amp;= \\pi r\^2\\\\'
            r'V \&amp;= \\frac\{4\}\{3\} \\pi r\^3\\end\{aligned\}\\end\{align\} \\\]</div>')
    assert re.search(html, content, re.S)


@pytest.mark.sphinx('html', testroot='ext-math',
                    confoverrides={'math_number_all': True,
                                   'extensions': ['sphinx.ext.mathjax']})
def test_math_number_all_mathjax(app, status, warning):
    app.builder.build_all()

    content = (app.outdir / 'index.html').text()
<<<<<<< HEAD
    html = (r'<div class="math notranslate" id="equation-index:0">\s*'
=======
    html = (r'<div class="math" id="equation-index-0">\s*'
>>>>>>> 2b89f72d
            r'<span class="eqno">\(1\)<a .*>\xb6</a></span>\\\[a\^2\+b\^2=c\^2\\\]</div>')
    assert re.search(html, content, re.S)


@pytest.mark.sphinx('latex', testroot='ext-math',
                    confoverrides={'extensions': ['sphinx.ext.mathjax']})
def test_math_number_all_latex(app, status, warning):
    app.builder.build_all()

    content = (app.outdir / 'test.tex').text()
    macro = (r'\\begin{equation\*}\s*'
             r'\\begin{split}a\^2\+b\^2=c\^2\\end{split}\s*'
             r'\\end{equation\*}')
    assert re.search(macro, content, re.S)

    macro = r'Inline \\\(E=mc\^2\\\)'
    assert re.search(macro, content, re.S)

    macro = (r'\\begin{equation\*}\s*'
             r'\\begin{split}e\^{i\\pi}\+1=0\\end{split}\s+'
             r'\\end{equation\*}')
    assert re.search(macro, content, re.S)

    macro = (r'\\begin{align\*}\\!\\begin{aligned}\s*'
             r'S &= \\pi r\^2\\\\\s*'
             r'V &= \\frac\{4}\{3} \\pi r\^3\\\\\s*'
             r'\\end{aligned}\\end{align\*}')
    assert re.search(macro, content, re.S)

    macro = r'Referencing equation \\eqref{equation:math:foo}.'
    assert re.search(macro, content, re.S)


@pytest.mark.sphinx('html', testroot='ext-math',
                    confoverrides={'extensions': ['sphinx.ext.mathjax'],
                                   'math_eqref_format': 'Eq.{number}'})
def test_math_eqref_format_html(app, status, warning):
    app.builder.build_all()

    content = (app.outdir / 'math.html').text()
    html = ('<p>Referencing equation <a class="reference internal" '
            'href="#equation-foo">Eq.1</a>.</p>')
    assert html in content


@pytest.mark.sphinx('latex', testroot='ext-math',
                    confoverrides={'extensions': ['sphinx.ext.mathjax'],
                                   'math_eqref_format': 'Eq.{number}'})
def test_math_eqref_format_latex(app, status, warning):
    app.builder.build_all()

    content = (app.outdir / 'test.tex').text()
    macro = r'Referencing equation Eq.\\ref{equation:math:foo}.'
    assert re.search(macro, content, re.S)


@pytest.mark.sphinx('html', testroot='ext-math',
                    confoverrides={'extensions': ['sphinx.ext.mathjax'],
                                   'numfig': True,
                                   'math_numfig': True})
def test_mathjax_numfig_html(app, status, warning):
    app.builder.build_all()

    content = (app.outdir / 'math.html').text()
    html = ('<div class="math notranslate" id="equation-math:0">\n'
            '<span class="eqno">(1.2)')
    assert html in content
    html = ('<p>Referencing equation <a class="reference internal" '
            'href="#equation-foo">(1.1)</a>.</p>')
    assert html in content


@pytest.mark.sphinx('html', testroot='ext-math',
                    confoverrides={'extensions': ['sphinx.ext.jsmath'],
                                   'jsmath_path': 'dummy.js',
                                   'numfig': True,
                                   'math_numfig': True})
def test_jsmath_numfig_html(app, status, warning):
    app.builder.build_all()

    content = (app.outdir / 'math.html').text()
    html = '<span class="eqno">(1.2)<a class="headerlink" href="#equation-math:0"'
    assert html in content
    html = ('<p>Referencing equation <a class="reference internal" '
            'href="#equation-foo">(1.1)</a>.</p>')
    assert html in content


@pytest.mark.sphinx('html', testroot='ext-math',
                    confoverrides={'extensions': ['sphinx.ext.imgmath'],
                                   'numfig': True,
                                   'numfig_secnum_depth': 0,
                                   'math_numfig': True})
def test_imgmath_numfig_html(app, status, warning):
    app.builder.build_all()

    content = (app.outdir / 'page.html').text()
    html = '<span class="eqno">(3)<a class="headerlink" href="#equation-bar"'
    assert html in content
    html = ('<p>Referencing equations <a class="reference internal" '
            'href="math.html#equation-foo">(1)</a> and '
            '<a class="reference internal" href="#equation-bar">(3)</a>.</p>')
    assert html in content<|MERGE_RESOLUTION|>--- conflicted
+++ resolved
@@ -39,17 +39,10 @@
     assert '<div class="math notranslate">\n\\begin{split}a + 1 &lt; b\\end{split}</div>' in content
     assert (u'<span class="eqno">(1)<a class="headerlink" href="#equation-foo" '
             u'title="Permalink to this equation">\xb6</a></span>'
-<<<<<<< HEAD
             u'<div class="math notranslate" id="equation-foo">\ne^{i\\pi} = 1</div>' in content)
-    assert (u'<span class="eqno">(2)<a class="headerlink" href="#equation-math:0" '
-            u'title="Permalink to this equation">\xb6</a></span>'
-            u'<div class="math notranslate" id="equation-math:0">\n'
-=======
-            u'<div class="math" id="equation-foo">\ne^{i\\pi} = 1</div>' in content)
     assert (u'<span class="eqno">(2)<a class="headerlink" href="#equation-math-0" '
             u'title="Permalink to this equation">\xb6</a></span>'
-            u'<div class="math" id="equation-math-0">\n'
->>>>>>> 2b89f72d
+            u'<div class="math notranslate" id="equation-math-0">\n'
             u'e^{ix} = \\cos x + i\\sin x</div>' in content)
     assert '<div class="math notranslate">\nn \\in \\mathbb N</div>' in content
     assert '<div class="math notranslate">\na + 1 &lt; b</div>' in content
@@ -109,11 +102,7 @@
     app.builder.build_all()
 
     content = (app.outdir / 'index.html').text()
-<<<<<<< HEAD
-    html = (r'<div class="math notranslate" id="equation-index:0">\s*'
-=======
-    html = (r'<div class="math" id="equation-index-0">\s*'
->>>>>>> 2b89f72d
+    html = (r'<div class="math notranslate" id="equation-index-0">\s*'
             r'<span class="eqno">\(1\)<a .*>\xb6</a></span>\\\[a\^2\+b\^2=c\^2\\\]</div>')
     assert re.search(html, content, re.S)
 
