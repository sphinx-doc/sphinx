--- conflicted
+++ resolved
@@ -258,18 +258,12 @@
             if decl.objectType == 'concept':
                 is_in_concept = True
                 break
-<<<<<<< HEAD
-        if not isInConcept and not (
+        if not is_in_concept and not (
                 'no-index-entry' in self.options
                 or self.config.no_index_entry
         ):
-            strippedName = name
-            for prefix in self.env.config.cpp_index_common_prefix:
-=======
-        if not is_in_concept and 'no-index-entry' not in self.options:
             stripped_name = name
             for prefix in self.config.cpp_index_common_prefix:
->>>>>>> 60f88cc1
                 if name.startswith(prefix):
                     stripped_name = stripped_name[len(prefix) :]
                     break
