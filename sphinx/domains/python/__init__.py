"""The Python domain."""

from __future__ import annotations

import builtins
import inspect
import typing
from typing import TYPE_CHECKING, Any, ClassVar, NamedTuple, cast

from docutils import nodes
from docutils.parsers.rst import directives

from sphinx import addnodes
from sphinx.domains import Domain, Index, IndexEntry, ObjType
from sphinx.domains.python._annotations import _parse_annotation
from sphinx.domains.python._object import PyObject
from sphinx.locale import _, __
from sphinx.roles import XRefRole
from sphinx.util import logging
from sphinx.util.docutils import SphinxDirective
from sphinx.util.nodes import (
    find_pending_xref_condition,
    make_id,
    make_refnode,
)

if TYPE_CHECKING:
    from collections.abc import Iterable, Iterator, Set

    from docutils.nodes import Element, Node

    from sphinx.addnodes import desc_signature, pending_xref
    from sphinx.application import Sphinx
    from sphinx.builders import Builder
    from sphinx.environment import BuildEnvironment
    from sphinx.util.typing import ExtensionMetadata, OptionSpec

# re-export objects for backwards compatibility
# xref https://github.com/sphinx-doc/sphinx/issues/12295
from sphinx.domains.python._annotations import (  # NoQA: F401
    _parse_arglist,  # for sphinx-immaterial
    type_to_xref,
)
from sphinx.domains.python._object import (  # NoQA: F401
    PyField,
    PyGroupedField,
    PyTypedField,
    PyXrefMixin,
    py_sig_re,
)

logger = logging.getLogger(__name__)

pairindextypes = {
    'module': 'module',
    'keyword': 'keyword',
    'operator': 'operator',
    'object': 'object',
    'exception': 'exception',
    'statement': 'statement',
    'builtin': 'built-in function',
}


class ObjectEntry(NamedTuple):
    docname: str
    node_id: str
    objtype: str
    aliased: bool


class ModuleEntry(NamedTuple):
    docname: str
    node_id: str
    synopsis: str
    platform: str
    deprecated: bool


class PyFunction(PyObject):
    """Description of a function."""

    option_spec: ClassVar[OptionSpec] = PyObject.option_spec.copy()  # noqa: F821
    option_spec.update({
        'async': directives.flag,
    })

    def get_signature_prefix(self, sig: str) -> list[nodes.Node]:
        if 'async' in self.options:
            return [addnodes.desc_sig_keyword('', 'async'),
                    addnodes.desc_sig_space()]
        else:
            return []

    def needs_arglist(self) -> bool:
        return True

    def add_target_and_index(self, name_cls: tuple[str, str], sig: str,
                             signode: desc_signature) -> None:
        super().add_target_and_index(name_cls, sig, signode)
        if 'no-index-entry' not in self.options:
            modname = self.options.get('module', self.env.ref_context.get('py:module'))
            node_id = signode['ids'][0]

            name, cls = name_cls
            if modname:
                text = _('%s() (in module %s)') % (name, modname)
                self.indexnode['entries'].append(('single', text, node_id, '', None))
            else:
                text = f'built-in function; {name}()'
                self.indexnode['entries'].append(('pair', text, node_id, '', None))

    def get_index_text(self, modname: str, name_cls: tuple[str, str]) -> str:
        # add index in own add_target_and_index() instead.
        return ''


class PyDecoratorFunction(PyFunction):
    """Description of a decorator."""

    def run(self) -> list[Node]:
        # a decorator function is a function after all
        self.name = 'py:function'
        return super().run()

    def handle_signature(self, sig: str, signode: desc_signature) -> tuple[str, str]:
        ret = super().handle_signature(sig, signode)
        signode.insert(0, addnodes.desc_addname('@', '@'))
        return ret

    def needs_arglist(self) -> bool:
        return False


class PyVariable(PyObject):
    """Description of a variable."""

    option_spec: ClassVar[OptionSpec] = PyObject.option_spec.copy()
    option_spec.update({
        'type': directives.unchanged,
        'value': directives.unchanged,
    })

    def handle_signature(self, sig: str, signode: desc_signature) -> tuple[str, str]:
        fullname, prefix = super().handle_signature(sig, signode)

        typ = self.options.get('type')
        if typ:
            annotations = _parse_annotation(typ, self.env)
            signode += addnodes.desc_annotation(typ, '',
                                                addnodes.desc_sig_punctuation('', ':'),
                                                addnodes.desc_sig_space(), *annotations)

        value = self.options.get('value')
        if value:
            signode += addnodes.desc_annotation(value, '',
                                                addnodes.desc_sig_space(),
                                                addnodes.desc_sig_punctuation('', '='),
                                                addnodes.desc_sig_space(),
                                                nodes.Text(value))

        return fullname, prefix

    def get_index_text(self, modname: str, name_cls: tuple[str, str]) -> str:
        name, cls = name_cls
        if modname:
            return _('%s (in module %s)') % (name, modname)
        else:
            return _('%s (built-in variable)') % name


class PyClasslike(PyObject):
    """
    Description of a class-like object (classes, interfaces, exceptions).
    """

    option_spec: ClassVar[OptionSpec] = PyObject.option_spec.copy()
    option_spec.update({
        'final': directives.flag,
    })

    allow_nesting = True

    def get_signature_prefix(self, sig: str) -> list[nodes.Node]:
        if 'final' in self.options:
            return [nodes.Text('final'), addnodes.desc_sig_space(),
                    nodes.Text(self.objtype), addnodes.desc_sig_space()]
        else:
            return [nodes.Text(self.objtype), addnodes.desc_sig_space()]

    def get_index_text(self, modname: str, name_cls: tuple[str, str]) -> str:
        if self.objtype == 'class':
            if not modname:
                return _('%s (built-in class)') % name_cls[0]
            return _('%s (class in %s)') % (name_cls[0], modname)
        elif self.objtype == 'exception':
            return name_cls[0]
        else:
            return ''


class PyMethod(PyObject):
    """Description of a method."""

    option_spec: ClassVar[OptionSpec] = PyObject.option_spec.copy()
    option_spec.update({
        'abstractmethod': directives.flag,
        'async': directives.flag,
        'classmethod': directives.flag,
        'final': directives.flag,
        'staticmethod': directives.flag,
    })

    def needs_arglist(self) -> bool:
        return True

    def get_signature_prefix(self, sig: str) -> list[nodes.Node]:
        prefix: list[nodes.Node] = []
        if 'final' in self.options:
            prefix.append(nodes.Text('final'))
            prefix.append(addnodes.desc_sig_space())
        if 'abstractmethod' in self.options:
            prefix.append(nodes.Text('abstract'))
            prefix.append(addnodes.desc_sig_space())
        if 'async' in self.options:
            prefix.append(nodes.Text('async'))
            prefix.append(addnodes.desc_sig_space())
        if 'classmethod' in self.options:
            prefix.append(nodes.Text('classmethod'))
            prefix.append(addnodes.desc_sig_space())
        if 'staticmethod' in self.options:
            prefix.append(nodes.Text('static'))
            prefix.append(addnodes.desc_sig_space())
        return prefix

    def get_index_text(self, modname: str, name_cls: tuple[str, str]) -> str:
        name, cls = name_cls
        try:
            clsname, methname = name.rsplit('.', 1)
            if modname and self.env.config.add_module_names:
                clsname = f'{modname}.{clsname}'
        except ValueError:
            if modname:
                return _('%s() (in module %s)') % (name, modname)
            else:
                return '%s()' % name

        if 'classmethod' in self.options:
            return _('%s() (%s class method)') % (methname, clsname)
        elif 'staticmethod' in self.options:
            return _('%s() (%s static method)') % (methname, clsname)
        else:
            return _('%s() (%s method)') % (methname, clsname)


class PyClassMethod(PyMethod):
    """Description of a classmethod."""

    option_spec: ClassVar[OptionSpec] = PyObject.option_spec.copy()

    def run(self) -> list[Node]:
        self.name = 'py:method'
        self.options['classmethod'] = True

        return super().run()


class PyStaticMethod(PyMethod):
    """Description of a staticmethod."""

    option_spec: ClassVar[OptionSpec] = PyObject.option_spec.copy()

    def run(self) -> list[Node]:
        self.name = 'py:method'
        self.options['staticmethod'] = True

        return super().run()


class PyDecoratorMethod(PyMethod):
    """Description of a decoratormethod."""

    def run(self) -> list[Node]:
        self.name = 'py:method'
        return super().run()

    def handle_signature(self, sig: str, signode: desc_signature) -> tuple[str, str]:
        ret = super().handle_signature(sig, signode)
        signode.insert(0, addnodes.desc_addname('@', '@'))
        return ret

    def needs_arglist(self) -> bool:
        return False


class PyAttribute(PyObject):
    """Description of an attribute."""

    option_spec: ClassVar[OptionSpec] = PyObject.option_spec.copy()
    option_spec.update({
        'type': directives.unchanged,
        'value': directives.unchanged,
    })

    def handle_signature(self, sig: str, signode: desc_signature) -> tuple[str, str]:
        fullname, prefix = super().handle_signature(sig, signode)

        typ = self.options.get('type')
        if typ:
            annotations = _parse_annotation(typ, self.env)
            signode += addnodes.desc_annotation(typ, '',
                                                addnodes.desc_sig_punctuation('', ':'),
                                                addnodes.desc_sig_space(),
                                                *annotations)

        value = self.options.get('value')
        if value:
            signode += addnodes.desc_annotation(value, '',
                                                addnodes.desc_sig_space(),
                                                addnodes.desc_sig_punctuation('', '='),
                                                addnodes.desc_sig_space(),
                                                nodes.Text(value))

        return fullname, prefix

    def get_index_text(self, modname: str, name_cls: tuple[str, str]) -> str:
        name, cls = name_cls
        try:
            clsname, attrname = name.rsplit('.', 1)
            if modname and self.env.config.add_module_names:
                clsname = f'{modname}.{clsname}'
        except ValueError:
            if modname:
                return _('%s (in module %s)') % (name, modname)
            else:
                return name

        return _('%s (%s attribute)') % (attrname, clsname)


class PyProperty(PyObject):
    """Description of an attribute."""

    option_spec = PyObject.option_spec.copy()
    option_spec.update({
        'abstractmethod': directives.flag,
        'classmethod': directives.flag,
        'type': directives.unchanged,
    })

    def handle_signature(self, sig: str, signode: desc_signature) -> tuple[str, str]:
        fullname, prefix = super().handle_signature(sig, signode)

        typ = self.options.get('type')
        if typ:
            annotations = _parse_annotation(typ, self.env)
            signode += addnodes.desc_annotation(typ, '',
                                                addnodes.desc_sig_punctuation('', ':'),
                                                addnodes.desc_sig_space(),
                                                *annotations)

        return fullname, prefix

    def get_signature_prefix(self, sig: str) -> list[nodes.Node]:
        prefix: list[nodes.Node] = []
        if 'abstractmethod' in self.options:
            prefix.append(nodes.Text('abstract'))
            prefix.append(addnodes.desc_sig_space())
        if 'classmethod' in self.options:
            prefix.append(nodes.Text('class'))
            prefix.append(addnodes.desc_sig_space())

        prefix.append(nodes.Text('property'))
        prefix.append(addnodes.desc_sig_space())
        return prefix

    def get_index_text(self, modname: str, name_cls: tuple[str, str]) -> str:
        name, cls = name_cls
        try:
            clsname, attrname = name.rsplit('.', 1)
            if modname and self.env.config.add_module_names:
                clsname = f'{modname}.{clsname}'
        except ValueError:
            if modname:
                return _('%s (in module %s)') % (name, modname)
            else:
                return name

        return _('%s (%s property)') % (attrname, clsname)


class PyTypeAlias(PyObject):
    """Description of a type alias."""

    option_spec: ClassVar[OptionSpec] = PyObject.option_spec.copy()
    option_spec.update({
        'canonical': directives.unchanged,
    })

    def get_signature_prefix(self, sig: str) -> list[nodes.Node]:
        return [nodes.Text('type'), addnodes.desc_sig_space()]

    def handle_signature(self, sig: str, signode: desc_signature) -> tuple[str, str]:
        fullname, prefix = super().handle_signature(sig, signode)
        if canonical := self.options.get('canonical'):
            canonical_annotations = _parse_annotation(canonical, self.env)
            signode += addnodes.desc_annotation(
                canonical, '',
                addnodes.desc_sig_space(),
                addnodes.desc_sig_punctuation('', '='),
                addnodes.desc_sig_space(),
                *canonical_annotations,
            )
        return fullname, prefix

    def get_index_text(self, modname: str, name_cls: tuple[str, str]) -> str:
        name, cls = name_cls
        try:
            clsname, attrname = name.rsplit('.', 1)
            if modname and self.env.config.add_module_names:
                clsname = f'{modname}.{clsname}'
        except ValueError:
            if modname:
                return _('%s (in module %s)') % (name, modname)
            else:
                return name

        return _('%s (type alias in %s)') % (attrname, clsname)


class PyModule(SphinxDirective):
    """
    Directive to mark description of a new module.
    """

    has_content = True
    required_arguments = 1
    optional_arguments = 0
    final_argument_whitespace = False
    option_spec: ClassVar[OptionSpec] = {
        'platform': lambda x: x,
        'synopsis': lambda x: x,
        'no-index': directives.flag,
        'no-contents-entry': directives.flag,
        'no-typesetting': directives.flag,
        'noindex': directives.flag,
        'nocontentsentry': directives.flag,
        'deprecated': directives.flag,
    }

    def run(self) -> list[Node]:
<<<<<<< HEAD
        domain = self.env.domains.python_domain
=======
        # Copy old option names to new ones
        # xref RemovedInSphinx90Warning
        # # deprecate noindex in Sphinx 9.0
        if 'no-index' not in self.options and 'noindex' in self.options:
            self.options['no-index'] = self.options['noindex']

        domain = cast(PythonDomain, self.env.get_domain('py'))
>>>>>>> 92f024e2

        modname = self.arguments[0].strip()
        no_index = 'no-index' in self.options
        self.env.ref_context['py:module'] = modname

        content_nodes = self.parse_content_to_nodes(allow_section_headings=True)

        ret: list[Node] = []
        if not no_index:
            # note module to the domain
            node_id = make_id(self.env, self.state.document, 'module', modname)
            target = nodes.target('', '', ids=[node_id], ismod=True)
            self.set_source_info(target)
            self.state.document.note_explicit_target(target)

            domain.note_module(modname,
                               node_id,
                               self.options.get('synopsis', ''),
                               self.options.get('platform', ''),
                               'deprecated' in self.options)
            domain.note_object(modname, 'module', node_id, location=target)

            # the platform and synopsis aren't printed; in fact, they are only
            # used in the modindex currently
            indextext = f'module; {modname}'
            inode = addnodes.index(entries=[('pair', indextext, node_id, '', None)])
            # The node order is: index node first, then target node.
            ret.append(inode)
            ret.append(target)
        ret.extend(content_nodes)
        return ret


class PyCurrentModule(SphinxDirective):
    """
    This directive is just to tell Sphinx that we're documenting
    stuff in module foo, but links to module foo won't lead here.
    """

    has_content = False
    required_arguments = 1
    optional_arguments = 0
    final_argument_whitespace = False
    option_spec: ClassVar[OptionSpec] = {}

    def run(self) -> list[Node]:
        modname = self.arguments[0].strip()
        if modname == 'None':
            self.env.ref_context.pop('py:module', None)
        else:
            self.env.ref_context['py:module'] = modname
        return []


class PyXRefRole(XRefRole):
    def process_link(self, env: BuildEnvironment, refnode: Element,
                     has_explicit_title: bool, title: str, target: str) -> tuple[str, str]:
        refnode['py:module'] = env.ref_context.get('py:module')
        refnode['py:class'] = env.ref_context.get('py:class')
        if not has_explicit_title:
            title = title.lstrip('.')    # only has a meaning for the target
            target = target.lstrip('~')  # only has a meaning for the title
            # if the first character is a tilde, don't display the module/class
            # parts of the contents
            if title[0:1] == '~':
                title = title[1:]
                dot = title.rfind('.')
                if dot != -1:
                    title = title[dot + 1:]
        # if the first character is a dot, search more specific namespaces first
        # else search builtins first
        if target[0:1] == '.':
            target = target[1:]
            refnode['refspecific'] = True
        return title, target


def filter_meta_fields(app: Sphinx, domain: str, objtype: str, content: Element) -> None:
    """Filter ``:meta:`` field from its docstring."""
    if domain != 'py':
        return

    for node in content:
        if isinstance(node, nodes.field_list):
            fields = cast(list[nodes.field], node)
            # removing list items while iterating the list needs reversed()
            for field in reversed(fields):
                field_name = cast(nodes.field_body, field[0]).astext().strip()
                if field_name == 'meta' or field_name.startswith('meta '):
                    node.remove(field)


class PythonModuleIndex(Index):
    """
    Index subclass to provide the Python module index.
    """

    name = 'modindex'
    localname = _('Python Module Index')
    shortname = _('modules')

    def generate(self, docnames: Iterable[str] | None = None,
                 ) -> tuple[list[tuple[str, list[IndexEntry]]], bool]:
        content: dict[str, list[IndexEntry]] = {}
        # list of prefixes to ignore
        ignores: list[str] = self.domain.env.config['modindex_common_prefix']
        ignores = sorted(ignores, key=len, reverse=True)
        # list of all modules, sorted by module name
        modules = sorted(self.domain.data['modules'].items(),
                         key=lambda x: x[0].lower())
        # sort out collapsible modules
        prev_modname = ''
        num_toplevels = 0
        for modname, (docname, node_id, synopsis, platforms, deprecated) in modules:
            if docnames and docname not in docnames:
                continue

            for ignore in ignores:
                if modname.startswith(ignore):
                    modname = modname[len(ignore):]
                    stripped = ignore
                    break
            else:
                stripped = ''

            # we stripped the whole module name?
            if not modname:
                modname, stripped = stripped, ''

            entries = content.setdefault(modname[0].lower(), [])

            package = modname.split('.')[0]
            if package != modname:
                # it's a submodule
                if prev_modname == package:
                    # first submodule - make parent a group head
                    if entries:
                        last = entries[-1]
                        entries[-1] = IndexEntry(last[0], 1, last[2], last[3],
                                                 last[4], last[5], last[6])
                elif not prev_modname.startswith(package):
                    # submodule without parent in list, add dummy entry
                    entries.append(IndexEntry(stripped + package, 1, '', '', '', '', ''))
                subtype = 2
            else:
                num_toplevels += 1
                subtype = 0

            qualifier = _('Deprecated') if deprecated else ''
            entries.append(IndexEntry(stripped + modname, subtype, docname,
                                      node_id, platforms, qualifier, synopsis))
            prev_modname = modname

        # apply heuristics when to collapse modindex at page load:
        # only collapse if number of toplevel modules is larger than
        # number of submodules
        collapse = len(modules) - num_toplevels < num_toplevels

        # sort by first letter
        sorted_content = sorted(content.items())

        return sorted_content, collapse


class PythonDomain(Domain):
    """Python language domain."""

    name = 'py'
    label = 'Python'
    object_types: dict[str, ObjType] = {
        'function':     ObjType(_('function'),      'func', 'obj'),
        'data':         ObjType(_('data'),          'data', 'obj'),
        'class':        ObjType(_('class'),         'class', 'exc', 'obj'),
        'exception':    ObjType(_('exception'),     'exc', 'class', 'obj'),
        'method':       ObjType(_('method'),        'meth', 'obj'),
        'classmethod':  ObjType(_('class method'),  'meth', 'obj'),
        'staticmethod': ObjType(_('static method'), 'meth', 'obj'),
        'attribute':    ObjType(_('attribute'),     'attr', 'obj'),
        'property':     ObjType(_('property'),      'attr', '_prop', 'obj'),
        'type':         ObjType(_('type alias'),    'type', 'obj'),
        'module':       ObjType(_('module'),        'mod', 'obj'),
    }

    directives = {
        'function':        PyFunction,
        'data':            PyVariable,
        'class':           PyClasslike,
        'exception':       PyClasslike,
        'method':          PyMethod,
        'classmethod':     PyClassMethod,
        'staticmethod':    PyStaticMethod,
        'attribute':       PyAttribute,
        'property':        PyProperty,
        'type':            PyTypeAlias,
        'module':          PyModule,
        'currentmodule':   PyCurrentModule,
        'decorator':       PyDecoratorFunction,
        'decoratormethod': PyDecoratorMethod,
    }
    roles = {
        'data':  PyXRefRole(),
        'exc':   PyXRefRole(),
        'func':  PyXRefRole(fix_parens=True),
        'class': PyXRefRole(),
        'const': PyXRefRole(),
        'attr':  PyXRefRole(),
        'type':  PyXRefRole(),
        'meth':  PyXRefRole(fix_parens=True),
        'mod':   PyXRefRole(),
        'obj':   PyXRefRole(),
    }
    initial_data: dict[str, dict[str, tuple[Any]]] = {
        'objects': {},  # fullname -> docname, objtype
        'modules': {},  # modname -> docname, synopsis, platform, deprecated
    }
    indices = [
        PythonModuleIndex,
    ]

    @property
    def objects(self) -> dict[str, ObjectEntry]:
        return self.data.setdefault('objects', {})  # fullname -> ObjectEntry

    def note_object(self, name: str, objtype: str, node_id: str,
                    aliased: bool = False, location: Any = None) -> None:
        """Note a python object for cross reference.

        .. versionadded:: 2.1
        """
        if name in self.objects:
            other = self.objects[name]
            if other.aliased and aliased is False:
                # The original definition found. Override it!
                pass
            elif other.aliased is False and aliased:
                # The original definition is already registered.
                return
            else:
                # duplicated
                logger.warning(__('duplicate object description of %s, '
                                  'other instance in %s, use :no-index: for one of them'),
                               name, other.docname, location=location)
        self.objects[name] = ObjectEntry(self.env.docname, node_id, objtype, aliased)

    @property
    def modules(self) -> dict[str, ModuleEntry]:
        return self.data.setdefault('modules', {})  # modname -> ModuleEntry

    def note_module(self, name: str, node_id: str, synopsis: str,
                    platform: str, deprecated: bool) -> None:
        """Note a python module for cross reference.

        .. versionadded:: 2.1
        """
        self.modules[name] = ModuleEntry(self.env.docname, node_id,
                                         synopsis, platform, deprecated)

    def clear_doc(self, docname: str) -> None:
        for fullname, obj in list(self.objects.items()):
            if obj.docname == docname:
                del self.objects[fullname]
        for modname, mod in list(self.modules.items()):
            if mod.docname == docname:
                del self.modules[modname]

    def merge_domaindata(self, docnames: Set[str], otherdata: dict[str, Any]) -> None:
        # XXX check duplicates?
        for fullname, obj in otherdata['objects'].items():
            if obj.docname in docnames:
                self.objects[fullname] = obj
        for modname, mod in otherdata['modules'].items():
            if mod.docname in docnames:
                self.modules[modname] = mod

    def find_obj(self, env: BuildEnvironment, modname: str, classname: str,
                 name: str, type: str | None, searchmode: int = 0,
                 ) -> list[tuple[str, ObjectEntry]]:
        """Find a Python object for "name", perhaps using the given module
        and/or classname.  Returns a list of (name, object entry) tuples.
        """
        # skip parens
        name = name.removesuffix('()')

        if not name:
            return []

        matches: list[tuple[str, ObjectEntry]] = []

        newname = None
        if searchmode == 1:
            if type is None:
                objtypes: list[str] | None = list(self.object_types)
            else:
                objtypes = self.objtypes_for_role(type)
            if objtypes is not None:
                if modname and classname:
                    fullname = modname + '.' + classname + '.' + name
                    if fullname in self.objects and self.objects[fullname].objtype in objtypes:
                        newname = fullname
                if not newname:
                    if modname and modname + '.' + name in self.objects and \
                       self.objects[modname + '.' + name].objtype in objtypes:
                        newname = modname + '.' + name
                    elif name in self.objects and self.objects[name].objtype in objtypes:
                        newname = name
                    else:
                        # "fuzzy" searching mode
                        searchname = '.' + name
                        matches = [(oname, self.objects[oname]) for oname in self.objects
                                   if oname.endswith(searchname) and
                                   self.objects[oname].objtype in objtypes]
        else:
            # NOTE: searching for exact match, object type is not considered
            if name in self.objects:
                newname = name
            elif type == 'mod':
                # only exact matches allowed for modules
                return []
            elif classname and classname + '.' + name in self.objects:
                newname = classname + '.' + name
            elif modname and modname + '.' + name in self.objects:
                newname = modname + '.' + name
            elif modname and classname and \
                    modname + '.' + classname + '.' + name in self.objects:
                newname = modname + '.' + classname + '.' + name
        if newname is not None:
            matches.append((newname, self.objects[newname]))
        return matches

    def resolve_xref(self, env: BuildEnvironment, fromdocname: str, builder: Builder,
                     type: str, target: str, node: pending_xref, contnode: Element,
                     ) -> Element | None:
        modname = node.get('py:module')
        clsname = node.get('py:class')
        searchmode = 1 if node.hasattr('refspecific') else 0
        matches = self.find_obj(env, modname, clsname, target,
                                type, searchmode)

        if not matches and type == 'attr':
            # fallback to meth (for property; Sphinx 2.4.x)
            # this ensures that `:attr:` role continues to refer to the old property entry
            # that defined by ``method`` directive in old reST files.
            matches = self.find_obj(env, modname, clsname, target, 'meth', searchmode)
        if not matches and type == 'meth':
            # fallback to attr (for property)
            # this ensures that `:meth:` in the old reST files can refer to the property
            # entry that defined by ``property`` directive.
            #
            # Note: _prop is a secret role only for internal look-up.
            matches = self.find_obj(env, modname, clsname, target, '_prop', searchmode)

        if not matches:
            return None
        elif len(matches) > 1:
            canonicals = [m for m in matches if not m[1].aliased]
            if len(canonicals) == 1:
                matches = canonicals
            else:
                logger.warning(__('more than one target found for cross-reference %r: %s'),
                               target, ', '.join(match[0] for match in matches),
                               type='ref', subtype='python', location=node)
        name, obj = matches[0]

        if obj[2] == 'module':
            return self._make_module_refnode(builder, fromdocname, name, contnode)
        else:
            # determine the content of the reference by conditions
            content = find_pending_xref_condition(node, 'resolved')
            if content:
                children = content.children
            else:
                # if not found, use contnode
                children = [contnode]

            return make_refnode(builder, fromdocname, obj[0], obj[1], children, name)

    def resolve_any_xref(self, env: BuildEnvironment, fromdocname: str, builder: Builder,
                         target: str, node: pending_xref, contnode: Element,
                         ) -> list[tuple[str, Element]]:
        modname = node.get('py:module')
        clsname = node.get('py:class')
        results: list[tuple[str, Element]] = []

        # always search in "refspecific" mode with the :any: role
        matches = self.find_obj(env, modname, clsname, target, None, 1)
        multiple_matches = len(matches) > 1

        for name, obj in matches:

            if multiple_matches and obj.aliased:
                # Skip duplicated matches
                continue

            if obj[2] == 'module':
                results.append(('py:mod',
                                self._make_module_refnode(builder, fromdocname,
                                                          name, contnode)))
            else:
                # determine the content of the reference by conditions
                content = find_pending_xref_condition(node, 'resolved')
                if content:
                    children = content.children
                else:
                    # if not found, use contnode
                    children = [contnode]

                role = 'py:' + self.role_for_objtype(obj[2])  # type: ignore[operator]
                results.append((role, make_refnode(builder, fromdocname, obj[0], obj[1],
                                                   children, name)))
        return results

    def _make_module_refnode(self, builder: Builder, fromdocname: str, name: str,
                             contnode: Node) -> Element:
        # get additional info for modules
        module = self.modules[name]
        title = name
        if module.synopsis:
            title += ': ' + module.synopsis
        if module.deprecated:
            title += _(' (deprecated)')
        if module.platform:
            title += ' (' + module.platform + ')'
        return make_refnode(builder, fromdocname, module.docname, module.node_id,
                            contnode, title)

    def get_objects(self) -> Iterator[tuple[str, str, str, str, str, int]]:
        for modname, mod in self.modules.items():
            yield (modname, modname, 'module', mod.docname, mod.node_id, 0)
        for refname, obj in self.objects.items():
            if obj.objtype != 'module':  # modules are already handled
                if obj.aliased:
                    # aliased names are not full-text searchable.
                    yield (refname, refname, obj.objtype, obj.docname, obj.node_id, -1)
                else:
                    yield (refname, refname, obj.objtype, obj.docname, obj.node_id, 1)

    def get_full_qualified_name(self, node: Element) -> str | None:
        modname = node.get('py:module')
        clsname = node.get('py:class')
        target = node.get('reftarget')
        if target is None:
            return None
        else:
            return '.'.join(filter(None, [modname, clsname, target]))


def builtin_resolver(app: Sphinx, env: BuildEnvironment,
                     node: pending_xref, contnode: Element) -> Element | None:
    """Do not emit nitpicky warnings for built-in types."""
    def istyping(s: str) -> bool:
        if s.startswith('typing.'):
            s = s.split('.', 1)[1]

        return s in typing.__all__

    if node.get('refdomain') != 'py':
        return None
    elif node.get('reftype') in ('class', 'obj') and node.get('reftarget') == 'None':
        return contnode
    elif node.get('reftype') in ('class', 'obj', 'exc'):
        reftarget = node.get('reftarget')
        if inspect.isclass(getattr(builtins, reftarget, None)):
            # built-in class
            return contnode
        if istyping(reftarget):
            # typing class
            return contnode

    return None


def setup(app: Sphinx) -> ExtensionMetadata:
    app.setup_extension('sphinx.directives')

    app.add_domain(PythonDomain)
    app.add_config_value('python_use_unqualified_type_names', False, 'env')
    app.add_config_value(
        'python_maximum_signature_line_length', None, 'env', {int, type(None)},
    )
    app.add_config_value('python_display_short_literal_types', False, 'env')
    app.connect('object-description-transform', filter_meta_fields)
    app.connect('missing-reference', builtin_resolver, priority=900)

    return {
        'version': 'builtin',
        'env_version': 4,
        'parallel_read_safe': True,
        'parallel_write_safe': True,
    }<|MERGE_RESOLUTION|>--- conflicted
+++ resolved
@@ -449,17 +449,13 @@
     }
 
     def run(self) -> list[Node]:
-<<<<<<< HEAD
-        domain = self.env.domains.python_domain
-=======
         # Copy old option names to new ones
         # xref RemovedInSphinx90Warning
         # # deprecate noindex in Sphinx 9.0
         if 'no-index' not in self.options and 'noindex' in self.options:
             self.options['no-index'] = self.options['noindex']
 
-        domain = cast(PythonDomain, self.env.get_domain('py'))
->>>>>>> 92f024e2
+        domain = self.env.domains.python_domain
 
         modname = self.arguments[0].strip()
         no_index = 'no-index' in self.options
