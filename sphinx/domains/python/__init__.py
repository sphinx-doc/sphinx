--- conflicted
+++ resolved
@@ -520,27 +520,15 @@
             )
             domain.note_object(modname, 'module', node_id, location=target)
 
-<<<<<<< HEAD
             if 'no-index-entry' not in self.options:
                 # the platform and synopsis aren't printed; in fact, they are only
                 # used in the modindex currently
-                indextext = f'module; {modname}'
-                inode = addnodes.index(entries=[('pair', indextext, node_id, '', None)])
-                # The node order is: index node first, then target node.
-                ret.extend((inode, target))
-=======
-            # the platform and synopsis aren't printed; in fact, they are only
-            # used in the modindex currently
-
-            if 'no-index-entry' not in self.options:
+                if 'no-index-entry' not in self.options:
                 index_text = f'module; {modname}'
-                inode = addnodes.index(
-                    entries=[('pair', index_text, node_id, '', None)]
-                )
-                # The node order is: index node first, then target node.
+                inode = addnodes.index(entries=[('pair', index_text, node_id, '', None)]
+                )# The node order is: index node first, then target node.
                 ret.append(inode)
             ret.append(target)
->>>>>>> 7801540c
         ret.extend(content_nodes)
         return ret
 
