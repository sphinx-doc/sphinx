from __future__ import annotations

import ast
import functools
import operator
import token
from collections import deque
from inspect import Parameter
from typing import TYPE_CHECKING, Any

from docutils import nodes

from sphinx import addnodes
from sphinx.addnodes import desc_signature, pending_xref, pending_xref_condition
from sphinx.pycode.parser import Token, TokenProcessor
from sphinx.util.inspect import signature_from_str

if TYPE_CHECKING:
    from collections.abc import Iterable, Iterator

    from docutils.nodes import Element, Node

    from sphinx.environment import BuildEnvironment


def parse_reftarget(
    reftarget: str, suppress_prefix: bool = False
) -> tuple[str, str, str, bool]:
    """Parse a type string and return (reftype, reftarget, title, refspecific flag)"""
    refspecific = False
    if reftarget.startswith('.'):
        reftarget = reftarget[1:]
        title = reftarget
        refspecific = True
    elif reftarget.startswith('~'):
        reftarget = reftarget[1:]
        title = reftarget.split('.')[-1]
    elif suppress_prefix:
        title = reftarget.split('.')[-1]
    elif reftarget.startswith('typing.'):
        title = reftarget[7:]
    else:
        title = reftarget

    if reftarget == 'None' or reftarget.startswith('typing.'):
        # typing module provides non-class types.  Obj reference is good to refer them.
        reftype = 'obj'
    else:
        reftype = 'class'

    return reftype, reftarget, title, refspecific


def type_to_xref(
    target: str, env: BuildEnvironment, *, suppress_prefix: bool = False
) -> addnodes.pending_xref:
    """Convert a type string to a cross reference node."""
    if env:
        kwargs = {
            'py:module': env.ref_context.get('py:module'),
            'py:class': env.ref_context.get('py:class'),
        }
    else:
        kwargs = {}

    reftype, target, title, refspecific = parse_reftarget(target, suppress_prefix)

    if env.config.python_use_unqualified_type_names:
        # Note: It would be better to use qualname to describe the object to support support
        # nested classes.  But python domain can't access the real python object because this
        # module should work not-dynamically.
        shortname = title.split('.')[-1]
        contnodes: list[Node] = [
            pending_xref_condition('', shortname, condition='resolved'),
            pending_xref_condition('', title, condition='*'),
        ]
    else:
        contnodes = [nodes.Text(title)]

    return pending_xref(
        '',
        *contnodes,
        refdomain='py',
        reftype=reftype,
        reftarget=target,
        refspecific=refspecific,
        **kwargs,
    )


def _parse_annotation(annotation: str, env: BuildEnvironment) -> list[Node]:
    """Parse type annotation."""
    short_literals = env.config.python_display_short_literal_types

    def unparse(node: ast.AST) -> list[Node]:
        if isinstance(node, ast.Attribute):
            return [nodes.Text(f'{unparse(node.value)[0]}.{node.attr}')]
        if isinstance(node, ast.BinOp):
            result: list[Node] = unparse(node.left)
            result.extend(unparse(node.op))
            result.extend(unparse(node.right))
            return result
        if isinstance(node, ast.BitOr):
            return [
                addnodes.desc_sig_space(),
                addnodes.desc_sig_punctuation('', '|'),
                addnodes.desc_sig_space(),
            ]
        if isinstance(node, ast.Constant):
            if node.value is Ellipsis:
                return [addnodes.desc_sig_punctuation('', '...')]
            if isinstance(node.value, bool):
                return [addnodes.desc_sig_keyword('', repr(node.value))]
            if isinstance(node.value, int):
                return [addnodes.desc_sig_literal_number('', repr(node.value))]
            if isinstance(node.value, str):
                return [addnodes.desc_sig_literal_string('', repr(node.value))]
            else:
                # handles None, which is further handled by type_to_xref later
                # and fallback for other types that should be converted
                return [nodes.Text(repr(node.value))]
        if isinstance(node, ast.Expr):
            return unparse(node.value)
        if isinstance(node, ast.Invert):
            return [addnodes.desc_sig_punctuation('', '~')]
        if isinstance(node, ast.USub):
            return [addnodes.desc_sig_punctuation('', '-')]
        if isinstance(node, ast.List):
            result = [addnodes.desc_sig_punctuation('', '[')]
            if node.elts:
                # check if there are elements in node.elts to only pop the
                # last element of result if the for-loop was run at least
                # once
                for elem in node.elts:
                    result.extend(unparse(elem))
                    result.append(addnodes.desc_sig_punctuation('', ','))
                    result.append(addnodes.desc_sig_space())
                result.pop()
                result.pop()
            result.append(addnodes.desc_sig_punctuation('', ']'))
            return result
        if isinstance(node, ast.Module):
            return functools.reduce(operator.iadd, (unparse(e) for e in node.body), [])
        if isinstance(node, ast.Name):
            return [nodes.Text(node.id)]
        if isinstance(node, ast.Subscript):
            if getattr(node.value, 'id', '') in {'Optional', 'Union'}:
                return _unparse_pep_604_annotation(node)
            if short_literals and getattr(node.value, 'id', '') == 'Literal':
                return _unparse_pep_604_annotation(node)
            result = unparse(node.value)
            result.append(addnodes.desc_sig_punctuation('', '['))
            result.extend(unparse(node.slice))
            result.append(addnodes.desc_sig_punctuation('', ']'))

            # Wrap the Text nodes inside brackets by literal node if the subscript is a Literal
            if result[0] in {'Literal', 'typing.Literal'}:
                for i, subnode in enumerate(result[1:], start=1):
                    if isinstance(subnode, nodes.Text):
                        result[i] = nodes.literal('', '', subnode)
            return result
        if isinstance(node, ast.UnaryOp):
            return unparse(node.op) + unparse(node.operand)
        if isinstance(node, ast.Tuple):
            if node.elts:
                result = []
                for elem in node.elts:
                    result.extend(unparse(elem))
                    result.append(addnodes.desc_sig_punctuation('', ','))
                    result.append(addnodes.desc_sig_space())
                result.pop()
                result.pop()
            else:
                result = [
                    addnodes.desc_sig_punctuation('', '('),
                    addnodes.desc_sig_punctuation('', ')'),
                ]

            return result
        if isinstance(node, ast.Call):
            # Call nodes can be used in Annotated type metadata,
            # for example Annotated[str, ArbitraryTypeValidator(str, len=10)]
            args = []
            for arg in node.args:
                args += unparse(arg)
                args.append(addnodes.desc_sig_punctuation('', ','))
                args.append(addnodes.desc_sig_space())
            for kwd in node.keywords:
                args.append(addnodes.desc_sig_name(kwd.arg, kwd.arg))  # type: ignore[arg-type]
                args.append(addnodes.desc_sig_operator('', '='))
                args += unparse(kwd.value)
                args.append(addnodes.desc_sig_punctuation('', ','))
                args.append(addnodes.desc_sig_space())
            result = [
                *unparse(node.func),
                addnodes.desc_sig_punctuation('', '('),
                *args[:-2],  # skip the final comma and space
                addnodes.desc_sig_punctuation('', ')'),
            ]
            return result
        msg = f'unsupported syntax: {node}'
        raise SyntaxError(msg)  # unsupported syntax

    def _unparse_pep_604_annotation(node: ast.Subscript) -> list[Node]:
        subscript = node.slice

        flattened: list[Node] = []
        if isinstance(subscript, ast.Tuple):
            flattened.extend(unparse(subscript.elts[0]))
            for elt in subscript.elts[1:]:
                flattened.extend(unparse(ast.BitOr()))
                flattened.extend(unparse(elt))
        else:
            # e.g. a Union[] inside an Optional[]
            flattened.extend(unparse(subscript))

        if getattr(node.value, 'id', '') == 'Optional':
            flattened.extend(unparse(ast.BitOr()))
            flattened.append(nodes.Text('None'))

        return flattened

    try:
        tree = ast.parse(annotation, type_comments=True)
        result: list[Node] = []
        for node in unparse(tree):
            if isinstance(node, nodes.literal):
                result.append(node[0])
            elif isinstance(node, nodes.Text) and node.strip():
                if (
                    result
                    and isinstance(result[-1], addnodes.desc_sig_punctuation)
                    and result[-1].astext() == '~'
                ):
                    result.pop()
                    result.append(type_to_xref(str(node), env, suppress_prefix=True))
                else:
                    result.append(type_to_xref(str(node), env))
            else:
                result.append(node)
        return result
    except SyntaxError:
        return [type_to_xref(annotation, env)]


class _TypeParameterListParser(TokenProcessor):
    def __init__(self, sig: str) -> None:
        signature = sig.replace('\n', '').strip()
        super().__init__([signature])
        # Each item is a tuple (name, kind, default, annotation) mimicking
        # ``inspect.Parameter`` to allow default values on VAR_POSITIONAL
        # or VAR_KEYWORD parameters.
        self.type_params: list[tuple[str, int, Any, Any]] = []

    def fetch_type_param_spec(self) -> list[Token]:
        tokens = []
        while current := self.fetch_token():
            tokens.append(current)
            for ldelim, rdelim in ('(', ')'), ('{', '}'), ('[', ']'):
                if current == [token.OP, ldelim]:
                    tokens += self.fetch_until([token.OP, rdelim])
                    break
            else:
                if current == token.INDENT:
                    tokens += self.fetch_until(token.DEDENT)
                elif current.match([token.OP, ':'], [token.OP, '='], [token.OP, ',']):
                    tokens.pop()
                    break
        return tokens

    def parse(self) -> None:
        while current := self.fetch_token():
            if current == token.NAME:
                tp_name = current.value.strip()
                if self.previous and self.previous.match(
                    [token.OP, '*'], [token.OP, '**']
                ):
                    if self.previous == [token.OP, '*']:
                        tp_kind = Parameter.VAR_POSITIONAL
                    else:
                        tp_kind = Parameter.VAR_KEYWORD  # type: ignore[assignment]
                else:
                    tp_kind = Parameter.POSITIONAL_OR_KEYWORD  # type: ignore[assignment]

                tp_ann: Any = Parameter.empty
                tp_default: Any = Parameter.empty

                current = self.fetch_token()
                if current and current.match([token.OP, ':'], [token.OP, '=']):
                    if current == [token.OP, ':']:
                        tokens = self.fetch_type_param_spec()
                        tp_ann = self._build_identifier(tokens)

                    if self.current and self.current == [token.OP, '=']:
                        tokens = self.fetch_type_param_spec()
                        tp_default = self._build_identifier(tokens)

                if (
                    tp_kind != Parameter.POSITIONAL_OR_KEYWORD
                    and tp_ann != Parameter.empty
                ):
                    msg = (
                        'type parameter bound or constraint is not allowed '
                        f'for {tp_kind.description} parameters'
                    )
                    raise SyntaxError(msg)

                type_param = (tp_name, tp_kind, tp_default, tp_ann)
                self.type_params.append(type_param)

    def _build_identifier(self, tokens: list[Token]) -> str:
        from itertools import chain, islice

        def triplewise(iterable: Iterable[Token]) -> Iterator[tuple[Token, ...]]:
            # sliding_window('ABCDEFG', 4) --> ABCD BCDE CDEF DEFG
            it = iter(iterable)
            window = deque(islice(it, 3), maxlen=3)
            if len(window) == 3:
                yield tuple(window)
            for x in it:
                window.append(x)
                yield tuple(window)

        idents: list[str] = []
        tokens: Iterable[Token] = iter(tokens)  # type: ignore[no-redef]
        # do not format opening brackets
        for tok in tokens:
            if not tok.match([token.OP, '('], [token.OP, '['], [token.OP, '{']):
                # check if the first non-delimiter character is an unpack operator
                is_unpack_operator = tok.match([token.OP, '*'], [token.OP, ['**']])
                idents.append(self._pformat_token(tok, native=is_unpack_operator))
                break
            idents.append(tok.value)

        # check the remaining tokens
        stop = Token(token.ENDMARKER, '', (-1, -1), (-1, -1), '<sentinel>')
        is_unpack_operator = False
        for tok, op, after in triplewise(chain(tokens, [stop, stop])):
            ident = self._pformat_token(tok, native=is_unpack_operator)
            idents.append(ident)
            # determine if the next token is an unpack operator depending
            # on the left and right hand side of the operator symbol
            is_unpack_operator = op.match([token.OP, '*'], [token.OP, '**']) and not (
                tok.match(
                    token.NAME,
                    token.NUMBER,
                    token.STRING,
                    [token.OP, ')'],
                    [token.OP, ']'],
                    [token.OP, '}'],
                )
                and after.match(
                    token.NAME,
                    token.NUMBER,
                    token.STRING,
                    [token.OP, '('],
                    [token.OP, '['],
                    [token.OP, '{'],
                )
            )

        return ''.join(idents).strip()

    def _pformat_token(self, tok: Token, native: bool = False) -> str:
        if native:
            return tok.value

        if tok.match(token.NEWLINE, token.ENDMARKER):
            return ''

        if tok.match([token.OP, ':'], [token.OP, ','], [token.OP, '#']):
            return f'{tok.value} '

        # Arithmetic operators are allowed because PEP 695 specifies the
        # default type parameter to be *any* expression (so "T1 << T2" is
        # allowed if it makes sense). The caller is responsible to ensure
        # that a multiplication operator ("*") is not to be confused with
        # an unpack operator (which will not be surrounded by spaces).
        #
        # The operators are ordered according to how likely they are to
        # be used and for (possible) future implementations (e.g., "&" for
        # an intersection type).
        if tok.match(
            # Most likely operators to appear
            [token.OP, '='], [token.OP, '|'],
            # Type composition (future compatibility)
            [token.OP, '&'], [token.OP, '^'], [token.OP, '<'], [token.OP, '>'],
            # Unlikely type composition
            [token.OP, '+'], [token.OP, '-'], [token.OP, '*'], [token.OP, '**'],
            # Unlikely operators but included for completeness
            [token.OP, '@'], [token.OP, '/'], [token.OP, '//'], [token.OP, '%'],
            [token.OP, '<<'], [token.OP, '>>'], [token.OP, '>>>'],
            [token.OP, '<='], [token.OP, '>='], [token.OP, '=='], [token.OP, '!='],
        ):  # fmt: skip
            return f' {tok.value} '

        return tok.value


def _parse_type_list(
<<<<<<< HEAD
    tp_list: str, env: BuildEnvironment,
    multi_line_parameter_list: bool = False,
    trailing_comma: bool = True,
=======
    tp_list: str, env: BuildEnvironment, multi_line_parameter_list: bool = False
>>>>>>> 74ec2204
) -> addnodes.desc_type_parameter_list:
    """Parse a list of type parameters according to PEP 695."""
    type_params = addnodes.desc_type_parameter_list(tp_list)
    type_params['multi_line_parameter_list'] = multi_line_parameter_list
    type_params['trailing_comma'] = trailing_comma
    # formal parameter names are interpreted as type parameter names and
    # type annotations are interpreted as type parameter bound or constraints
    parser = _TypeParameterListParser(tp_list)
    parser.parse()
    for tp_name, tp_kind, tp_default, tp_ann in parser.type_params:
        # no positional-only or keyword-only allowed in a type parameters list
        if tp_kind in {Parameter.POSITIONAL_ONLY, Parameter.KEYWORD_ONLY}:
            msg = (
                'positional-only or keyword-only parameters '
                'are prohibited in type parameter lists'
            )
            raise SyntaxError(msg)

        node = addnodes.desc_type_parameter()
        if tp_kind == Parameter.VAR_POSITIONAL:
            node += addnodes.desc_sig_operator('', '*')
        elif tp_kind == Parameter.VAR_KEYWORD:
            node += addnodes.desc_sig_operator('', '**')
        node += addnodes.desc_sig_name('', tp_name)

        if tp_ann is not Parameter.empty:
            annotation = _parse_annotation(tp_ann, env)
            if not annotation:
                continue

            node += addnodes.desc_sig_punctuation('', ':')
            node += addnodes.desc_sig_space()

            type_ann_expr = addnodes.desc_sig_name('', '', *annotation)  # type: ignore[arg-type]
            # a type bound is ``T: U`` whereas type constraints
            # must be enclosed with parentheses. ``T: (U, V)``
            if tp_ann.startswith('(') and tp_ann.endswith(')'):
                type_ann_text = type_ann_expr.astext()
                if type_ann_text.startswith('(') and type_ann_text.endswith(')'):
                    node += type_ann_expr
                else:
                    # surrounding braces are lost when using _parse_annotation()
                    node += addnodes.desc_sig_punctuation('', '(')
                    node += type_ann_expr  # type constraint
                    node += addnodes.desc_sig_punctuation('', ')')
            else:
                node += type_ann_expr  # type bound

        if tp_default is not Parameter.empty:
            # Always surround '=' with spaces, even if there is no annotation
            node += addnodes.desc_sig_space()
            node += addnodes.desc_sig_operator('', '=')
            node += addnodes.desc_sig_space()
            node += nodes.inline(
                '', tp_default, classes=['default_value'], support_smartquotes=False
            )

        type_params += node
    return type_params


def _parse_arglist(
<<<<<<< HEAD
    arglist: str, env: BuildEnvironment,
    multi_line_parameter_list: bool = False,
    trailing_comma: bool = True,
=======
    arglist: str, env: BuildEnvironment, multi_line_parameter_list: bool = False
>>>>>>> 74ec2204
) -> addnodes.desc_parameterlist:
    """Parse a list of arguments using AST parser"""
    params = addnodes.desc_parameterlist(arglist)
    params['multi_line_parameter_list'] = multi_line_parameter_list
    params['trailing_comma'] = trailing_comma
    sig = signature_from_str('(%s)' % arglist)
    last_kind = None
    for param in sig.parameters.values():
        if param.kind != param.POSITIONAL_ONLY and last_kind == param.POSITIONAL_ONLY:
            # PEP-570: Separator for Positional Only Parameter: /
            params += addnodes.desc_parameter(
                '', '', addnodes.desc_sig_operator('', '/')
            )
        if param.kind == param.KEYWORD_ONLY and last_kind in {
            param.POSITIONAL_OR_KEYWORD,
            param.POSITIONAL_ONLY,
            None,
        }:
            # PEP-3102: Separator for Keyword Only Parameter: *
            params += addnodes.desc_parameter(
                '', '', addnodes.desc_sig_operator('', '*')
            )

        node = addnodes.desc_parameter()
        if param.kind == param.VAR_POSITIONAL:
            node += addnodes.desc_sig_operator('', '*')
            node += addnodes.desc_sig_name('', param.name)
        elif param.kind == param.VAR_KEYWORD:
            node += addnodes.desc_sig_operator('', '**')
            node += addnodes.desc_sig_name('', param.name)
        else:
            node += addnodes.desc_sig_name('', param.name)

        if param.annotation is not param.empty:
            children = _parse_annotation(param.annotation, env)
            node += addnodes.desc_sig_punctuation('', ':')
            node += addnodes.desc_sig_space()
            node += addnodes.desc_sig_name('', '', *children)  # type: ignore[arg-type]
        if param.default is not param.empty:
            if param.annotation is not param.empty:
                node += addnodes.desc_sig_space()
                node += addnodes.desc_sig_operator('', '=')
                node += addnodes.desc_sig_space()
            else:
                node += addnodes.desc_sig_operator('', '=')
            node += nodes.inline(
                '', param.default, classes=['default_value'], support_smartquotes=False
            )

        params += node
        last_kind = param.kind

    if last_kind == Parameter.POSITIONAL_ONLY:
        # PEP-570: Separator for Positional Only Parameter: /
        params += addnodes.desc_parameter('', '', addnodes.desc_sig_operator('', '/'))

    return params


def _pseudo_parse_arglist(
<<<<<<< HEAD
    signode: desc_signature, arglist: str,
    multi_line_parameter_list: bool = False,
    trailing_comma: bool = True,
=======
    signode: desc_signature, arglist: str, multi_line_parameter_list: bool = False
>>>>>>> 74ec2204
) -> None:
    """'Parse' a list of arguments separated by commas.

    Arguments can have "optional" annotations given by enclosing them in
    brackets.  Currently, this will split at any comma, even if it's inside a
    string literal (e.g. default argument value).
    """
    paramlist = addnodes.desc_parameterlist()
    paramlist['multi_line_parameter_list'] = multi_line_parameter_list
    paramlist['trailing_comma'] = trailing_comma
    stack: list[Element] = [paramlist]
    try:
        for argument in arglist.split(','):
            argument = argument.strip()
            ends_open = ends_close = 0
            while argument.startswith('['):
                stack.append(addnodes.desc_optional())
                stack[-2] += stack[-1]
                argument = argument[1:].strip()
            while argument.startswith(']'):
                stack.pop()
                argument = argument[1:].strip()
            while argument.endswith(']') and not argument.endswith('[]'):
                ends_close += 1
                argument = argument[:-1].strip()
            while argument.endswith('['):
                ends_open += 1
                argument = argument[:-1].strip()
            if argument:
                stack[-1] += addnodes.desc_parameter(
                    '', '', addnodes.desc_sig_name(argument, argument)
                )
            while ends_open:
                stack.append(addnodes.desc_optional())
                stack[-2] += stack[-1]
                ends_open -= 1
            while ends_close:
                stack.pop()
                ends_close -= 1
        if len(stack) != 1:
            raise IndexError
    except IndexError:
        # if there are too few or too many elements on the stack, just give up
        # and treat the whole argument list as one argument, discarding the
        # already partially populated paramlist node
        paramlist = addnodes.desc_parameterlist()
        paramlist += addnodes.desc_parameter(arglist, arglist)
        signode += paramlist
    else:
        signode += paramlist<|MERGE_RESOLUTION|>--- conflicted
+++ resolved
@@ -398,13 +398,9 @@
 
 
 def _parse_type_list(
-<<<<<<< HEAD
     tp_list: str, env: BuildEnvironment,
     multi_line_parameter_list: bool = False,
     trailing_comma: bool = True,
-=======
-    tp_list: str, env: BuildEnvironment, multi_line_parameter_list: bool = False
->>>>>>> 74ec2204
 ) -> addnodes.desc_type_parameter_list:
     """Parse a list of type parameters according to PEP 695."""
     type_params = addnodes.desc_type_parameter_list(tp_list)
@@ -467,13 +463,9 @@
 
 
 def _parse_arglist(
-<<<<<<< HEAD
     arglist: str, env: BuildEnvironment,
     multi_line_parameter_list: bool = False,
     trailing_comma: bool = True,
-=======
-    arglist: str, env: BuildEnvironment, multi_line_parameter_list: bool = False
->>>>>>> 74ec2204
 ) -> addnodes.desc_parameterlist:
     """Parse a list of arguments using AST parser"""
     params = addnodes.desc_parameterlist(arglist)
@@ -534,13 +526,9 @@
 
 
 def _pseudo_parse_arglist(
-<<<<<<< HEAD
     signode: desc_signature, arglist: str,
     multi_line_parameter_list: bool = False,
     trailing_comma: bool = True,
-=======
-    signode: desc_signature, arglist: str, multi_line_parameter_list: bool = False
->>>>>>> 74ec2204
 ) -> None:
     """'Parse' a list of arguments separated by commas.
 
