--- conflicted
+++ resolved
@@ -418,42 +418,19 @@
         modname = self.arguments[0].strip()
         noindex = 'noindex' in self.options
         env.temp_data['py:module'] = modname
-<<<<<<< HEAD
-        env.domaindata['py']['modules'][modname] = \
-            (env.docname, self.options.get('synopsis', ''),
-             self.options.get('platform', ''), 'deprecated' in self.options)
-        # make a duplicate entry in 'objects' to facilitate searching for the
-        # module in PythonDomain.find_obj()
-        env.domaindata['py']['objects'][modname] = (env.docname, 'module')
-        targetnode = nodes.target('', '', ids=['module-' + modname], ismod=True)
-        self.state.document.note_explicit_target(targetnode)
-        ret = [targetnode]
-        # the platform and synopsis aren't printed; in fact, they are only used
-        # in the modindex currently
-=======
         ret = []
         if not noindex:
             env.domaindata['py']['modules'][modname] = \
                 (env.docname, self.options.get('synopsis', ''),
                  self.options.get('platform', ''), 'deprecated' in self.options)
-            # make a duplicate entry in 'objects' to facilitate searching for
-            # the module in PythonDomain.find_obj()
+            # make a duplicate entry in 'objects' to facilitate searching for the
+            # module in PythonDomain.find_obj()
             env.domaindata['py']['objects'][modname] = (env.docname, 'module')
-            targetnode = nodes.target('', '', ids=['module-' + modname],
-                                      ismod=True)
+            targetnode = nodes.target('', '', ids=['module-' + modname], ismod=True)
             self.state.document.note_explicit_target(targetnode)
+            # the platform and synopsis aren't printed; in fact, they are only used
+            # in the modindex currently
             ret.append(targetnode)
-        # XXX this behavior of the module directive is a mess...
-        if 'platform' in self.options:
-            platform = self.options['platform']
-            node = nodes.paragraph()
-            node += nodes.emphasis('', _('Platforms: '))
-            node += nodes.Text(platform, platform)
-            ret.append(node)
-        # the synopsis isn't printed; in fact, it is only used in the
-        # modindex currently
->>>>>>> 40c294f0
-        if not noindex:
             indextext = _('%s (module)') % modname
             inode = addnodes.index(entries=[('single', indextext,
                                              'module-' + modname, '')])
