--- conflicted
+++ resolved
@@ -133,12 +133,7 @@
     def note_changeset(self, node: addnodes.versionmodified) -> None:
         version = node['version']
         module = self.env.ref_context.get('py:module')
-<<<<<<< HEAD
         objname = self.env.current_document.obj_desc_name
-        changeset = ChangeSet(node['type'], self.env.docname, node.line,  # type: ignore[arg-type]
-                              module, objname, node.astext())
-=======
-        objname = self.env.temp_data.get('object', '')
         changeset = ChangeSet(
             node['type'],
             self.env.docname,
@@ -147,7 +142,6 @@
             objname,
             node.astext(),
         )
->>>>>>> fddbd7d1
         self.changesets.setdefault(version, []).append(changeset)
 
     def clear_doc(self, docname: str) -> None:
