from __future__ import annotations

from typing import TYPE_CHECKING, Any

from sphinx.domains.c._ast import (
    ASTDeclaration,
    ASTIdentifier,
    ASTNestedName,
)
from sphinx.locale import __
from sphinx.util import logging

if TYPE_CHECKING:
    from collections.abc import Callable, Iterable, Iterator, Sequence
    from typing import Self

    from sphinx.environment import BuildEnvironment

logger = logging.getLogger(__name__)


class _DuplicateSymbolError(Exception):
    def __init__(self, symbol: Symbol, declaration: ASTDeclaration) -> None:
        assert symbol
        assert declaration
        self.symbol = symbol
        self.declaration = declaration

    def __str__(self) -> str:
        return 'Internal C duplicate symbol error:\n%s' % self.symbol.dump(0)


class SymbolLookupResult:
    def __init__(
        self, symbols: Sequence[Symbol], parentSymbol: Symbol, ident: ASTIdentifier
    ) -> None:
        self.symbols = symbols
        self.parentSymbol = parentSymbol
        self.ident = ident


class LookupKey:
    def __init__(self, data: list[tuple[ASTIdentifier, str]]) -> None:
        self.data = data

    def __str__(self) -> str:
        inner = ', '.join(f'({ident}, {id_})' for ident, id_ in self.data)
        return f'[{inner}]'


class Symbol:
    debug_indent = 0
    debug_indent_string = '  '
    debug_lookup = False
    debug_show_tree = False

    def __copy__(self) -> Self:
        raise AssertionError  # shouldn't happen

    def __deepcopy__(self, memo: Any) -> Symbol:
        if self.parent:
            raise AssertionError  # shouldn't happen
        # the domain base class makes a copy of the initial data, which is fine
        return Symbol(None, None, None, None, None)

    @staticmethod
    def debug_print(*args: Any) -> None:
        msg = Symbol.debug_indent_string * Symbol.debug_indent
        msg += ''.join(str(e) for e in args)
        logger.debug(msg)

    def _assert_invariants(self) -> None:
        if not self.parent:
            # parent == None means global scope, so declaration means a parent
            assert not self.declaration
            assert not self.docname
        else:
            if self.declaration:
                assert self.docname

    def __setattr__(self, key: str, value: Any) -> None:
        if key == 'children':
            raise AssertionError
        return super().__setattr__(key, value)

    def __init__(
        self,
        parent: Symbol | None,
        ident: ASTIdentifier | None,
        declaration: ASTDeclaration | None,
        docname: str | None,
        line: int | None,
    ) -> None:
        self.parent = parent
        # declarations in a single directive are linked together
        self.siblingAbove: Symbol | None = None
        self.siblingBelow: Symbol | None = None
        self.ident = ident
        self.declaration = declaration
        self.docname = docname
        self.line = line
        self.isRedeclaration = False
        self._assert_invariants()

        # These properties store the same children for different access patterns.
        # ``_add_child()`` and ``_remove_child()`` should be used for modifying them.
        self._children_by_name: dict[str, Symbol] = {}
        self._children_by_docname: dict[str, dict[str, Symbol]] = {}
        self._anon_children: set[Symbol] = set()

        if self.parent:
            self.parent._add_child(self)
        if self.declaration:
            self.declaration.symbol = self

        # Do symbol addition after self._children has been initialised.
        self._add_function_params()

    def __repr__(self) -> str:
        return f'<Symbol {self.to_string(indent=0)!r}>'

    @property
    def _children(self) -> Iterable[Symbol]:
        return self._children_by_name.values()

    def _add_child(self, child: Symbol) -> None:
        name = child.ident.name
        if name in self._children_by_name:
            # Duplicate so don't add - will be reported in _add_symbols()
            return
        self._children_by_name[name] = child
        self._children_by_docname.setdefault(child.docname, {})[name] = child
        if child.ident.is_anonymous:
            self._anon_children.add(child)

    def _remove_child(self, child: Symbol) -> None:
        name = child.ident.name
        self._children_by_name.pop(name, None)
        if children := self._children_by_docname.get(child.docname):
            children.pop(name, None)
        if child.ident.is_anonymous:
            self._anon_children.discard(child)

    def _fill_empty(self, declaration: ASTDeclaration, docname: str, line: int) -> None:
        self._assert_invariants()
        assert self.declaration is None
        assert self.docname is None
        assert self.line is None
        assert declaration is not None
        assert docname is not None
        assert line is not None
        self.declaration = declaration
        self.declaration.symbol = self
        self.docname = docname
        self.line = line
        self._assert_invariants()
        # and symbol addition should be done as well
        self._add_function_params()

    def _add_function_params(self) -> None:
        if Symbol.debug_lookup:
            Symbol.debug_indent += 1
            Symbol.debug_print('_add_function_params:')
        # Note: we may be called from _fill_empty, so the symbols we want
        #       to add may actually already be present (as empty symbols).

        # add symbols for function parameters, if any
        if (
            self.declaration is not None
            and self.declaration.function_params is not None
        ):
            for p in self.declaration.function_params:
                if p.arg is None:
                    continue
                nn = p.arg.name
                if nn is None:
                    continue
                # (comparing to the template params: we have checked that we are a declaration)
                decl = ASTDeclaration('functionParam', None, p)
                assert not nn.rooted
                assert len(nn.names) == 1
                self._add_symbols(nn, decl, self.docname, self.line)
        if Symbol.debug_lookup:
            Symbol.debug_indent -= 1

    def remove(self) -> None:
        if self.parent:
            self.parent._remove_child(self)
            self.parent = None

    def clear_doc(self, docname: str) -> None:
        if docname not in self._children_by_docname:
            for child in self._children:
                child.clear_doc(docname)
            return

        children: dict[str, Symbol] = self._children_by_docname.pop(docname)
        for child in children.values():
            child.declaration = None
            child.docname = None
            child.line = None
            if child.siblingAbove is not None:
                child.siblingAbove.siblingBelow = child.siblingBelow
            if child.siblingBelow is not None:
                child.siblingBelow.siblingAbove = child.siblingAbove
            child.siblingAbove = None
            child.siblingBelow = None
            self._remove_child(child)

    def get_all_symbols(self) -> Iterator[Symbol]:
        yield self
        for s_child in self._children:
            yield from s_child.get_all_symbols()

    @property
    def children(self) -> Iterator[Symbol]:
        yield from self._children

    def get_lookup_key(self) -> LookupKey:
        # The pickle files for the environment and for each document are distinct.
        # The environment has all the symbols, but the documents has xrefs that
        # must know their scope. A lookup key is essentially a specification of
        # how to find a specific symbol.
        symbols = []
        s = self
        while s.parent:
            symbols.append(s)
            s = s.parent
        symbols.reverse()
        key = []
        for s in symbols:
            if s.declaration is not None:
                # TODO: do we need the ID?
                key.append((s.ident, s.declaration.get_newest_id()))
            else:
                key.append((s.ident, None))
        return LookupKey(key)

    def get_full_nested_name(self) -> ASTNestedName:
        symbols = []
        s = self
        while s.parent:
            symbols.append(s)
            s = s.parent
        symbols.reverse()
        names = [s.ident for s in symbols]
        return ASTNestedName(names, rooted=False)

    def _symbol_lookup(
        self,
        nested_name: ASTNestedName,
        on_missing_qualified_symbol: Callable[[Symbol, ASTIdentifier], Symbol | None],
        ancestor_lookup_type: str | None,
        match_self: bool,
        recurse_in_anon: bool,
        search_in_siblings: bool,
    ) -> SymbolLookupResult | None:
        # TODO: further simplification from C++ to C
        # ancestor_lookup_type: if not None, specifies the target type of the lookup
        if Symbol.debug_lookup:
            Symbol.debug_indent += 1
            Symbol.debug_print('_symbol_lookup:')
            Symbol.debug_indent += 1
            Symbol.debug_print('self:')
            logger.debug(self.to_string(Symbol.debug_indent + 1, addEndNewline=False))
            Symbol.debug_print('nested_name:         ', nested_name)
            Symbol.debug_print('ancestor_lookup_type:', ancestor_lookup_type)
            Symbol.debug_print('match_self:          ', match_self)
            Symbol.debug_print('recurse_in_anon:     ', recurse_in_anon)
            Symbol.debug_print('search_in_siblings:  ', search_in_siblings)

        names = nested_name.names

        # find the right starting point for lookup
        parent_symbol = self
        if nested_name.rooted:
            while parent_symbol.parent is not None:
                parent_symbol = parent_symbol.parent

        if ancestor_lookup_type is not None:
            # walk up until we find the first identifier
            first_name = names[0]
            while parent_symbol.parent:
                if first_name.name in parent_symbol._children_by_name:
                    break
                parent_symbol = parent_symbol.parent

        if Symbol.debug_lookup:
            Symbol.debug_print('starting point:')
            logger.debug(
                parent_symbol.to_string(Symbol.debug_indent + 1, addEndNewline=False)
            )

        # and now the actual lookup
        for ident in names[:-1]:
            name = ident.name
            if name in parent_symbol._children_by_name:
                symbol = parent_symbol._children_by_name[name]
            else:
                symbol = on_missing_qualified_symbol(parent_symbol, ident)
                if symbol is None:
                    if Symbol.debug_lookup:
                        Symbol.debug_indent -= 2
                    return None
            parent_symbol = symbol

        if Symbol.debug_lookup:
            Symbol.debug_print('handle last name from:')
            logger.debug(
                parent_symbol.to_string(Symbol.debug_indent + 1, addEndNewline=False)
            )

        # handle the last name
        ident = names[-1]
        name = ident.name
        symbol = parent_symbol._children_by_name.get(name)
        if not symbol and recurse_in_anon:
            for child in parent_symbol._anon_children:
                if name in child._children_by_name:
                    symbol = child._children_by_name[name]
                    break

        if Symbol.debug_lookup:
            Symbol.debug_indent -= 2

        result = [symbol] if symbol else []
        return SymbolLookupResult(result, parent_symbol, ident)

    def _add_symbols(
        self,
        nested_name: ASTNestedName,
        declaration: ASTDeclaration | None,
        docname: str | None,
        line: int | None,
    ) -> Symbol:
        # TODO: further simplification from C++ to C
        # Used for adding a whole path of symbols, where the last may or may not
        # be an actual declaration.

        if Symbol.debug_lookup:
            Symbol.debug_indent += 1
            Symbol.debug_print('_add_symbols:')
            Symbol.debug_indent += 1
            Symbol.debug_print('nn:       ', nested_name)
            Symbol.debug_print('decl:     ', declaration)
            Symbol.debug_print(f'location: {docname}:{line}')

        def on_missing_qualified_symbol(
            parent_symbol: Symbol, ident: ASTIdentifier
        ) -> Symbol:
            if Symbol.debug_lookup:
                Symbol.debug_indent += 1
                Symbol.debug_print('_add_symbols, on_missing_qualified_symbol:')
                Symbol.debug_indent += 1
                Symbol.debug_print('ident: ', ident)
                Symbol.debug_indent -= 2
            return Symbol(
                parent=parent_symbol,
                ident=ident,
                declaration=None,
                docname=None,
                line=None,
            )

        lookup_result = self._symbol_lookup(
            nested_name,
            on_missing_qualified_symbol,
            ancestor_lookup_type=None,
            match_self=False,
            recurse_in_anon=False,
            search_in_siblings=False,
        )
        # we create symbols all the way, so that can't happen
        assert lookup_result is not None
        symbols = list(lookup_result.symbols)
        if len(symbols) == 0:
            if Symbol.debug_lookup:
                Symbol.debug_print('_add_symbols, result, no symbol:')
                Symbol.debug_indent += 1
                Symbol.debug_print('ident:       ', lookup_result.ident)
                Symbol.debug_print('declaration: ', declaration)
                Symbol.debug_print(f'location:    {docname}:{line}')
                Symbol.debug_indent -= 1
            symbol = Symbol(
                parent=lookup_result.parentSymbol,
                ident=lookup_result.ident,
                declaration=declaration,
                docname=docname,
                line=line,
            )
            if Symbol.debug_lookup:
                Symbol.debug_indent -= 2
            return symbol

        if Symbol.debug_lookup:
            Symbol.debug_print('_add_symbols, result, symbols:')
            Symbol.debug_indent += 1
            Symbol.debug_print('number symbols:', len(symbols))
            Symbol.debug_indent -= 1

        if not declaration:
            if Symbol.debug_lookup:
                Symbol.debug_print('no declaration')
                Symbol.debug_indent -= 2
            # good, just a scope creation
            # TODO: what if we have more than one symbol?
            return symbols[0]

        no_decl = []
        with_decl = []
        dup_decl = []
        for s in symbols:
            if s.declaration is None:
                no_decl.append(s)
            elif s.isRedeclaration:
                dup_decl.append(s)
            else:
                with_decl.append(s)
        if Symbol.debug_lookup:
            Symbol.debug_print('#no_decl:  ', len(no_decl))
            Symbol.debug_print('#with_decl:', len(with_decl))
            Symbol.debug_print('#dup_decl: ', len(dup_decl))

        # With partial builds we may start with a large symbol tree stripped of declarations.
        # Essentially any combination of no_decl, with_decl, and dup_decls seems possible.
        # TODO: make partial builds fully work. What should happen when the primary symbol gets
        #  deleted, and other duplicates exist? The full document should probably be rebuild.

        # First check if one of those with a declaration matches.
        # If it's a function, we need to compare IDs,
        # otherwise there should be only one symbol with a declaration.
        def make_cand_symbol() -> Symbol:
            if Symbol.debug_lookup:
                Symbol.debug_print('begin: creating candidate symbol')
            symbol = Symbol(
                parent=lookup_result.parentSymbol,
                ident=lookup_result.ident,
                declaration=declaration,
                docname=docname,
                line=line,
            )
            if Symbol.debug_lookup:
                Symbol.debug_print('end:   creating candidate symbol')
            return symbol

        if len(with_decl) == 0:
            cand_symbol = None
        else:
            cand_symbol = make_cand_symbol()

            def handle_duplicate_declaration(
                symbol: Symbol, cand_symbol: Symbol
            ) -> None:
                if Symbol.debug_lookup:
                    Symbol.debug_indent += 1
                    Symbol.debug_print('redeclaration')
                    Symbol.debug_indent -= 1
                    Symbol.debug_indent -= 2
                # Redeclaration of the same symbol.
                # Let the new one be there, but raise an error to the client
                # so it can use the real symbol as subscope.
                # This will probably result in a duplicate id warning.
                cand_symbol.isRedeclaration = True
                raise _DuplicateSymbolError(symbol, declaration)

            if declaration.objectType != 'function':
                assert len(with_decl) <= 1
                handle_duplicate_declaration(with_decl[0], cand_symbol)
                # (not reachable)

            # a function, so compare IDs
            cand_id = declaration.get_newest_id()
            if Symbol.debug_lookup:
                Symbol.debug_print('cand_id:', cand_id)
            for symbol in with_decl:
                old_id = symbol.declaration.get_newest_id()
                if Symbol.debug_lookup:
                    Symbol.debug_print('old_id: ', old_id)
                if cand_id == old_id:
                    handle_duplicate_declaration(symbol, cand_symbol)
                    # (not reachable)
            # no candidate symbol found with matching ID
        # if there is an empty symbol, fill that one
        if len(no_decl) == 0:
            if Symbol.debug_lookup:
                Symbol.debug_print(
                    'no match, no empty, cand_sybmol is not None?:',
                    cand_symbol is not None,
                )
                Symbol.debug_indent -= 2
            if cand_symbol is not None:
                return cand_symbol
            else:
                return make_cand_symbol()
        else:
            if Symbol.debug_lookup:
                Symbol.debug_print(
                    'no match, but fill an empty declaration, cand_sybmol is not None?:',
                    cand_symbol is not None,
                )
                Symbol.debug_indent -= 2
            if cand_symbol is not None:
                cand_symbol.remove()
            # assert len(no_decl) == 1
            # TODO: enable assertion when we at some point find out how to do cleanup
            # for now, just take the first one, it should work fine ... right?
            symbol = no_decl[0]
            # If someone first opened the scope, and then later
            # declares it, e.g,
            # .. namespace:: Test
            # .. namespace:: nullptr
            # .. class:: Test
            symbol._fill_empty(declaration, docname, line)
            return symbol

    def merge_with(
        self, other: Symbol, docnames: list[str], env: BuildEnvironment
    ) -> None:
        if Symbol.debug_lookup:
            Symbol.debug_indent += 1
            Symbol.debug_print('merge_with:')

        assert other is not None
        for other_child in other._children:
            other_name = other_child.ident.name
            if other_name not in self._children_by_name:
                # TODO: hmm, should we prune by docnames?
                other_child.parent = self
                self._add_child(other_child)
                other_child._assert_invariants()
                continue
            our_child = self._children_by_name[other_name]
            if other_child.declaration and other_child.docname in docnames:
                if not our_child.declaration:
                    our_child._fill_empty(
                        other_child.declaration, other_child.docname, other_child.line
                    )
                elif our_child.docname != other_child.docname:
                    name = str(our_child.declaration)
                    msg = __(
                        'Duplicate C declaration, also defined at %s:%s.\n'
                        "Declaration is '.. c:%s:: %s'."
                    )
                    logger.warning(
                        msg,
                        our_child.docname,
                        our_child.line,
                        our_child.declaration.directiveType,
                        name,
<<<<<<< HEAD
                        location=(otherChild.docname, otherChild.line),
                        type="c",
                        subtype="duplicate_declaration",
=======
                        location=(other_child.docname, other_child.line),
>>>>>>> 504eecad
                    )
                else:
                    # Both have declarations, and in the same docname.
                    # This can apparently happen, it should be safe to
                    # just ignore it, right?
                    pass
            our_child.merge_with(other_child, docnames, env)

        if Symbol.debug_lookup:
            Symbol.debug_indent -= 1

    def add_name(self, nestedName: ASTNestedName) -> Symbol:
        if Symbol.debug_lookup:
            Symbol.debug_indent += 1
            Symbol.debug_print('add_name:')
        res = self._add_symbols(nestedName, declaration=None, docname=None, line=None)
        if Symbol.debug_lookup:
            Symbol.debug_indent -= 1
        return res

    def add_declaration(
        self, declaration: ASTDeclaration, docname: str, line: int
    ) -> Symbol:
        if Symbol.debug_lookup:
            Symbol.debug_indent += 1
            Symbol.debug_print('add_declaration:')
        assert declaration is not None
        assert docname is not None
        assert line is not None
        nested_name = declaration.name
        res = self._add_symbols(nested_name, declaration, docname, line)
        if Symbol.debug_lookup:
            Symbol.debug_indent -= 1
        return res

    def find_identifier(
        self,
        ident: ASTIdentifier,
        matchSelf: bool,
        recurseInAnon: bool,
        searchInSiblings: bool,
    ) -> Symbol | None:
        if Symbol.debug_lookup:
            Symbol.debug_indent += 1
            Symbol.debug_print('find_identifier:')
            Symbol.debug_indent += 1
            Symbol.debug_print('ident:           ', ident)
            Symbol.debug_print('matchSelf:       ', matchSelf)
            Symbol.debug_print('recurseInAnon:   ', recurseInAnon)
            Symbol.debug_print('searchInSiblings:', searchInSiblings)
            logger.debug(self.to_string(Symbol.debug_indent + 1, addEndNewline=False))
            Symbol.debug_indent -= 2
        current = self
        while current is not None:
            if Symbol.debug_lookup:
                Symbol.debug_indent += 2
                Symbol.debug_print('trying:')
                logger.debug(
                    current.to_string(Symbol.debug_indent + 1, addEndNewline=False)
                )
                Symbol.debug_indent -= 2
            if matchSelf and current.ident == ident:
                return current
            name = ident.name
            if name in current._children_by_name:
                return current._children_by_name[name]
            if recurseInAnon:
                for child in current._anon_children:
                    if name in child._children_by_name:
                        return child._children_by_name[name]
            if not searchInSiblings:
                break
            current = current.siblingAbove
        return None

    def direct_lookup(self, key: LookupKey) -> Symbol | None:
        if Symbol.debug_lookup:
            Symbol.debug_indent += 1
            Symbol.debug_print('direct_lookup:')
            Symbol.debug_indent += 1
        s = self
        for ident, id_ in key.data:
            s = s._children_by_name.get(ident.name)
            if Symbol.debug_lookup:
                Symbol.debug_print('name:          ', ident.name)
                Symbol.debug_print('id:            ', id_)
                if s is not None:
                    logger.debug(
                        s.to_string(Symbol.debug_indent + 1, addEndNewline=False)
                    )
                else:
                    Symbol.debug_print('not found')
            if s is None:
                break
        if Symbol.debug_lookup:
            Symbol.debug_indent -= 2
        return s

    def find_declaration(
        self, nestedName: ASTNestedName, typ: str, matchSelf: bool, recurseInAnon: bool
    ) -> Symbol | None:
        # templateShorthand: missing template parameter lists for templates is ok
        if Symbol.debug_lookup:
            Symbol.debug_indent += 1
            Symbol.debug_print('find_declaration:')

        def on_missing_qualified_symbol(
            parent_symbol: Symbol, ident: ASTIdentifier
        ) -> Symbol | None:
            return None

        lookup_result = self._symbol_lookup(
            nestedName,
            on_missing_qualified_symbol,
            ancestor_lookup_type=typ,
            match_self=matchSelf,
            recurse_in_anon=recurseInAnon,
            search_in_siblings=False,
        )
        if Symbol.debug_lookup:
            Symbol.debug_indent -= 1
        if lookup_result is None:
            return None

        symbols = list(lookup_result.symbols)
        if len(symbols) == 0:
            return None
        return symbols[0]

    def to_string(self, indent: int, *, addEndNewline: bool = True) -> str:
        res = [Symbol.debug_indent_string * indent]
        if not self.parent:
            res.append('::')
        else:
            if self.ident:
                res.append(self.ident.name)
            else:
                res.append(str(self.declaration))
            if self.declaration:
                res.append(': ')
                if self.isRedeclaration:
                    res.append('!!duplicate!! ')
                res.append(str(self.declaration))
        if self.docname:
            res.extend((
                '\t(',
                self.docname,
                ')',
            ))
        if addEndNewline:
            res.append('\n')
        return ''.join(res)

    def dump(self, indent: int) -> str:
        return ''.join([
            self.to_string(indent),
            *(c.dump(indent + 1) for c in self._children),
        ])<|MERGE_RESOLUTION|>--- conflicted
+++ resolved
@@ -547,13 +547,9 @@
                         our_child.line,
                         our_child.declaration.directiveType,
                         name,
-<<<<<<< HEAD
-                        location=(otherChild.docname, otherChild.line),
+                        location=(other_child.docname, other_child.line),
                         type="c",
                         subtype="duplicate_declaration",
-=======
-                        location=(other_child.docname, other_child.line),
->>>>>>> 504eecad
                     )
                 else:
                     # Both have declarations, and in the same docname.
