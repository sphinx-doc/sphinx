"""The C language domain."""

from __future__ import annotations

from typing import TYPE_CHECKING, Any, ClassVar

from docutils import nodes
from docutils.parsers.rst import directives

from sphinx import addnodes
from sphinx.directives import ObjectDescription
from sphinx.domains import Domain, ObjType
from sphinx.domains.c._ast import (
    ASTDeclaration,
    ASTIdentifier,
    ASTNestedName,
)
from sphinx.domains.c._ids import _macroKeywords, _max_id
from sphinx.domains.c._parser import DefinitionParser
from sphinx.domains.c._symbol import Symbol, _DuplicateSymbolError
from sphinx.locale import _, __
from sphinx.roles import XRefRole
from sphinx.transforms import SphinxTransform
from sphinx.transforms.post_transforms import ReferencesResolver
from sphinx.util import logging
from sphinx.util.cfamily import (
    DefinitionError,
    NoOldIdError,
    anon_identifier_re,
)
from sphinx.util.docfields import Field, GroupedField, TypedField
from sphinx.util.docutils import SphinxDirective, SphinxRole
from sphinx.util.nodes import make_refnode

if TYPE_CHECKING:
    from collections.abc import Iterator, Set

    from docutils.nodes import Element, Node, TextElement, system_message

    from sphinx.addnodes import pending_xref
    from sphinx.application import Sphinx
    from sphinx.builders import Builder
    from sphinx.domains.c._symbol import LookupKey
    from sphinx.environment import BuildEnvironment
    from sphinx.util.typing import ExtensionMetadata, OptionSpec

# re-export objects for backwards compatibility
# xref https://github.com/sphinx-doc/sphinx/issues/12295
from sphinx.domains.c._ast import (  # NoQA: F401
    ASTAlignofExpr,
    ASTArray,
    ASTAssignmentExpr,
    ASTBase,
    ASTBinOpExpr,
    ASTBooleanLiteral,
    ASTBracedInitList,
    ASTCastExpr,
    ASTCharLiteral,
    ASTDeclarator,
    ASTDeclaratorNameBitField,
    ASTDeclaratorNameParam,
    ASTDeclaratorParen,
    ASTDeclaratorPtr,
    ASTDeclSpecs,
    ASTDeclSpecsSimple,
    ASTEnum,
    ASTEnumerator,
    ASTExpression,
    ASTFallbackExpr,
    ASTFunctionParameter,
    ASTIdExpression,
    ASTInitializer,
    ASTLiteral,
    ASTMacro,
    ASTMacroParameter,
    ASTNumberLiteral,
    ASTParameters,
    ASTParenExpr,
    ASTParenExprList,
    ASTPostfixArray,
    ASTPostfixCallExpr,
    ASTPostfixDec,
    ASTPostfixExpr,
    ASTPostfixInc,
    ASTPostfixMemberOfPointer,
    ASTPostfixOp,
    ASTSizeofExpr,
    ASTSizeofType,
    ASTStringLiteral,
    ASTStruct,
    ASTTrailingTypeSpec,
    ASTTrailingTypeSpecFundamental,
    ASTTrailingTypeSpecName,
    ASTType,
    ASTTypeWithInit,
    ASTUnaryOpExpr,
    ASTUnion,
)

logger = logging.getLogger(__name__)


def _make_phony_error_name() -> ASTNestedName:
    return ASTNestedName([ASTIdentifier('PhonyNameDueToError')], rooted=False)


class CObject(ObjectDescription[ASTDeclaration]):
    """
    Description of a C language object.
    """

    option_spec: ClassVar[OptionSpec] = {
        'no-index-entry': directives.flag,
        'no-contents-entry': directives.flag,
        'no-typesetting': directives.flag,
        'noindexentry': directives.flag,
        'nocontentsentry': directives.flag,
        'single-line-parameter-list': directives.flag,
    }

    def _add_enumerator_to_parent(self, ast: ASTDeclaration) -> None:
        assert ast.objectType == 'enumerator'
        # find the parent, if it exists && is an enum
        #                  then add the name to the parent scope
        symbol = ast.symbol
        assert symbol
        assert symbol.ident is not None
        parent_symbol = symbol.parent
        assert parent_symbol
        if parent_symbol.parent is None:
            # TODO: we could warn, but it is somewhat equivalent to
            # enumeratorss, without the enum
            return  # no parent
        parent_decl = parent_symbol.declaration
        if parent_decl is None:
            # the parent is not explicitly declared
            # TODO: we could warn, but?
            return
        if parent_decl.objectType != 'enum':
            # TODO: maybe issue a warning, enumerators in non-enums is weird,
            # but it is somewhat equivalent to enumeratorss, without the enum
            return
        if parent_decl.directiveType != 'enum':
            return

        target_symbol = parent_symbol.parent
        s = target_symbol.find_identifier(
            symbol.ident, matchSelf=False, recurseInAnon=True, searchInSiblings=False
        )
        if s is not None:
            # something is already declared with that name
            return
        decl_clone = symbol.declaration.clone()
        decl_clone.enumeratorScopedSymbol = symbol
        Symbol(
            parent=target_symbol,
            ident=symbol.ident,
            declaration=decl_clone,
            docname=self.env.docname,
            line=self.get_source_info()[1],
        )

    def add_target_and_index(
        self, ast: ASTDeclaration, sig: str, signode: TextElement
    ) -> None:
        ids = []
        for i in range(1, _max_id + 1):
            try:
                id = ast.get_id(version=i)
                ids.append(id)
            except NoOldIdError:
                assert i < _max_id
        # let's keep the newest first
        ids.reverse()
        newest_id = ids[0]
        assert newest_id  # shouldn't be None

        name = ast.symbol.get_full_nested_name().get_display_string().lstrip('.')
        if newest_id not in self.state.document.ids:
            # always add the newest id
            assert newest_id
            signode['ids'].append(newest_id)
            # only add compatibility ids when there are no conflicts
            for id in ids[1:]:
                if not id:  # is None when the element didn't exist in that version
                    continue
                if id not in self.state.document.ids:
                    signode['ids'].append(id)

            self.state.document.note_explicit_target(signode)

        if 'no-index-entry' not in self.options:
            index_text = self.get_index_text(name)
            self.indexnode['entries'].append((
                'single',
                index_text,
                newest_id,
                '',
                None,
            ))

    @property
    def object_type(self) -> str:
        raise NotImplementedError

    @property
    def display_object_type(self) -> str:
        return self.object_type

    def get_index_text(self, name: str) -> str:
        return _('%s (C %s)') % (name, self.display_object_type)

    def parse_definition(self, parser: DefinitionParser) -> ASTDeclaration:
        return parser.parse_declaration(self.object_type, self.objtype)

    def describe_signature(
        self, signode: TextElement, ast: ASTDeclaration, options: dict
    ) -> None:
        ast.describe_signature(signode, 'lastIsName', self.env, options)

    def run(self) -> list[Node]:
        env = self.state.document.settings.env  # from ObjectDescription.run
        if 'c:parent_symbol' not in env.current_document:
            root = env.domaindata['c']['root_symbol']
            env.current_document['c:parent_symbol'] = root
            env.ref_context['c:parent_key'] = root.get_lookup_key()

        # When multiple declarations are made in the same directive
        # they need to know about each other to provide symbol lookup for function parameters.
        # We use last_symbol to store the latest added declaration in a directive.
        env.current_document['c:last_symbol'] = None
        return super().run()

    def handle_signature(self, sig: str, signode: TextElement) -> ASTDeclaration:
<<<<<<< HEAD
        parentSymbol: Symbol = self.env.current_document['c:parent_symbol']
=======
        parent_symbol: Symbol = self.env.temp_data['c:parent_symbol']
>>>>>>> fddbd7d1

        max_len = (
            self.env.config.c_maximum_signature_line_length
            or self.env.config.maximum_signature_line_length
            or 0
        )
        signode['multi_line_parameter_list'] = (
            'single-line-parameter-list' not in self.options
            and (len(sig) > max_len > 0)
        )

        parser = DefinitionParser(sig, location=signode, config=self.env.config)
        try:
            ast = self.parse_definition(parser)
            parser.assert_end()
        except DefinitionError as e:
            logger.warning(e, location=signode)
            # It is easier to assume some phony name than handling the error in
            # the possibly inner declarations.
            name = _make_phony_error_name()
<<<<<<< HEAD
            symbol = parentSymbol.add_name(name)
            self.env.current_document['c:last_symbol'] = symbol
=======
            symbol = parent_symbol.add_name(name)
            self.env.temp_data['c:last_symbol'] = symbol
>>>>>>> fddbd7d1
            raise ValueError from e

        try:
            symbol = parent_symbol.add_declaration(
                ast, docname=self.env.docname, line=self.get_source_info()[1]
            )
            # append the new declaration to the sibling list
            assert symbol.siblingAbove is None
            assert symbol.siblingBelow is None
            symbol.siblingAbove = self.env.current_document['c:last_symbol']
            if symbol.siblingAbove is not None:
                assert symbol.siblingAbove.siblingBelow is None
                symbol.siblingAbove.siblingBelow = symbol
            self.env.current_document['c:last_symbol'] = symbol
        except _DuplicateSymbolError as e:
            # Assume we are actually in the old symbol,
            # instead of the newly created duplicate.
<<<<<<< HEAD
            self.env.current_document['c:last_symbol'] = e.symbol
            msg = __("Duplicate C declaration, also defined at %s:%s.\n"
                     "Declaration is '.. c:%s:: %s'.")
=======
            self.env.temp_data['c:last_symbol'] = e.symbol
            msg = __(
                'Duplicate C declaration, also defined at %s:%s.\n'
                "Declaration is '.. c:%s:: %s'."
            )
>>>>>>> fddbd7d1
            logger.warning(
                msg,
                e.symbol.docname,
                e.symbol.line,
                self.display_object_type,
                sig,
                location=signode,
                type='duplicate_declaration',
                subtype='c',
            )

        if ast.objectType == 'enumerator':
            self._add_enumerator_to_parent(ast)

        # note: handle_signature may be called multiple time per directive,
        # if it has multiple signatures, so don't mess with the original options.
        options = dict(self.options)
        self.describe_signature(signode, ast, options)
        return ast

    def before_content(self) -> None:
<<<<<<< HEAD
        lastSymbol: Symbol = self.env.current_document['c:last_symbol']
        assert lastSymbol
        self.oldParentSymbol = self.env.current_document['c:parent_symbol']
        self.oldParentKey: LookupKey = self.env.ref_context['c:parent_key']
        self.env.current_document['c:parent_symbol'] = lastSymbol
        self.env.ref_context['c:parent_key'] = lastSymbol.get_lookup_key()
=======
        last_symbol: Symbol = self.env.temp_data['c:last_symbol']
        assert last_symbol
        self.oldParentSymbol = self.env.temp_data['c:parent_symbol']
        self.oldParentKey: LookupKey = self.env.ref_context['c:parent_key']
        self.env.temp_data['c:parent_symbol'] = last_symbol
        self.env.ref_context['c:parent_key'] = last_symbol.get_lookup_key()
>>>>>>> fddbd7d1

    def after_content(self) -> None:
        self.env.current_document['c:parent_symbol'] = self.oldParentSymbol
        self.env.ref_context['c:parent_key'] = self.oldParentKey


class CMemberObject(CObject):
    object_type = 'member'

    @property
    def display_object_type(self) -> str:
        # the distinction between var and member is only cosmetic
        assert self.objtype in {'member', 'var'}
        return self.objtype


_function_doc_field_types = [
    TypedField(
        'parameter',
        label=_('Parameters'),
        names=('param', 'parameter', 'arg', 'argument'),
        typerolename='expr',
        typenames=('type',),
    ),
    GroupedField(
        'retval',
        label=_('Return values'),
        names=('retvals', 'retval'),
        can_collapse=True,
    ),
    Field(
        'returnvalue',
        label=_('Returns'),
        has_arg=False,
        names=('returns', 'return'),
    ),
    Field(
        'returntype',
        label=_('Return type'),
        has_arg=False,
        names=('rtype',),
    ),
]


class CFunctionObject(CObject):
    object_type = 'function'

    doc_field_types = _function_doc_field_types.copy()


class CMacroObject(CObject):
    object_type = 'macro'

    doc_field_types = _function_doc_field_types.copy()


class CStructObject(CObject):
    object_type = 'struct'


class CUnionObject(CObject):
    object_type = 'union'


class CEnumObject(CObject):
    object_type = 'enum'


class CEnumeratorObject(CObject):
    object_type = 'enumerator'


class CTypeObject(CObject):
    object_type = 'type'


class CNamespaceObject(SphinxDirective):
    """
    This directive is just to tell Sphinx that we're documenting stuff in
    namespace foo.
    """

    has_content = False
    required_arguments = 1
    optional_arguments = 0
    final_argument_whitespace = True
    option_spec: ClassVar[OptionSpec] = {}

    def run(self) -> list[Node]:
        root_symbol = self.env.domaindata['c']['root_symbol']
        if self.arguments[0].strip() in {'NULL', '0', 'nullptr'}:
            symbol = root_symbol
            stack: list[Symbol] = []
        else:
            parser = DefinitionParser(
                self.arguments[0], location=self.get_location(), config=self.env.config
            )
            try:
                name = parser.parse_namespace_object()
                parser.assert_end()
            except DefinitionError as e:
                logger.warning(e, location=self.get_location())
                name = _make_phony_error_name()
            symbol = root_symbol.add_name(name)
            stack = [symbol]
        self.env.current_document['c:parent_symbol'] = symbol
        self.env.current_document['c:namespace_stack'] = stack
        self.env.ref_context['c:parent_key'] = symbol.get_lookup_key()
        return []


class CNamespacePushObject(SphinxDirective):
    has_content = False
    required_arguments = 1
    optional_arguments = 0
    final_argument_whitespace = True
    option_spec: ClassVar[OptionSpec] = {}

    def run(self) -> list[Node]:
        if self.arguments[0].strip() in {'NULL', '0', 'nullptr'}:
            return []
        parser = DefinitionParser(
            self.arguments[0], location=self.get_location(), config=self.env.config
        )
        try:
            name = parser.parse_namespace_object()
            parser.assert_end()
        except DefinitionError as e:
            logger.warning(e, location=self.get_location())
            name = _make_phony_error_name()
<<<<<<< HEAD
        oldParent = self.env.current_document.get('c:parent_symbol', None)
        if not oldParent:
            oldParent = self.env.domaindata['c']['root_symbol']
        symbol = oldParent.add_name(name)
        stack = self.env.current_document.get('c:namespace_stack', [])
=======
        old_parent = self.env.temp_data.get('c:parent_symbol', None)
        if not old_parent:
            old_parent = self.env.domaindata['c']['root_symbol']
        symbol = old_parent.add_name(name)
        stack = self.env.temp_data.get('c:namespace_stack', [])
>>>>>>> fddbd7d1
        stack.append(symbol)
        self.env.current_document['c:parent_symbol'] = symbol
        self.env.current_document['c:namespace_stack'] = stack
        self.env.ref_context['c:parent_key'] = symbol.get_lookup_key()
        return []


class CNamespacePopObject(SphinxDirective):
    has_content = False
    required_arguments = 0
    optional_arguments = 0
    final_argument_whitespace = True
    option_spec: ClassVar[OptionSpec] = {}

    def run(self) -> list[Node]:
        stack = self.env.current_document.get('c:namespace_stack', None)
        if not stack or len(stack) == 0:
            logger.warning(
                'C namespace pop on empty stack. Defaulting to global scope.',
                location=self.get_location(),
            )
            stack = []
        else:
            stack.pop()
        if len(stack) > 0:
            symbol = stack[-1]
        else:
            symbol = self.env.domaindata['c']['root_symbol']
        self.env.current_document['c:parent_symbol'] = symbol
        self.env.current_document['c:namespace_stack'] = stack
        self.env.ref_context['c:parent_key'] = symbol.get_lookup_key()
        return []


class AliasNode(nodes.Element):
    def __init__(
        self,
        sig: str,
        aliasOptions: dict,
        document: Any,
        env: BuildEnvironment | None = None,
        parentKey: LookupKey | None = None,
    ) -> None:
        super().__init__()
        self.sig = sig
        self.aliasOptions = aliasOptions
        self.document = document
        if env is not None:
            if 'c:parent_symbol' not in env.current_document:
                root = env.domaindata['c']['root_symbol']
                env.current_document['c:parent_symbol'] = root
                env.ref_context['c:parent_key'] = root.get_lookup_key()
            self.parentKey = env.ref_context['c:parent_key']
        else:
            assert parentKey is not None
            self.parentKey = parentKey

    def copy(self) -> AliasNode:
        return self.__class__(
            self.sig,
            self.aliasOptions,
            self.document,
            env=None,
            parentKey=self.parentKey,
        )


class AliasTransform(SphinxTransform):
    default_priority = ReferencesResolver.default_priority - 1

    def _render_symbol(
        self,
        s: Symbol,
        maxdepth: int,
        skip_this: bool,
        alias_options: dict,
        render_options: dict,
        document: Any,
    ) -> list[Node]:
        if maxdepth == 0:
            recurse = True
        elif maxdepth == 1:
            recurse = False
        else:
            maxdepth -= 1
            recurse = True

        nodes: list[Node] = []
        if not skip_this:
            signode = addnodes.desc_signature('', '')
            nodes.append(signode)
            s.declaration.describe_signature(
                signode, 'markName', self.env, render_options
            )

        if recurse:
            if skip_this:
                child_container: list[Node] | addnodes.desc = nodes
            else:
                content = addnodes.desc_content()
                desc = addnodes.desc()
                content.append(desc)
                desc.document = document
                desc['domain'] = 'c'
                # 'desctype' is a backwards compatible attribute
                desc['objtype'] = desc['desctype'] = 'alias'
                desc['no-index'] = True
                child_container = desc

            for s_child in s.children:
                if s_child.declaration is None:
                    continue
                child_nodes = self._render_symbol(
                    s_child,
                    maxdepth=maxdepth,
                    skip_this=False,
                    alias_options=alias_options,
                    render_options=render_options,
                    document=document,
                )
                child_container.extend(child_nodes)

            if not skip_this and len(desc.children) != 0:
                nodes.append(content)
        return nodes

    def apply(self, **kwargs: Any) -> None:
        for node in self.document.findall(AliasNode):
            sig = node.sig
            parent_key = node.parentKey
            try:
                parser = DefinitionParser(sig, location=node, config=self.env.config)
                name = parser.parse_xref_object()
            except DefinitionError as e:
                logger.warning(e, location=node)
                name = None

            if name is None:
                # could not be parsed, so stop here
                signode = addnodes.desc_signature(sig, '')
                signode.clear()
                signode += addnodes.desc_name(sig, sig)
                node.replace_self(signode)
                continue

            root_symbol: Symbol = self.env.domains.c_domain.data['root_symbol']
            parent_symbol: Symbol | None = root_symbol.direct_lookup(parent_key)
            if not parent_symbol:
                logger.debug('Target: %s', sig)
                logger.debug('ParentKey: %s', parent_key)
                logger.debug(root_symbol.dump(1))
            assert parent_symbol  # should be there

            s = parent_symbol.find_declaration(
                name, 'any', matchSelf=True, recurseInAnon=True
            )
            if s is None:
                signode = addnodes.desc_signature(sig, '')
                node.append(signode)
                signode.clear()
                signode += addnodes.desc_name(sig, sig)

                logger.warning(
                    "Could not find C declaration for alias '%s'.", name, location=node
                )
                node.replace_self(signode)
                continue
            # Declarations like .. var:: int Missing::var
            # may introduce symbols without declarations.
            # But if we skip the root then it is ok to start recursion from it.
            if not node.aliasOptions['noroot'] and s.declaration is None:
                signode = addnodes.desc_signature(sig, '')
                node.append(signode)
                signode.clear()
                signode += addnodes.desc_name(sig, sig)

                logger.warning(
                    "Can not render C declaration for alias '%s'. No such declaration.",
                    name,
                    location=node,
                )
                node.replace_self(signode)
                continue

            nodes = self._render_symbol(
                s,
                maxdepth=node.aliasOptions['maxdepth'],
                skip_this=node.aliasOptions['noroot'],
                alias_options=node.aliasOptions,
                render_options={},
                document=node.document,
            )
            node.replace_self(nodes)


class CAliasObject(ObjectDescription):
    option_spec: ClassVar[OptionSpec] = {
        'maxdepth': directives.nonnegative_int,
        'noroot': directives.flag,
    }

    def run(self) -> list[Node]:
        """
        On purpose this doesn't call the ObjectDescription version, but is based on it.
        Each alias signature may expand into multiple real signatures if 'noroot'.
        The code is therefore based on the ObjectDescription version.
        """
        if ':' in self.name:
            self.domain, self.objtype = self.name.split(':', 1)
        else:
            self.domain, self.objtype = '', self.name

        node = addnodes.desc()
        node.document = self.state.document
        node['domain'] = self.domain
        # 'desctype' is a backwards compatible attribute
        node['objtype'] = node['desctype'] = self.objtype
        node['no-index'] = True

        self.names: list[str] = []
        alias_options = {
            'maxdepth': self.options.get('maxdepth', 1),
            'noroot': 'noroot' in self.options,
        }
        if alias_options['noroot'] and alias_options['maxdepth'] == 1:
            logger.warning(
                'Error in C alias declaration.'
                " Requested 'noroot' but 'maxdepth' 1."
                ' When skipping the root declaration,'
                " need 'maxdepth' 0 for infinite or at least 2.",
                location=self.get_location(),
            )
        for sig in self.get_signatures():
            node.append(
                AliasNode(sig, alias_options, self.state.document, env=self.env)
            )
        return [node]


class CXRefRole(XRefRole):
    def process_link(
        self,
        env: BuildEnvironment,
        refnode: Element,
        has_explicit_title: bool,
        title: str,
        target: str,
    ) -> tuple[str, str]:
        refnode.attributes.update(env.ref_context)

        if not has_explicit_title:
            # major hax: replace anon names via simple string manipulation.
            # Can this actually fail?
            title = anon_identifier_re.sub('[anonymous]', str(title))

        if not has_explicit_title:
            target = target.lstrip('~')  # only has a meaning for the title
            # if the first character is a tilde, don't display the module/class
            # parts of the contents
            if title[0:1] == '~':
                title = title[1:]
                dot = title.rfind('.')
                if dot != -1:
                    title = title[dot + 1 :]
        return title, target


class CExprRole(SphinxRole):
    def __init__(self, asCode: bool) -> None:
        super().__init__()
        if asCode:
            # render the expression as inline code
            self.class_type = 'c-expr'
        else:
            # render the expression as inline text
            self.class_type = 'c-texpr'

    def run(self) -> tuple[list[Node], list[system_message]]:
        text = self.text.replace('\n', ' ')
        parser = DefinitionParser(
            text, location=self.get_location(), config=self.env.config
        )
        # attempt to mimic XRefRole classes, except that...
        try:
            ast = parser.parse_expression()
        except DefinitionError as ex:
            logger.warning(
                'Unparseable C expression: %r\n%s',
                text,
                ex,
                location=self.get_location(),
            )
            # see below
<<<<<<< HEAD
            return [addnodes.desc_inline('c', text, text, classes=[self.class_type])], []
        parentSymbol = self.env.current_document.get('c:parent_symbol', None)
        if parentSymbol is None:
            parentSymbol = self.env.domaindata['c']['root_symbol']
=======
            node = addnodes.desc_inline('c', text, text, classes=[self.class_type])
            return [node], []
        parent_symbol = self.env.temp_data.get('c:parent_symbol', None)
        if parent_symbol is None:
            parent_symbol = self.env.domaindata['c']['root_symbol']
>>>>>>> fddbd7d1
        # ...most if not all of these classes should really apply to the individual references,
        # not the container node
        signode = addnodes.desc_inline('c', classes=[self.class_type])
        ast.describe_signature(signode, 'markType', self.env, parent_symbol)
        return [signode], []


class CDomain(Domain):
    """C language domain."""

    name = 'c'
    label = 'C'
    object_types = {
        # 'identifier' is the one used for xrefs generated in signatures, not in roles
        'member': ObjType(_('member'), 'var', 'member', 'data', 'identifier'),
        'var': ObjType(_('variable'), 'var', 'member', 'data', 'identifier'),
        'function': ObjType(_('function'), 'func', 'identifier', 'type'),
        'macro': ObjType(_('macro'), 'macro', 'identifier'),
        'struct': ObjType(_('struct'), 'struct', 'identifier', 'type'),
        'union': ObjType(_('union'), 'union', 'identifier', 'type'),
        'enum': ObjType(_('enum'), 'enum', 'identifier', 'type'),
        'enumerator': ObjType(_('enumerator'), 'enumerator', 'identifier'),
        'type': ObjType(_('type'), 'identifier', 'type'),
        # generated object types
        'functionParam': ObjType(
            _('function parameter'), 'identifier', 'var', 'member', 'data'
        ),
    }

    directives = {
        'member': CMemberObject,
        'var': CMemberObject,
        'function': CFunctionObject,
        'macro': CMacroObject,
        'struct': CStructObject,
        'union': CUnionObject,
        'enum': CEnumObject,
        'enumerator': CEnumeratorObject,
        'type': CTypeObject,
        # scope control
        'namespace': CNamespaceObject,
        'namespace-push': CNamespacePushObject,
        'namespace-pop': CNamespacePopObject,
        # other
        'alias': CAliasObject,
    }
    roles = {
        'member': CXRefRole(),
        'data': CXRefRole(),
        'var': CXRefRole(),
        'func': CXRefRole(fix_parens=True),
        'macro': CXRefRole(),
        'struct': CXRefRole(),
        'union': CXRefRole(),
        'enum': CXRefRole(),
        'enumerator': CXRefRole(),
        'type': CXRefRole(),
        'expr': CExprRole(asCode=True),
        'texpr': CExprRole(asCode=False),
    }
    initial_data: dict[str, Symbol | dict[str, tuple[str, str, str]]] = {
        'root_symbol': Symbol(None, None, None, None, None),
        'objects': {},  # fullname -> docname, node_id, objtype
    }

    def clear_doc(self, docname: str) -> None:
        if Symbol.debug_show_tree:
            logger.debug('clear_doc: %s', docname)
            logger.debug('\tbefore:')
            logger.debug(self.data['root_symbol'].dump(1))
            logger.debug('\tbefore end')

        root_symbol = self.data['root_symbol']
        root_symbol.clear_doc(docname)

        if Symbol.debug_show_tree:
            logger.debug('\tafter:')
            logger.debug(self.data['root_symbol'].dump(1))
            logger.debug('\tafter end')
            logger.debug('clear_doc end: %s', docname)

    def process_doc(
        self, env: BuildEnvironment, docname: str, document: nodes.document
    ) -> None:
        if Symbol.debug_show_tree:
            logger.debug('process_doc: %s', docname)
            logger.debug(self.data['root_symbol'].dump(0))
            logger.debug('process_doc end: %s', docname)

    def process_field_xref(self, pnode: pending_xref) -> None:
        pnode.attributes.update(self.env.ref_context)

    def merge_domaindata(self, docnames: Set[str], otherdata: dict[str, Any]) -> None:
        if Symbol.debug_show_tree:
            logger.debug('merge_domaindata:')
            logger.debug('\tself:')
            logger.debug(self.data['root_symbol'].dump(1))
            logger.debug('\tself end')
            logger.debug('\tother:')
            logger.debug(otherdata['root_symbol'].dump(1))
            logger.debug('\tother end')
            logger.debug('merge_domaindata end')

        self.data['root_symbol'].merge_with(
            otherdata['root_symbol'], docnames, self.env
        )
        our_objects = self.data['objects']
        for fullname, (fn, id_, objtype) in otherdata['objects'].items():
            if fn in docnames:
                if fullname not in our_objects:
                    our_objects[fullname] = (fn, id_, objtype)
                # no need to warn on duplicates, the symbol merge already does that

    def _resolve_xref_inner(
        self,
        env: BuildEnvironment,
        fromdocname: str,
        builder: Builder,
        typ: str,
        target: str,
        node: pending_xref,
        contnode: Element,
    ) -> tuple[nodes.reference, str] | tuple[None, None]:
        parser = DefinitionParser(target, location=node, config=env.config)
        try:
            name = parser.parse_xref_object()
        except DefinitionError as e:
            logger.warning(
                'Unparseable C cross-reference: %r\n%s', target, e, location=node
            )
            return None, None
        parent_key: LookupKey = node.get('c:parent_key', None)
        root_symbol = self.data['root_symbol']
        if parent_key:
            parent_symbol: Symbol = root_symbol.direct_lookup(parent_key)
            if not parent_symbol:
                logger.debug('Target: %s', target)
                logger.debug('ParentKey: %s', parent_key)
                logger.debug(root_symbol.dump(1))
            assert parent_symbol  # should be there
        else:
            parent_symbol = root_symbol
        s = parent_symbol.find_declaration(
            name, typ, matchSelf=True, recurseInAnon=True
        )
        if s is None or s.declaration is None:
            return None, None

        # TODO: check role type vs. object type

        declaration = s.declaration
        display_name = name.get_display_string()
        docname = s.docname
        assert docname

        return make_refnode(
            builder,
            fromdocname,
            docname,
            declaration.get_newest_id(),
            contnode,
            display_name,
        ), declaration.objectType

    def resolve_xref(
        self,
        env: BuildEnvironment,
        fromdocname: str,
        builder: Builder,
        typ: str,
        target: str,
        node: pending_xref,
        contnode: Element,
    ) -> nodes.reference | None:
        return self._resolve_xref_inner(
            env, fromdocname, builder, typ, target, node, contnode
        )[0]

    def resolve_any_xref(
        self,
        env: BuildEnvironment,
        fromdocname: str,
        builder: Builder,
        target: str,
        node: pending_xref,
        contnode: Element,
    ) -> list[tuple[str, nodes.reference]]:
        with logging.suppress_logging():
            retnode, objtype = self._resolve_xref_inner(
                env, fromdocname, builder, 'any', target, node, contnode
            )
        if retnode:
            return [('c:' + self.role_for_objtype(objtype), retnode)]
        return []

    def get_objects(self) -> Iterator[tuple[str, str, str, str, str, int]]:
        root_symbol = self.data['root_symbol']
        for symbol in root_symbol.get_all_symbols():
            if symbol.declaration is None:
                continue
            assert symbol.docname
            full_nested_name = symbol.get_full_nested_name()
            name = str(full_nested_name).lstrip('.')
            dispname = full_nested_name.get_display_string().lstrip('.')
            object_type = symbol.declaration.objectType
            docname = symbol.docname
            newest_id = symbol.declaration.get_newest_id()
            yield name, dispname, object_type, docname, newest_id, 1


def setup(app: Sphinx) -> ExtensionMetadata:
    app.add_domain(CDomain)
    app.add_config_value('c_id_attributes', [], 'env', types={list, tuple})
    app.add_config_value('c_paren_attributes', [], 'env', types={list, tuple})
    app.add_config_value('c_extra_keywords', _macroKeywords, 'env', types={set, list})
    app.add_config_value(
        'c_maximum_signature_line_length', None, 'env', types={int, type(None)}
    )
    app.add_post_transform(AliasTransform)

    return {
        'version': 'builtin',
        'env_version': 3,
        'parallel_read_safe': True,
        'parallel_write_safe': True,
    }<|MERGE_RESOLUTION|>--- conflicted
+++ resolved
@@ -232,11 +232,7 @@
         return super().run()
 
     def handle_signature(self, sig: str, signode: TextElement) -> ASTDeclaration:
-<<<<<<< HEAD
-        parentSymbol: Symbol = self.env.current_document['c:parent_symbol']
-=======
-        parent_symbol: Symbol = self.env.temp_data['c:parent_symbol']
->>>>>>> fddbd7d1
+        parent_symbol: Symbol = self.env.current_document['c:parent_symbol']
 
         max_len = (
             self.env.config.c_maximum_signature_line_length
@@ -257,13 +253,8 @@
             # It is easier to assume some phony name than handling the error in
             # the possibly inner declarations.
             name = _make_phony_error_name()
-<<<<<<< HEAD
-            symbol = parentSymbol.add_name(name)
+            symbol = parent_symbol.add_name(name)
             self.env.current_document['c:last_symbol'] = symbol
-=======
-            symbol = parent_symbol.add_name(name)
-            self.env.temp_data['c:last_symbol'] = symbol
->>>>>>> fddbd7d1
             raise ValueError from e
 
         try:
@@ -281,17 +272,11 @@
         except _DuplicateSymbolError as e:
             # Assume we are actually in the old symbol,
             # instead of the newly created duplicate.
-<<<<<<< HEAD
             self.env.current_document['c:last_symbol'] = e.symbol
-            msg = __("Duplicate C declaration, also defined at %s:%s.\n"
-                     "Declaration is '.. c:%s:: %s'.")
-=======
-            self.env.temp_data['c:last_symbol'] = e.symbol
             msg = __(
                 'Duplicate C declaration, also defined at %s:%s.\n'
                 "Declaration is '.. c:%s:: %s'."
             )
->>>>>>> fddbd7d1
             logger.warning(
                 msg,
                 e.symbol.docname,
@@ -313,21 +298,12 @@
         return ast
 
     def before_content(self) -> None:
-<<<<<<< HEAD
-        lastSymbol: Symbol = self.env.current_document['c:last_symbol']
-        assert lastSymbol
+        last_symbol: Symbol = self.env.current_document['c:last_symbol']
+        assert last_symbol
         self.oldParentSymbol = self.env.current_document['c:parent_symbol']
         self.oldParentKey: LookupKey = self.env.ref_context['c:parent_key']
-        self.env.current_document['c:parent_symbol'] = lastSymbol
-        self.env.ref_context['c:parent_key'] = lastSymbol.get_lookup_key()
-=======
-        last_symbol: Symbol = self.env.temp_data['c:last_symbol']
-        assert last_symbol
-        self.oldParentSymbol = self.env.temp_data['c:parent_symbol']
-        self.oldParentKey: LookupKey = self.env.ref_context['c:parent_key']
-        self.env.temp_data['c:parent_symbol'] = last_symbol
+        self.env.current_document['c:parent_symbol'] = last_symbol
         self.env.ref_context['c:parent_key'] = last_symbol.get_lookup_key()
->>>>>>> fddbd7d1
 
     def after_content(self) -> None:
         self.env.current_document['c:parent_symbol'] = self.oldParentSymbol
@@ -459,19 +435,11 @@
         except DefinitionError as e:
             logger.warning(e, location=self.get_location())
             name = _make_phony_error_name()
-<<<<<<< HEAD
-        oldParent = self.env.current_document.get('c:parent_symbol', None)
-        if not oldParent:
-            oldParent = self.env.domaindata['c']['root_symbol']
-        symbol = oldParent.add_name(name)
-        stack = self.env.current_document.get('c:namespace_stack', [])
-=======
-        old_parent = self.env.temp_data.get('c:parent_symbol', None)
+        old_parent = self.env.current_document.get('c:parent_symbol', None)
         if not old_parent:
             old_parent = self.env.domaindata['c']['root_symbol']
         symbol = old_parent.add_name(name)
-        stack = self.env.temp_data.get('c:namespace_stack', [])
->>>>>>> fddbd7d1
+        stack = self.env.current_document.get('c:namespace_stack', [])
         stack.append(symbol)
         self.env.current_document['c:parent_symbol'] = symbol
         self.env.current_document['c:namespace_stack'] = stack
@@ -765,18 +733,11 @@
                 location=self.get_location(),
             )
             # see below
-<<<<<<< HEAD
-            return [addnodes.desc_inline('c', text, text, classes=[self.class_type])], []
-        parentSymbol = self.env.current_document.get('c:parent_symbol', None)
-        if parentSymbol is None:
-            parentSymbol = self.env.domaindata['c']['root_symbol']
-=======
             node = addnodes.desc_inline('c', text, text, classes=[self.class_type])
             return [node], []
-        parent_symbol = self.env.temp_data.get('c:parent_symbol', None)
+        parent_symbol = self.env.current_document.get('c:parent_symbol', None)
         if parent_symbol is None:
             parent_symbol = self.env.domaindata['c']['root_symbol']
->>>>>>> fddbd7d1
         # ...most if not all of these classes should really apply to the individual references,
         # not the container node
         signode = addnodes.desc_inline('c', classes=[self.class_type])
