"""
    sphinx.domains.std
    ~~~~~~~~~~~~~~~~~~

    The standard domain.

    :copyright: Copyright 2007-2020 by the Sphinx team, see AUTHORS.
    :license: BSD, see LICENSE for details.
"""

import re
import unicodedata
import warnings
from copy import copy
from typing import Any, Callable, Dict, Iterable, Iterator, List, Optional, Tuple, Type, Union
from typing import TYPE_CHECKING, cast

from docutils import nodes
from docutils.nodes import Element, Node, system_message
from docutils.parsers.rst import Directive, directives
from docutils.statemachine import StringList

from sphinx import addnodes
from sphinx.addnodes import desc_signature, pending_xref
from sphinx.deprecation import RemovedInSphinx50Warning
from sphinx.directives import ObjectDescription
from sphinx.domains import Domain, ObjType
from sphinx.locale import _, __
from sphinx.roles import XRefRole
from sphinx.util import ws_re, logging, docname_join
from sphinx.util.docutils import SphinxDirective
from sphinx.util.nodes import clean_astext, make_id, make_refnode
from sphinx.util.typing import RoleFunction

if TYPE_CHECKING:
    from sphinx.application import Sphinx
    from sphinx.builders import Builder
    from sphinx.environment import BuildEnvironment

logger = logging.getLogger(__name__)


# RE for option descriptions
option_desc_re = re.compile(r'((?:/|--|-|\+)?[^\s=]+)(=?\s*.*)')
# RE for grammar tokens
token_re = re.compile(r'`(\w+)`', re.U)


class GenericObject(ObjectDescription):
    """
    A generic x-ref directive registered with Sphinx.add_object_type().
    """
    indextemplate = ''
    parse_node = None  # type: Callable[[GenericObject, BuildEnvironment, str, desc_signature], str]  # NOQA

    def handle_signature(self, sig: str, signode: desc_signature) -> str:
        if self.parse_node:
            name = self.parse_node(self.env, sig, signode)
        else:
            signode.clear()
            signode += addnodes.desc_name(sig, sig)
            # normalize whitespace like XRefRole does
            name = ws_re.sub(' ', sig)
        return name

    def add_target_and_index(self, name: str, sig: str, signode: desc_signature) -> None:
        node_id = make_id(self.env, self.state.document, self.objtype, name)
        signode['ids'].append(node_id)

        # Assign old styled node_id not to break old hyperlinks (if possible)
        # Note: Will be removed in Sphinx-5.0 (RemovedInSphinx50Warning)
        old_node_id = self.make_old_id(name)
        if old_node_id not in self.state.document.ids and old_node_id not in signode['ids']:
            signode['ids'].append(old_node_id)

        self.state.document.note_explicit_target(signode)

        if self.indextemplate:
            colon = self.indextemplate.find(':')
            if colon != -1:
                indextype = self.indextemplate[:colon].strip()
                indexentry = self.indextemplate[colon + 1:].strip() % (name,)
            else:
                indextype = 'single'
                indexentry = self.indextemplate % (name,)
            self.indexnode['entries'].append((indextype, indexentry, node_id, '', None))

        std = cast(StandardDomain, self.env.get_domain('std'))
        std.note_object(self.objtype, name, node_id, location=signode)

    def make_old_id(self, name: str) -> str:
        """Generate old styled node_id for generic objects.

        .. note:: Old Styled node_id was used until Sphinx-3.0.
                  This will be removed in Sphinx-5.0.
        """
        return self.objtype + '-' + name


class EnvVar(GenericObject):
    indextemplate = _('environment variable; %s')


class EnvVarXRefRole(XRefRole):
    """
    Cross-referencing role for environment variables (adds an index entry).
    """

    def result_nodes(self, document: nodes.document, env: "BuildEnvironment", node: Element,
                     is_ref: bool) -> Tuple[List[Node], List[system_message]]:
        if not is_ref:
            return [node], []
        varname = node['reftarget']
        tgtid = 'index-%s' % env.new_serialno('index')
        indexnode = addnodes.index()
        indexnode['entries'] = [
            ('single', varname, tgtid, '', None),
            ('single', _('environment variable; %s') % varname, tgtid, '', None)
        ]
        targetnode = nodes.target('', '', ids=[tgtid])
        document.note_explicit_target(targetnode)
        return [indexnode, targetnode, node], []


class Target(SphinxDirective):
    """
    Generic target for user-defined cross-reference types.
    """
    indextemplate = ''

    has_content = False
    required_arguments = 1
    optional_arguments = 0
    final_argument_whitespace = True
    option_spec = {}  # type: Dict

    def run(self) -> List[Node]:
        # normalize whitespace in fullname like XRefRole does
        fullname = ws_re.sub(' ', self.arguments[0].strip())
        node_id = make_id(self.env, self.state.document, self.name, fullname)
        node = nodes.target('', '', ids=[node_id])
        self.set_source_info(node)

        # Assign old styled node_id not to break old hyperlinks (if possible)
        # Note: Will be removed in Sphinx-5.0 (RemovedInSphinx50Warning)
        old_node_id = self.make_old_id(fullname)
        if old_node_id not in self.state.document.ids and old_node_id not in node['ids']:
            node['ids'].append(old_node_id)

        self.state.document.note_explicit_target(node)
        ret = [node]  # type: List[Node]
        if self.indextemplate:
            indexentry = self.indextemplate % (fullname,)
            indextype = 'single'
            colon = indexentry.find(':')
            if colon != -1:
                indextype = indexentry[:colon].strip()
                indexentry = indexentry[colon + 1:].strip()
            inode = addnodes.index(entries=[(indextype, indexentry, node_id, '', None)])
            ret.insert(0, inode)
        name = self.name
        if ':' in self.name:
            _, name = self.name.split(':', 1)

        std = cast(StandardDomain, self.env.get_domain('std'))
        std.note_object(name, fullname, node_id, location=node)

        return ret

    def make_old_id(self, name: str) -> str:
        """Generate old styled node_id for targets.

        .. note:: Old Styled node_id was used until Sphinx-3.0.
                  This will be removed in Sphinx-5.0.
        """
        return self.name + '-' + name


class Cmdoption(ObjectDescription):
    """
    Description of a command-line option (.. option).
    """

    def handle_signature(self, sig: str, signode: desc_signature) -> str:
        """Transform an option description into RST nodes."""
        count = 0
        firstname = ''
        for potential_option in sig.split(', '):
            potential_option = potential_option.strip()
            m = option_desc_re.match(potential_option)
            if not m:
                logger.warning(__('Malformed option description %r, should '
                                  'look like "opt", "-opt args", "--opt args", '
                                  '"/opt args" or "+opt args"'), potential_option,
                               location=signode)
                continue
            optname, args = m.groups()
            if count:
                signode += addnodes.desc_addname(', ', ', ')
            signode += addnodes.desc_name(optname, optname)
            signode += addnodes.desc_addname(args, args)
            if not count:
                firstname = optname
                signode['allnames'] = [optname]
            else:
                signode['allnames'].append(optname)
            count += 1
        if not firstname:
            raise ValueError
        return firstname

    def add_target_and_index(self, firstname: str, sig: str, signode: desc_signature) -> None:
        currprogram = self.env.ref_context.get('std:program')
        for optname in signode.get('allnames', []):
            prefixes = ['cmdoption']
            if currprogram:
                prefixes.append(currprogram)
            if not optname.startswith(('-', '/')):
                prefixes.append('arg')
            prefix = '-'.join(prefixes)
            node_id = make_id(self.env, self.state.document, prefix, optname)
            signode['ids'].append(node_id)

        self.state.document.note_explicit_target(signode)

        domain = cast(StandardDomain, self.env.get_domain('std'))
        for optname in signode.get('allnames', []):
            domain.add_program_option(currprogram, optname,
                                      self.env.docname, signode['ids'][0])

        # create an index entry
        if currprogram:
            descr = _('%s command line option') % currprogram
        else:
            descr = _('command line option')
        for option in sig.split(', '):
            entry = '; '.join([descr, option])
            self.indexnode['entries'].append(('pair', entry, signode['ids'][0], '', None))


class Program(SphinxDirective):
    """
    Directive to name the program for which options are documented.
    """

    has_content = False
    required_arguments = 1
    optional_arguments = 0
    final_argument_whitespace = True
    option_spec = {}  # type: Dict

    def run(self) -> List[Node]:
        program = ws_re.sub('-', self.arguments[0].strip())
        if program == 'None':
            self.env.ref_context.pop('std:program', None)
        else:
            self.env.ref_context['std:program'] = program
        return []


class OptionXRefRole(XRefRole):
    def process_link(self, env: "BuildEnvironment", refnode: Element, has_explicit_title: bool,
                     title: str, target: str) -> Tuple[str, str]:
        refnode['std:program'] = env.ref_context.get('std:program')
        return title, target


def split_term_classifiers(line: str) -> List[Optional[str]]:
    # split line into a term and classifiers. if no classifier, None is used..
    parts = re.split(' +: +', line) + [None]
    return parts


def make_glossary_term(env: "BuildEnvironment", textnodes: Iterable[Node], index_key: str,
                       source: str, lineno: int, node_id: str, document: nodes.document
                       ) -> nodes.term:
    # get a text-only representation of the term and register it
    # as a cross-reference target
    term = nodes.term('', '', *textnodes)
    term.source = source
    term.line = lineno
    termtext = term.astext()

    if node_id:
        # node_id is given from outside (mainly i18n module), use it forcedly
        term['ids'].append(node_id)
    else:
        node_id = make_id(env, document, 'term', termtext)
        term['ids'].append(node_id)
        document.note_explicit_target(term)
<<<<<<< HEAD
=======
    else:
        warnings.warn('make_glossary_term() expects document is passed as an argument.',
                      RemovedInSphinx40Warning, stacklevel=2)
        gloss_entries = env.temp_data.setdefault('gloss_entries', set())
        node_id = nodes.make_id('term-' + termtext)
        if node_id == 'term':
            # "term" is not good for node_id.  Generate it by sequence number instead.
            node_id = 'term-%d' % env.new_serialno('glossary')

        while node_id in gloss_entries:
            node_id = 'term-%d' % env.new_serialno('glossary')
        gloss_entries.add(node_id)
        term['ids'].append(node_id)
>>>>>>> 787fda8e

    std = cast(StandardDomain, env.get_domain('std'))
    std.note_object('term', termtext, node_id, location=term)

    # add an index entry too
    indexnode = addnodes.index()
    indexnode['entries'] = [('single', termtext, node_id, 'main', index_key)]
    indexnode.source, indexnode.line = term.source, term.line
    term.append(indexnode)

    return term


class Glossary(SphinxDirective):
    """
    Directive to create a glossary with cross-reference targets for :term:
    roles.
    """

    has_content = True
    required_arguments = 0
    optional_arguments = 0
    final_argument_whitespace = False
    option_spec = {
        'sorted': directives.flag,
    }

    def run(self) -> List[Node]:
        node = addnodes.glossary()
        node.document = self.state.document

        # This directive implements a custom format of the reST definition list
        # that allows multiple lines of terms before the definition.  This is
        # easy to parse since we know that the contents of the glossary *must
        # be* a definition list.

        # first, collect single entries
        entries = []  # type: List[Tuple[List[Tuple[str, str, int]], StringList]]
        in_definition = True
        in_comment = False
        was_empty = True
        messages = []  # type: List[Node]
        for line, (source, lineno) in zip(self.content, self.content.items):
            # empty line -> add to last definition
            if not line:
                if in_definition and entries:
                    entries[-1][1].append('', source, lineno)
                was_empty = True
                continue
            # unindented line -> a term
            if line and not line[0].isspace():
                # enable comments
                if line.startswith('.. '):
                    in_comment = True
                    continue
                else:
                    in_comment = False

                # first term of definition
                if in_definition:
                    if not was_empty:
                        messages.append(self.state.reporter.warning(
                            _('glossary term must be preceded by empty line'),
                            source=source, line=lineno))
                    entries.append(([(line, source, lineno)], StringList()))
                    in_definition = False
                # second term and following
                else:
                    if was_empty:
                        messages.append(self.state.reporter.warning(
                            _('glossary terms must not be separated by empty lines'),
                            source=source, line=lineno))
                    if entries:
                        entries[-1][0].append((line, source, lineno))
                    else:
                        messages.append(self.state.reporter.warning(
                            _('glossary seems to be misformatted, check indentation'),
                            source=source, line=lineno))
            elif in_comment:
                pass
            else:
                if not in_definition:
                    # first line of definition, determines indentation
                    in_definition = True
                    indent_len = len(line) - len(line.lstrip())
                if entries:
                    entries[-1][1].append(line[indent_len:], source, lineno)
                else:
                    messages.append(self.state.reporter.warning(
                        _('glossary seems to be misformatted, check indentation'),
                        source=source, line=lineno))
            was_empty = False

        # now, parse all the entries into a big definition list
        items = []
        for terms, definition in entries:
            termtexts = []          # type: List[str]
            termnodes = []          # type: List[Node]
            system_messages = []    # type: List[Node]
            for line, source, lineno in terms:
                parts = split_term_classifiers(line)
                # parse the term with inline markup
                # classifiers (parts[1:]) will not be shown on doctree
                textnodes, sysmsg = self.state.inline_text(parts[0], lineno)

                # use first classifier as a index key
                term = make_glossary_term(self.env, textnodes, parts[1], source, lineno,
                                          node_id=None, document=self.state.document)
                term.rawsource = line
                system_messages.extend(sysmsg)
                termtexts.append(term.astext())
                termnodes.append(term)

            termnodes.extend(system_messages)

            defnode = nodes.definition()
            if definition:
                self.state.nested_parse(definition, definition.items[0][1],
                                        defnode)
            termnodes.append(defnode)
            items.append((termtexts,
                          nodes.definition_list_item('', *termnodes)))

        if 'sorted' in self.options:
            items.sort(key=lambda x:
                       unicodedata.normalize('NFD', x[0][0].lower()))

        dlist = nodes.definition_list()
        dlist['classes'].append('glossary')
        dlist.extend(item[1] for item in items)
        node += dlist
        return messages + [node]


def token_xrefs(text: str, productionGroup: str = '') -> List[Node]:
    if len(productionGroup) != 0:
        productionGroup += ':'
    retnodes = []  # type: List[Node]
    pos = 0
    for m in token_re.finditer(text):
        if m.start() > pos:
            txt = text[pos:m.start()]
            retnodes.append(nodes.Text(txt, txt))
        refnode = pending_xref(m.group(1), reftype='token', refdomain='std',
                               reftarget=productionGroup + m.group(1))
        refnode += nodes.literal(m.group(1), m.group(1), classes=['xref'])
        retnodes.append(refnode)
        pos = m.end()
    if pos < len(text):
        retnodes.append(nodes.Text(text[pos:], text[pos:]))
    return retnodes


class ProductionList(SphinxDirective):
    """
    Directive to list grammar productions.
    """

    has_content = False
    required_arguments = 1
    optional_arguments = 0
    final_argument_whitespace = True
    option_spec = {}  # type: Dict

    def run(self) -> List[Node]:
        domain = cast(StandardDomain, self.env.get_domain('std'))
        node = addnodes.productionlist()  # type: Element
        self.set_source_info(node)
        # The backslash handling is from ObjectDescription.get_signatures
        nl_escape_re = re.compile(r'\\\n')
        lines = nl_escape_re.sub('', self.arguments[0]).split('\n')

        productionGroup = ""
        i = 0
        for rule in lines:
            if i == 0 and ':' not in rule:
                productionGroup = rule.strip()
                continue
            i += 1
            try:
                name, tokens = rule.split(':', 1)
            except ValueError:
                break
            subnode = addnodes.production(rule)
            subnode['tokenname'] = name.strip()
            if subnode['tokenname']:
                prefix = 'grammar-token-%s' % productionGroup
                node_id = make_id(self.env, self.state.document, prefix, name)
                subnode['ids'].append(node_id)

                # Assign old styled node_id not to break old hyperlinks (if possible)
                # Note: Will be removed in Sphinx-5.0 (RemovedInSphinx50Warning)
                old_node_id = self.make_old_id(name)
                if (old_node_id not in self.state.document.ids and
                        old_node_id not in subnode['ids']):
                    subnode['ids'].append(old_node_id)

                self.state.document.note_implicit_target(subnode, subnode)

                if len(productionGroup) != 0:
                    objName = "%s:%s" % (productionGroup, name)
                else:
                    objName = name
                domain.note_object('token', objName, node_id, location=node)
            subnode.extend(token_xrefs(tokens, productionGroup))
            node.append(subnode)
        return [node]

    def make_old_id(self, token: str) -> str:
        """Generate old styled node_id for tokens.

        .. note:: Old Styled node_id was used until Sphinx-3.0.
                  This will be removed in Sphinx-5.0.
        """
        return nodes.make_id('grammar-token-' + token)


class TokenXRefRole(XRefRole):
    def process_link(self, env: "BuildEnvironment", refnode: Element, has_explicit_title: bool,
                     title: str, target: str) -> Tuple[str, str]:
        target = target.lstrip('~')  # a title-specific thing
        if not self.has_explicit_title and title[0] == '~':
            if ':' in title:
                _, title = title.split(':')
            else:
                title = title[1:]
        return title, target


class StandardDomain(Domain):
    """
    Domain for all objects that don't fit into another domain or are added
    via the application interface.
    """

    name = 'std'
    label = 'Default'

    object_types = {
        'term': ObjType(_('glossary term'), 'term', searchprio=-1),
        'token': ObjType(_('grammar token'), 'token', searchprio=-1),
        'label': ObjType(_('reference label'), 'ref', 'keyword',
                         searchprio=-1),
        'envvar': ObjType(_('environment variable'), 'envvar'),
        'cmdoption': ObjType(_('program option'), 'option'),
        'doc': ObjType(_('document'), 'doc', searchprio=-1)
    }  # type: Dict[str, ObjType]

    directives = {
        'program': Program,
        'cmdoption': Cmdoption,  # old name for backwards compatibility
        'option': Cmdoption,
        'envvar': EnvVar,
        'glossary': Glossary,
        'productionlist': ProductionList,
    }  # type: Dict[str, Type[Directive]]
    roles = {
        'option':  OptionXRefRole(warn_dangling=True),
        'envvar':  EnvVarXRefRole(),
        # links to tokens in grammar productions
        'token':   TokenXRefRole(),
        # links to terms in glossary
        'term':    XRefRole(innernodeclass=nodes.inline,
                            warn_dangling=True),
        # links to headings or arbitrary labels
        'ref':     XRefRole(lowercase=True, innernodeclass=nodes.inline,
                            warn_dangling=True),
        # links to labels of numbered figures, tables and code-blocks
        'numref':  XRefRole(lowercase=True,
                            warn_dangling=True),
        # links to labels, without a different title
        'keyword': XRefRole(warn_dangling=True),
        # links to documents
        'doc':     XRefRole(warn_dangling=True, innernodeclass=nodes.inline),
    }  # type: Dict[str, Union[RoleFunction, XRefRole]]

    initial_data = {
        'progoptions': {},      # (program, name) -> docname, labelid
        'objects': {},          # (type, name) -> docname, labelid
        'labels': {             # labelname -> docname, labelid, sectionname
            'genindex': ('genindex', '', _('Index')),
            'modindex': ('py-modindex', '', _('Module Index')),
            'search':   ('search', '', _('Search Page')),
        },
        'anonlabels': {         # labelname -> docname, labelid
            'genindex': ('genindex', ''),
            'modindex': ('py-modindex', ''),
            'search':   ('search', ''),
        },
    }

    dangling_warnings = {
        'term': 'term not in glossary: %(target)s',
        'ref':  'undefined label: %(target)s (if the link has no caption '
                'the label must precede a section header)',
        'numref':  'undefined label: %(target)s',
        'keyword': 'unknown keyword: %(target)s',
        'doc': 'unknown document: %(target)s',
        'option': 'unknown option: %(target)s',
    }

    enumerable_nodes = {  # node_class -> (figtype, title_getter)
        nodes.figure: ('figure', None),
        nodes.table: ('table', None),
        nodes.container: ('code-block', None),
    }  # type: Dict[Type[Node], Tuple[str, Callable]]

    def __init__(self, env: "BuildEnvironment") -> None:
        super().__init__(env)

        # set up enumerable nodes
        self.enumerable_nodes = copy(self.enumerable_nodes)  # create a copy for this instance
        for node, settings in env.app.registry.enumerable_nodes.items():
            self.enumerable_nodes[node] = settings

    def note_hyperlink_target(self, name: str, docname: str, node_id: str,
                              title: str = '') -> None:
        """Add a hyperlink target for cross reference.

        .. warning::

           This is only for internal use.  Please don't use this from your extension.
           ``document.note_explicit_target()`` or ``note_implicit_target()`` are recommended to
           add a hyperlink target to the document.

           This only adds a hyperlink target to the StandardDomain.  And this does not add a
           node_id to node.  Therefore, it is very fragile to calling this without
           understanding hyperlink target framework in both docutils and Sphinx.

        .. versionadded:: 3.0
        """
        if name in self.anonlabels and self.anonlabels[name] != (docname, node_id):
            logger.warning(__('duplicate label %s, other instance in %s'),
                           name, self.env.doc2path(self.anonlabels[name][0]))

        self.anonlabels[name] = (docname, node_id)
        if title:
            self.labels[name] = (docname, node_id, title)

    @property
    def objects(self) -> Dict[Tuple[str, str], Tuple[str, str]]:
        return self.data.setdefault('objects', {})  # (objtype, name) -> docname, labelid

    def note_object(self, objtype: str, name: str, labelid: str, location: Any = None
                    ) -> None:
        """Note a generic object for cross reference.

        .. versionadded:: 3.0
        """
        if (objtype, name) in self.objects:
            docname = self.objects[objtype, name][0]
            logger.warning(__('duplicate %s description of %s, other instance in %s'),
                           objtype, name, docname, location=location)
        self.objects[objtype, name] = (self.env.docname, labelid)

    def add_object(self, objtype: str, name: str, docname: str, labelid: str) -> None:
        warnings.warn('StandardDomain.add_object() is deprecated.',
                      RemovedInSphinx50Warning, stacklevel=2)
        self.objects[objtype, name] = (docname, labelid)

    @property
    def progoptions(self) -> Dict[Tuple[str, str], Tuple[str, str]]:
        return self.data.setdefault('progoptions', {})  # (program, name) -> docname, labelid

    @property
    def labels(self) -> Dict[str, Tuple[str, str, str]]:
        return self.data.setdefault('labels', {})  # labelname -> docname, labelid, sectionname

    @property
    def anonlabels(self) -> Dict[str, Tuple[str, str]]:
        return self.data.setdefault('anonlabels', {})  # labelname -> docname, labelid

    def clear_doc(self, docname: str) -> None:
        key = None  # type: Any
        for key, (fn, _l) in list(self.progoptions.items()):
            if fn == docname:
                del self.progoptions[key]
        for key, (fn, _l) in list(self.objects.items()):
            if fn == docname:
                del self.objects[key]
        for key, (fn, _l, _l) in list(self.labels.items()):
            if fn == docname:
                del self.labels[key]
        for key, (fn, _l) in list(self.anonlabels.items()):
            if fn == docname:
                del self.anonlabels[key]

    def merge_domaindata(self, docnames: List[str], otherdata: Dict) -> None:
        # XXX duplicates?
        for key, data in otherdata['progoptions'].items():
            if data[0] in docnames:
                self.progoptions[key] = data
        for key, data in otherdata['objects'].items():
            if data[0] in docnames:
                self.objects[key] = data
        for key, data in otherdata['labels'].items():
            if data[0] in docnames:
                self.labels[key] = data
        for key, data in otherdata['anonlabels'].items():
            if data[0] in docnames:
                self.anonlabels[key] = data

    def process_doc(self, env: "BuildEnvironment", docname: str, document: nodes.document) -> None:  # NOQA
        for name, explicit in document.nametypes.items():
            if not explicit:
                continue
            labelid = document.nameids[name]
            if labelid is None:
                continue
            node = document.ids[labelid]
            if isinstance(node, nodes.target) and 'refid' in node:
                # indirect hyperlink targets
                node = document.ids.get(node['refid'])
                labelid = node['names'][0]
            if (node.tagname == 'footnote' or
                    'refuri' in node or
                    node.tagname.startswith('desc_')):
                # ignore footnote labels, labels automatically generated from a
                # link and object descriptions
                continue
            if name in self.labels:
                logger.warning(__('duplicate label %s, other instance in %s'),
                               name, env.doc2path(self.labels[name][0]),
                               location=node)
            self.anonlabels[name] = docname, labelid
            if node.tagname in ('section', 'rubric'):
                title = cast(nodes.title, node[0])
                sectname = clean_astext(title)
            elif self.is_enumerable_node(node):
                sectname = self.get_numfig_title(node)
                if not sectname:
                    continue
            else:
                toctree = next(iter(node.traverse(addnodes.toctree)), None)
                if toctree and toctree.get('caption'):
                    sectname = toctree.get('caption')
                else:
                    # anonymous-only labels
                    continue
            self.labels[name] = docname, labelid, sectname

    def add_program_option(self, program: str, name: str, docname: str, labelid: str) -> None:
        self.progoptions[program, name] = (docname, labelid)

    def build_reference_node(self, fromdocname: str, builder: "Builder", docname: str,
                             labelid: str, sectname: str, rolename: str, **options: Any
                             ) -> Element:
        nodeclass = options.pop('nodeclass', nodes.reference)
        newnode = nodeclass('', '', internal=True, **options)
        innernode = nodes.inline(sectname, sectname)
        if innernode.get('classes') is not None:
            innernode['classes'].append('std')
            innernode['classes'].append('std-' + rolename)
        if docname == fromdocname:
            newnode['refid'] = labelid
        else:
            # set more info in contnode; in case the
            # get_relative_uri call raises NoUri,
            # the builder will then have to resolve these
            contnode = pending_xref('')
            contnode['refdocname'] = docname
            contnode['refsectname'] = sectname
            newnode['refuri'] = builder.get_relative_uri(
                fromdocname, docname)
            if labelid:
                newnode['refuri'] += '#' + labelid
        newnode.append(innernode)
        return newnode

    def resolve_xref(self, env: "BuildEnvironment", fromdocname: str, builder: "Builder",
                     typ: str, target: str, node: pending_xref, contnode: Element) -> Element:
        if typ == 'ref':
            resolver = self._resolve_ref_xref
        elif typ == 'numref':
            resolver = self._resolve_numref_xref
        elif typ == 'keyword':
            resolver = self._resolve_keyword_xref
        elif typ == 'doc':
            resolver = self._resolve_doc_xref
        elif typ == 'option':
            resolver = self._resolve_option_xref
<<<<<<< HEAD
=======
        elif typ == 'citation':
            warnings.warn('pending_xref(domain=std, type=citation) is deprecated: %r' % node,
                          RemovedInSphinx40Warning, stacklevel=2)
            domain = env.get_domain('citation')
            return domain.resolve_xref(env, fromdocname, builder, typ, target, node, contnode)
>>>>>>> 787fda8e
        elif typ == 'term':
            resolver = self._resolve_term_xref
        else:
            resolver = self._resolve_obj_xref

        return resolver(env, fromdocname, builder, typ, target, node, contnode)

    def _resolve_ref_xref(self, env: "BuildEnvironment", fromdocname: str,
                          builder: "Builder", typ: str, target: str, node: pending_xref,
                          contnode: Element) -> Element:
        if node['refexplicit']:
            # reference to anonymous label; the reference uses
            # the supplied link caption
            docname, labelid = self.anonlabels.get(target, ('', ''))
            sectname = node.astext()
        else:
            # reference to named label; the final node will
            # contain the section name after the label
            docname, labelid, sectname = self.labels.get(target, ('', '', ''))
        if not docname:
            return None

        return self.build_reference_node(fromdocname, builder,
                                         docname, labelid, sectname, 'ref')

    def _resolve_numref_xref(self, env: "BuildEnvironment", fromdocname: str,
                             builder: "Builder", typ: str, target: str,
                             node: pending_xref, contnode: Element) -> Element:
        if target in self.labels:
            docname, labelid, figname = self.labels.get(target, ('', '', ''))
        else:
            docname, labelid = self.anonlabels.get(target, ('', ''))
            figname = None

        if not docname:
            return None

        target_node = env.get_doctree(docname).ids.get(labelid)
        figtype = self.get_enumerable_node_type(target_node)
        if figtype is None:
            return None

        if figtype != 'section' and env.config.numfig is False:
            logger.warning(__('numfig is disabled. :numref: is ignored.'), location=node)
            return contnode

        try:
            fignumber = self.get_fignumber(env, builder, figtype, docname, target_node)
            if fignumber is None:
                return contnode
        except ValueError:
            logger.warning(__("no number is assigned for %s: %s"), figtype, labelid,
                           location=node)
            return contnode

        try:
            if node['refexplicit']:
                title = contnode.astext()
            else:
                title = env.config.numfig_format.get(figtype, '')

            if figname is None and '{name}' in title:
                logger.warning(__('the link has no caption: %s'), title, location=node)
                return contnode
            else:
                fignum = '.'.join(map(str, fignumber))
                if '{name}' in title or 'number' in title:
                    # new style format (cf. "Fig.{number}")
                    if figname:
                        newtitle = title.format(name=figname, number=fignum)
                    else:
                        newtitle = title.format(number=fignum)
                else:
                    # old style format (cf. "Fig.%s")
                    newtitle = title % fignum
        except KeyError as exc:
            logger.warning(__('invalid numfig_format: %s (%r)'), title, exc, location=node)
            return contnode
        except TypeError:
            logger.warning(__('invalid numfig_format: %s'), title, location=node)
            return contnode

        return self.build_reference_node(fromdocname, builder,
                                         docname, labelid, newtitle, 'numref',
                                         nodeclass=addnodes.number_reference,
                                         title=title)

    def _resolve_keyword_xref(self, env: "BuildEnvironment", fromdocname: str,
                              builder: "Builder", typ: str, target: str,
                              node: pending_xref, contnode: Element) -> Element:
        # keywords are oddballs: they are referenced by named labels
        docname, labelid, _ = self.labels.get(target, ('', '', ''))
        if not docname:
            return None
        return make_refnode(builder, fromdocname, docname,
                            labelid, contnode)

    def _resolve_doc_xref(self, env: "BuildEnvironment", fromdocname: str,
                          builder: "Builder", typ: str, target: str,
                          node: pending_xref, contnode: Element) -> Element:
        # directly reference to document by source name; can be absolute or relative
        refdoc = node.get('refdoc', fromdocname)
        docname = docname_join(refdoc, node['reftarget'])
        if docname not in env.all_docs:
            return None
        else:
            if node['refexplicit']:
                # reference with explicit title
                caption = node.astext()
            else:
                caption = clean_astext(env.titles[docname])
            innernode = nodes.inline(caption, caption, classes=['doc'])
            return make_refnode(builder, fromdocname, docname, None, innernode)

    def _resolve_option_xref(self, env: "BuildEnvironment", fromdocname: str,
                             builder: "Builder", typ: str, target: str,
                             node: pending_xref, contnode: Element) -> Element:
        progname = node.get('std:program')
        target = target.strip()
        docname, labelid = self.progoptions.get((progname, target), ('', ''))
        if not docname:
            commands = []
            while ws_re.search(target):
                subcommand, target = ws_re.split(target, 1)
                commands.append(subcommand)
                progname = "-".join(commands)

                docname, labelid = self.progoptions.get((progname, target), ('', ''))
                if docname:
                    break
            else:
                return None

        return make_refnode(builder, fromdocname, docname,
                            labelid, contnode)

    def _resolve_term_xref(self, env: "BuildEnvironment", fromdocname: str,
                           builder: "Builder", typ: str, target: str,
                           node: pending_xref, contnode: Element) -> Element:
        result = self._resolve_obj_xref(env, fromdocname, builder, typ,
                                        target, node, contnode)
        if result:
            return result
        else:
            for objtype, term in self.objects:
                if objtype == 'term' and term.lower() == target.lower():
                    docname, labelid = self.objects[objtype, term]
                    logger.warning(__('term %s not found in case sensitive match.'
                                      'made a reference to %s instead.'),
                                   target, term, location=node, type='ref', subtype='term')
                    break
            else:
                docname, labelid = '', ''
            if not docname:
                return None
            return make_refnode(builder, fromdocname, docname,
                                labelid, contnode)

    def _resolve_obj_xref(self, env: "BuildEnvironment", fromdocname: str,
                          builder: "Builder", typ: str, target: str,
                          node: pending_xref, contnode: Element) -> Element:
        objtypes = self.objtypes_for_role(typ) or []
        for objtype in objtypes:
            if (objtype, target) in self.objects:
                docname, labelid = self.objects[objtype, target]
                break
        else:
            docname, labelid = '', ''
        if not docname:
            return None
        return make_refnode(builder, fromdocname, docname,
                            labelid, contnode)

    def resolve_any_xref(self, env: "BuildEnvironment", fromdocname: str,
                         builder: "Builder", target: str, node: pending_xref,
                         contnode: Element) -> List[Tuple[str, Element]]:
        results = []  # type: List[Tuple[str, Element]]
        ltarget = target.lower()  # :ref: lowercases its target automatically
        for role in ('ref', 'option'):  # do not try "keyword"
            res = self.resolve_xref(env, fromdocname, builder, role,
                                    ltarget if role == 'ref' else target,
                                    node, contnode)
            if res:
                results.append(('std:' + role, res))
        # all others
        for objtype in self.object_types:
            key = (objtype, target)
            if objtype == 'term':
                key = (objtype, ltarget)
            if key in self.objects:
                docname, labelid = self.objects[key]
                results.append(('std:' + self.role_for_objtype(objtype),
                                make_refnode(builder, fromdocname, docname,
                                             labelid, contnode)))
        return results

    def get_objects(self) -> Iterator[Tuple[str, str, str, str, str, int]]:
        # handle the special 'doc' reference here
        for doc in self.env.all_docs:
            yield (doc, clean_astext(self.env.titles[doc]), 'doc', doc, '', -1)
        for (prog, option), info in self.progoptions.items():
            if prog:
                fullname = ".".join([prog, option])
                yield (fullname, fullname, 'cmdoption', info[0], info[1], 1)
            else:
                yield (option, option, 'cmdoption', info[0], info[1], 1)
        for (type, name), info in self.objects.items():
            yield (name, name, type, info[0], info[1],
                   self.object_types[type].attrs['searchprio'])
        for name, (docname, labelid, sectionname) in self.labels.items():
            yield (name, sectionname, 'label', docname, labelid, -1)
        # add anonymous-only labels as well
        non_anon_labels = set(self.labels)
        for name, (docname, labelid) in self.anonlabels.items():
            if name not in non_anon_labels:
                yield (name, name, 'label', docname, labelid, -1)

    def get_type_name(self, type: ObjType, primary: bool = False) -> str:
        # never prepend "Default"
        return type.lname

    def is_enumerable_node(self, node: Node) -> bool:
        return node.__class__ in self.enumerable_nodes

    def get_numfig_title(self, node: Node) -> str:
        """Get the title of enumerable nodes to refer them using its title"""
        if self.is_enumerable_node(node):
            elem = cast(Element, node)
            _, title_getter = self.enumerable_nodes.get(elem.__class__, (None, None))
            if title_getter:
                return title_getter(elem)
            else:
                for subnode in elem:
                    if isinstance(subnode, (nodes.caption, nodes.title)):
                        return clean_astext(subnode)

        return None

    def get_enumerable_node_type(self, node: Node) -> str:
        """Get type of enumerable nodes."""
        def has_child(node: Element, cls: "Type") -> bool:
            return any(isinstance(child, cls) for child in node)

        if isinstance(node, nodes.section):
            return 'section'
        elif (isinstance(node, nodes.container) and
              'literal_block' in node and
              has_child(node, nodes.literal_block)):
            # given node is a code-block having caption
            return 'code-block'
        else:
            figtype, _ = self.enumerable_nodes.get(node.__class__, (None, None))
            return figtype

    def get_fignumber(self, env: "BuildEnvironment", builder: "Builder",
                      figtype: str, docname: str, target_node: Element) -> Tuple[int, ...]:
        if figtype == 'section':
            if builder.name == 'latex':
                return tuple()
            elif docname not in env.toc_secnumbers:
                raise ValueError  # no number assigned
            else:
                anchorname = '#' + target_node['ids'][0]
                if anchorname not in env.toc_secnumbers[docname]:
                    # try first heading which has no anchor
                    return env.toc_secnumbers[docname].get('')
                else:
                    return env.toc_secnumbers[docname].get(anchorname)
        else:
            try:
                figure_id = target_node['ids'][0]
                return env.toc_fignumbers[docname][figtype][figure_id]
            except (KeyError, IndexError):
                # target_node is found, but fignumber is not assigned.
                # Maybe it is defined in orphaned document.
                raise ValueError

    def get_full_qualified_name(self, node: Element) -> str:
        if node.get('reftype') == 'option':
            progname = node.get('std:program')
            command = ws_re.split(node.get('reftarget'))
            if progname:
                command.insert(0, progname)
            option = command.pop()
            if command:
                return '.'.join(['-'.join(command), option])
            else:
                return None
        else:
            return None

<<<<<<< HEAD
=======
    def note_citations(self, env: "BuildEnvironment", docname: str, document: nodes.document) -> None:  # NOQA
        warnings.warn('StandardDomain.note_citations() is deprecated.',
                      RemovedInSphinx40Warning, stacklevel=2)

    def note_citation_refs(self, env: "BuildEnvironment", docname: str, document: nodes.document) -> None:  # NOQA
        warnings.warn('StandardDomain.note_citation_refs() is deprecated.',
                      RemovedInSphinx40Warning, stacklevel=2)

    def note_labels(self, env: "BuildEnvironment", docname: str, document: nodes.document) -> None:  # NOQA
        warnings.warn('StandardDomain.note_labels() is deprecated.',
                      RemovedInSphinx40Warning, stacklevel=2)

>>>>>>> 787fda8e

def setup(app: "Sphinx") -> Dict[str, Any]:
    app.add_domain(StandardDomain)

    return {
        'version': 'builtin',
        'env_version': 1,
        'parallel_read_safe': True,
        'parallel_write_safe': True,
    }<|MERGE_RESOLUTION|>--- conflicted
+++ resolved
@@ -288,22 +288,6 @@
         node_id = make_id(env, document, 'term', termtext)
         term['ids'].append(node_id)
         document.note_explicit_target(term)
-<<<<<<< HEAD
-=======
-    else:
-        warnings.warn('make_glossary_term() expects document is passed as an argument.',
-                      RemovedInSphinx40Warning, stacklevel=2)
-        gloss_entries = env.temp_data.setdefault('gloss_entries', set())
-        node_id = nodes.make_id('term-' + termtext)
-        if node_id == 'term':
-            # "term" is not good for node_id.  Generate it by sequence number instead.
-            node_id = 'term-%d' % env.new_serialno('glossary')
-
-        while node_id in gloss_entries:
-            node_id = 'term-%d' % env.new_serialno('glossary')
-        gloss_entries.add(node_id)
-        term['ids'].append(node_id)
->>>>>>> 787fda8e
 
     std = cast(StandardDomain, env.get_domain('std'))
     std.note_object('term', termtext, node_id, location=term)
@@ -785,14 +769,6 @@
             resolver = self._resolve_doc_xref
         elif typ == 'option':
             resolver = self._resolve_option_xref
-<<<<<<< HEAD
-=======
-        elif typ == 'citation':
-            warnings.warn('pending_xref(domain=std, type=citation) is deprecated: %r' % node,
-                          RemovedInSphinx40Warning, stacklevel=2)
-            domain = env.get_domain('citation')
-            return domain.resolve_xref(env, fromdocname, builder, typ, target, node, contnode)
->>>>>>> 787fda8e
         elif typ == 'term':
             resolver = self._resolve_term_xref
         else:
@@ -1084,21 +1060,6 @@
         else:
             return None
 
-<<<<<<< HEAD
-=======
-    def note_citations(self, env: "BuildEnvironment", docname: str, document: nodes.document) -> None:  # NOQA
-        warnings.warn('StandardDomain.note_citations() is deprecated.',
-                      RemovedInSphinx40Warning, stacklevel=2)
-
-    def note_citation_refs(self, env: "BuildEnvironment", docname: str, document: nodes.document) -> None:  # NOQA
-        warnings.warn('StandardDomain.note_citation_refs() is deprecated.',
-                      RemovedInSphinx40Warning, stacklevel=2)
-
-    def note_labels(self, env: "BuildEnvironment", docname: str, document: nodes.document) -> None:  # NOQA
-        warnings.warn('StandardDomain.note_labels() is deprecated.',
-                      RemovedInSphinx40Warning, stacklevel=2)
-
->>>>>>> 787fda8e
 
 def setup(app: "Sphinx") -> Dict[str, Any]:
     app.add_domain(StandardDomain)
