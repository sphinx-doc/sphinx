"""
    sphinx.domains.math
    ~~~~~~~~~~~~~~~~~~~

    The math domain.

    :copyright: Copyright 2007-2019 by the Sphinx team, see AUTHORS.
    :license: BSD, see LICENSE for details.
"""

import warnings

from docutils import nodes
from docutils.nodes import make_id

<<<<<<< HEAD
=======
from sphinx.addnodes import math_block as displaymath
from sphinx.deprecation import RemovedInSphinx40Warning
>>>>>>> fd5b3c47
from sphinx.domains import Domain
from sphinx.locale import __
from sphinx.roles import XRefRole
from sphinx.util import logging
from sphinx.util.nodes import make_refnode

if False:
    # For type annotation
    from typing import Any, Dict, Iterable, List, Tuple  # NOQA
    from sphinx import addnodes  # NOQA
    from sphinx.application import Sphinx  # NOQA
    from sphinx.builders import Builder  # NOQA
    from sphinx.environment import BuildEnvironment  # NOQA

logger = logging.getLogger(__name__)


class MathReferenceRole(XRefRole):
    def result_nodes(self, document, env, node, is_ref):
        # type: (nodes.document, BuildEnvironment, nodes.Element, bool) -> Tuple[List[nodes.Node], List[nodes.system_message]]  # NOQA
        node['refdomain'] = 'math'
        return [node], []


class MathDomain(Domain):
    """Mathematics domain."""
    name = 'math'
    label = 'mathematics'

    initial_data = {
        'objects': {},  # labelid -> (docname, eqno)
        'has_equations': {},  # docname -> bool
    }  # type: Dict
    dangling_warnings = {
        'eq': 'equation not found: %(target)s',
    }
    enumerable_nodes = {  # node_class -> (figtype, title_getter)
        nodes.math_block: ('displaymath', None),
    }
    roles = {
        'numref': MathReferenceRole(),
    }

    @property
    def equations(self):
        # type: () -> Dict[str, Tuple[str, int]]
        return self.data.setdefault('objects', {})  # labelid -> (docname, eqno)

    def note_equation(self, docname, labelid, location=None):
        # type: (str, str, Any) -> None
        if labelid in self.equations:
            other = self.equations[labelid][0]
            logger.warning(__('duplicate label of equation %s, other instance in %s') %
                           (labelid, other), location=location)

        self.equations[labelid] = (docname, self.env.new_serialno('eqno') + 1)

    def get_equation_number_for(self, labelid):
        # type: (str) -> int
        if labelid in self.equations:
            return self.equations[labelid][1]
        else:
            return None

    def process_doc(self, env, docname, document):
        # type: (BuildEnvironment, str, nodes.document) -> None
        def math_node(node):
            # type: (nodes.Node) -> bool
            return isinstance(node, (nodes.math, nodes.math_block))

        self.data['has_equations'][docname] = any(document.traverse(math_node))

    def clear_doc(self, docname):
        # type: (str) -> None
        for equation_id, (doc, eqno) in list(self.equations.items()):
            if doc == docname:
                del self.equations[equation_id]

        self.data['has_equations'].pop(docname, None)

    def merge_domaindata(self, docnames, otherdata):
        # type: (Iterable[str], Dict) -> None
        for labelid, (doc, eqno) in otherdata['objects'].items():
            if doc in docnames:
                self.equations[labelid] = (doc, eqno)

        for docname in docnames:
            self.data['has_equations'][docname] = otherdata['has_equations'][docname]

    def resolve_xref(self, env, fromdocname, builder, typ, target, node, contnode):
        # type: (BuildEnvironment, str, Builder, str, str, addnodes.pending_xref, nodes.Element) -> nodes.Element  # NOQA
        assert typ in ('eq', 'numref')
        docname, number = self.equations.get(target, (None, None))
        if docname:
            # TODO: perhaps use rather a sphinx-core provided prefix here?
            node_id = make_id('equation-%s' % target)
            if env.config.math_numfig and env.config.numfig:
                if docname in env.toc_fignumbers:
                    numbers = env.toc_fignumbers[docname]['displaymath'].get(node_id, ())
                    eqno = '.'.join(map(str, numbers))
                else:
                    eqno = ''
            else:
                eqno = str(number)

            try:
                eqref_format = env.config.math_eqref_format or "({number})"
                title = nodes.Text(eqref_format.format(number=eqno))
            except KeyError as exc:
                logger.warning(__('Invalid math_eqref_format: %r'), exc,
                               location=node)
                title = nodes.Text("(%d)" % number)
                title = nodes.Text("(%d)" % number)
            return make_refnode(builder, fromdocname, docname, node_id, title)
        else:
            return None

    def resolve_any_xref(self, env, fromdocname, builder, target, node, contnode):
        # type: (BuildEnvironment, str, Builder, str, addnodes.pending_xref, nodes.Element) -> List[Tuple[str, nodes.Element]]  # NOQA
        refnode = self.resolve_xref(env, fromdocname, builder, 'eq', target, node, contnode)
        if refnode is None:
            return []
        else:
            return [('eq', refnode)]

    def get_objects(self):
        # type: () -> List
        return []

    def add_equation(self, env, docname, labelid):
        # type: (BuildEnvironment, str, str) -> int
        warnings.warn('MathDomain.add_equation() is deprecated.',
                      RemovedInSphinx40Warning)
        if labelid in self.equations:
            path = env.doc2path(self.equations[labelid][0])
            msg = __('duplicate label of equation %s, other instance in %s') % (labelid, path)
            raise UserWarning(msg)
        else:
            eqno = self.get_next_equation_number(docname)
            self.equations[labelid] = (docname, eqno)
            return eqno

    def get_next_equation_number(self, docname):
        # type: (str) -> int
        warnings.warn('MathDomain.get_next_equation_number() is deprecated.',
                      RemovedInSphinx40Warning)
        targets = [eq for eq in self.equations.values() if eq[0] == docname]
        return len(targets) + 1

    def has_equations(self):
        # type: () -> bool
        return any(self.data['has_equations'].values())


def setup(app):
    # type: (Sphinx) -> Dict[str, Any]
    app.add_domain(MathDomain)
    app.add_role('eq', MathReferenceRole(warn_dangling=True))

    return {
        'version': 'builtin',
        'env_version': 2,
        'parallel_read_safe': True,
        'parallel_write_safe': True,
    }<|MERGE_RESOLUTION|>--- conflicted
+++ resolved
@@ -13,11 +13,7 @@
 from docutils import nodes
 from docutils.nodes import make_id
 
-<<<<<<< HEAD
-=======
-from sphinx.addnodes import math_block as displaymath
 from sphinx.deprecation import RemovedInSphinx40Warning
->>>>>>> fd5b3c47
 from sphinx.domains import Domain
 from sphinx.locale import __
 from sphinx.roles import XRefRole
