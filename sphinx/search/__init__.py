"""
    sphinx.search
    ~~~~~~~~~~~~~

    Create a full-text search index for offline search.

    :copyright: Copyright 2007-2020 by the Sphinx team, see AUTHORS.
    :license: BSD, see LICENSE for details.
"""
import html
import pickle
import re
import warnings
from importlib import import_module
from os import path
from typing import Any, Dict, IO, Iterable, List, Tuple, Set

from docutils import nodes
from docutils.nodes import Node

from sphinx import addnodes
from sphinx import package_dir
from sphinx.deprecation import RemovedInSphinx40Warning
from sphinx.environment import BuildEnvironment
from sphinx.search.jssplitter import splitter_code
from sphinx.util import jsdump

if False:
    # For type annotation
    from typing import Type  # for python3.5.1


class SearchLanguage:
    """
    This class is the base class for search natural language preprocessors.  If
    you want to add support for a new language, you should override the methods
    of this class.

    You should override `lang` class property too (e.g. 'en', 'fr' and so on).

    .. attribute:: stopwords

       This is a set of stop words of the target language.  Default `stopwords`
       is empty.  This word is used for building index and embedded in JS.

    .. attribute:: js_splitter_code

       Return splitter funcion of JavaScript version.  The function should be
       named as ``splitQuery``.  And it should take a string and return list of
       strings.

       .. versionadded:: 3.0

    .. attribute:: js_stemmer_code

       Return stemmer class of JavaScript version.  This class' name should be
       ``Stemmer`` and this class must have ``stemWord`` method.  This string is
       embedded as-is in searchtools.js.

       This class is used to preprocess search word which Sphinx HTML readers
       type, before searching index. Default implementation does nothing.
    """
    lang = None                 # type: str
    language_name = None        # type: str
    stopwords = set()           # type: Set[str]
    js_splitter_code = None     # type: str
    js_stemmer_rawcode = None   # type: str
    js_stemmer_code = """
/**
 * Dummy stemmer for languages without stemming rules.
 */
var Stemmer = function() {
  this.stemWord = function(w) {
    return w;
  }
}
"""

    _word_re = re.compile(r'(?u)\w+')

    def __init__(self, options: Dict) -> None:
        self.options = options
        self.init(options)

    def init(self, options: Dict) -> None:
        """
        Initialize the class with the options the user has given.
        """

    def split(self, input: str) -> List[str]:
        """
        This method splits a sentence into words.  Default splitter splits input
        at white spaces, which should be enough for most languages except CJK
        languages.
        """
        return self._word_re.findall(input)

    def stem(self, word: str) -> str:
        """
        This method implements stemming algorithm of the Python version.

        Default implementation does nothing.  You should implement this if the
        language has any stemming rules.

        This class is used to preprocess search words before registering them in
        the search index.  The stemming of the Python version and the JS version
        (given in the js_stemmer_code attribute) must be compatible.
        """
        return word

    def word_filter(self, word: str) -> bool:
        """
        Return true if the target word should be registered in the search index.
        This method is called after stemming.
        """
        return (
            len(word) == 0 or not (
                ((len(word) < 3) and (12353 < ord(word[0]) < 12436)) or
                (ord(word[0]) < 256 and (
                    len(word) < 3 or word in self.stopwords
                ))))


# SearchEnglish imported after SearchLanguage is defined due to circular import
from sphinx.search.en import SearchEnglish


def parse_stop_word(source: str) -> Set[str]:
    """
    parse snowball style word list like this:

    * http://snowball.tartarus.org/algorithms/finnish/stop.txt
    """
    result = set()  # type: Set[str]
    for line in source.splitlines():
        line = line.split('|')[0]  # remove comment
        result.update(line.split())
    return result


# maps language name to module.class or directly a class
languages = {
    'da': 'sphinx.search.da.SearchDanish',
    'de': 'sphinx.search.de.SearchGerman',
    'en': SearchEnglish,
    'es': 'sphinx.search.es.SearchSpanish',
    'fi': 'sphinx.search.fi.SearchFinnish',
    'fr': 'sphinx.search.fr.SearchFrench',
    'hu': 'sphinx.search.hu.SearchHungarian',
    'it': 'sphinx.search.it.SearchItalian',
    'ja': 'sphinx.search.ja.SearchJapanese',
    'nl': 'sphinx.search.nl.SearchDutch',
    'no': 'sphinx.search.no.SearchNorwegian',
    'pt': 'sphinx.search.pt.SearchPortuguese',
    'ro': 'sphinx.search.ro.SearchRomanian',
    'ru': 'sphinx.search.ru.SearchRussian',
    'sv': 'sphinx.search.sv.SearchSwedish',
    'tr': 'sphinx.search.tr.SearchTurkish',
    'zh': 'sphinx.search.zh.SearchChinese',
}  # type: Dict[str, Any]


class _JavaScriptIndex:
    """
    The search index as javascript file that calls a function
    on the documentation search object to register the index.
    """

    PREFIX = 'Search.setIndex('
    SUFFIX = ')'

    def dumps(self, data: Any) -> str:
        return self.PREFIX + jsdump.dumps(data) + self.SUFFIX

    def loads(self, s: str) -> Any:
        data = s[len(self.PREFIX):-len(self.SUFFIX)]
        if not data or not s.startswith(self.PREFIX) or not \
           s.endswith(self.SUFFIX):
            raise ValueError('invalid data')
        return jsdump.loads(data)

    def dump(self, data: Any, f: IO) -> None:
        f.write(self.dumps(data))

    def load(self, f: IO) -> Any:
        return self.loads(f.read())


js_index = _JavaScriptIndex()


class WordCollector(nodes.NodeVisitor):
    """
    A special visitor that collects words for the `IndexBuilder`.
    """

    def __init__(self, document: nodes.document, lang: SearchLanguage) -> None:
        super().__init__(document)
        self.found_words = []           # type: List[str]
        self.found_title_words = []     # type: List[str]
        self.lang = lang

    def is_meta_keywords(self, node: addnodes.meta, nodetype: Any = None) -> bool:
        if nodetype is not None:
            warnings.warn('"nodetype" argument for WordCollector.is_meta_keywords() '
                          'is deprecated.', RemovedInSphinx40Warning, stacklevel=2)

        if isinstance(node, addnodes.meta) and node.get('name') == 'keywords':
            meta_lang = node.get('lang')
            if meta_lang is None:  # lang not specified
                return True
            elif meta_lang == self.lang.lang:  # matched to html_search_language
                return True

        return False

    def dispatch_visit(self, node: Node) -> None:
        if isinstance(node, nodes.comment):
            raise nodes.SkipNode
        elif isinstance(node, nodes.raw):
            if 'html' in node.get('format', '').split():
                # Some people might put content in raw HTML that should be searched,
                # so we just amateurishly strip HTML tags and index the remaining
                # content
                nodetext = re.sub(r'(?is)<style.*?</style>', '', node.astext())
                nodetext = re.sub(r'(?is)<script.*?</script>', '', nodetext)
                nodetext = re.sub(r'<[^<]+?>', '', nodetext)
                self.found_words.extend(self.lang.split(nodetext))
            raise nodes.SkipNode
        elif isinstance(node, nodes.Text):
            self.found_words.extend(self.lang.split(node.astext()))
        elif isinstance(node, nodes.title):
            self.found_title_words.extend(self.lang.split(node.astext()))
        elif isinstance(node, addnodes.meta) and self.is_meta_keywords(node):
            keywords = node['content']
            keywords = [keyword.strip() for keyword in keywords.split(',')]
            self.found_words.extend(keywords)


class IndexBuilder:
    """
    Helper class that creates a searchindex based on the doctrees
    passed to the `feed` method.
    """
    formats = {
        'jsdump':   jsdump,
        'pickle':   pickle
    }

    def __init__(self, env: BuildEnvironment, lang: str, options: Dict, scoring: str) -> None:
        self.env = env
        self._titles = {}           # type: Dict[str, str]
                                    # docname -> title
        self._filenames = {}        # type: Dict[str, str]
                                    # docname -> filename
        self._mapping = {}          # type: Dict[str, Set[str]]
                                    # stemmed word -> set(docname)
        self._title_mapping = {}    # type: Dict[str, Set[str]]
                                    # stemmed words in titles -> set(docname)
        self._stem_cache = {}       # type: Dict[str, str]
                                    # word -> stemmed word
        self._objtypes = {}         # type: Dict[Tuple[str, str], int]
                                    # objtype -> index
        self._objnames = {}         # type: Dict[int, Tuple[str, str, str]]
                                    # objtype index -> (domain, type, objname (localized))
        lang_class = languages.get(lang)    # type: Type[SearchLanguage]
                                            # add language-specific SearchLanguage instance

        # fallback; try again with language-code
        if lang_class is None and '_' in lang:
            lang_class = languages.get(lang.split('_')[0])

        if lang_class is None:
            self.lang = SearchEnglish(options)  # type: SearchLanguage
        elif isinstance(lang_class, str):
            module, classname = lang_class.rsplit('.', 1)
            lang_class = getattr(import_module(module), classname)
            self.lang = lang_class(options)
        else:
            # it's directly a class (e.g. added by app.add_search_language)
            self.lang = lang_class(options)

        if scoring:
            with open(scoring, 'rb') as fp:
                self.js_scorer_code = fp.read().decode()
        else:
            self.js_scorer_code = ''
        self.js_splitter_code = splitter_code

    def load(self, stream: IO, format: Any) -> None:
        """Reconstruct from frozen data."""
        if isinstance(format, str):
            format = self.formats[format]
        frozen = format.load(stream)
        # if an old index is present, we treat it as not existing.
        if not isinstance(frozen, dict) or \
           frozen.get('envversion') != self.env.version:
            raise ValueError('old format')
        index2fn = frozen['docnames']
        self._filenames = dict(zip(index2fn, frozen['filenames']))
        self._titles = dict(zip(index2fn, frozen['titles']))

        def load_terms(mapping: Dict[str, Any]) -> Dict[str, Set[str]]:
            rv = {}
            for k, v in mapping.items():
                if isinstance(v, int):
                    rv[k] = {index2fn[v]}
                else:
                    rv[k] = {index2fn[i] for i in v}
            return rv

        self._mapping = load_terms(frozen['terms'])
        self._title_mapping = load_terms(frozen['titleterms'])
        # no need to load keywords/objtypes

    def dump(self, stream: IO, format: Any) -> None:
        """Dump the frozen index to a stream."""
        if isinstance(format, str):
            format = self.formats[format]
        format.dump(self.freeze(), stream)

    def get_objects(self, fn2index: Dict[str, int]
                    ) -> Dict[str, Dict[str, Tuple[int, int, int, str]]]:
        rv = {}  # type: Dict[str, Dict[str, Tuple[int, int, int, str]]]
        otypes = self._objtypes
        onames = self._objnames
        for domainname, domain in sorted(self.env.domains.items()):
            for fullname, dispname, type, docname, anchor, prio in \
                    sorted(domain.get_objects()):
                if docname not in fn2index:
                    continue
                if prio < 0:
                    continue
                fullname = html.escape(fullname)
                dispname = html.escape(dispname)
                prefix, _, name = dispname.rpartition('.')
                pdict = rv.setdefault(prefix, {})
                try:
                    typeindex = otypes[domainname, type]
                except KeyError:
                    typeindex = len(otypes)
                    otypes[domainname, type] = typeindex
                    otype = domain.object_types.get(type)
                    if otype:
                        # use str() to fire translation proxies
                        onames[typeindex] = (domainname, type,
                                             str(domain.get_type_name(otype)))
                    else:
                        onames[typeindex] = (domainname, type, type)
                if anchor == fullname:
                    shortanchor = ''
                elif anchor == type + '-' + fullname:
                    shortanchor = '-'
                else:
                    shortanchor = anchor
                pdict[name] = (fn2index[docname], typeindex, prio, shortanchor)
        return rv

    def get_terms(self, fn2index: Dict) -> Tuple[Dict[str, List[str]], Dict[str, List[str]]]:
        rvs = {}, {}  # type: Tuple[Dict[str, List[str]], Dict[str, List[str]]]
        for rv, mapping in zip(rvs, (self._mapping, self._title_mapping)):
            for k, v in mapping.items():
                if len(v) == 1:
                    fn, = v
                    if fn in fn2index:
                        rv[k] = fn2index[fn]
                else:
<<<<<<< HEAD
                    rv[k] = sorted([fn2index[fn] for fn in v if fn in fn2index])  # NOQA
=======
                    rv[k] = sorted([fn2index[fn] for fn in v if fn in fn2index])
>>>>>>> 73f538da
        return rvs

    def freeze(self) -> Dict[str, Any]:
        """Create a usable data structure for serializing."""
        docnames, titles = zip(*sorted(self._titles.items()))
        filenames = [self._filenames.get(docname) for docname in docnames]
        fn2index = {f: i for (i, f) in enumerate(docnames)}
        terms, title_terms = self.get_terms(fn2index)

        objects = self.get_objects(fn2index)  # populates _objtypes
        objtypes = {v: k[0] + ':' + k[1] for (k, v) in self._objtypes.items()}
        objnames = self._objnames
        return dict(docnames=docnames, filenames=filenames, titles=titles, terms=terms,
                    objects=objects, objtypes=objtypes, objnames=objnames,
                    titleterms=title_terms, envversion=self.env.version)

    def label(self) -> str:
        return "%s (code: %s)" % (self.lang.language_name, self.lang.lang)

    def prune(self, docnames: Iterable[str]) -> None:
        """Remove data for all docnames not in the list."""
        new_titles = {}
        new_filenames = {}
        for docname in docnames:
            if docname in self._titles:
                new_titles[docname] = self._titles[docname]
                new_filenames[docname] = self._filenames[docname]
        self._titles = new_titles
        self._filenames = new_filenames
        for wordnames in self._mapping.values():
            wordnames.intersection_update(docnames)
        for wordnames in self._title_mapping.values():
            wordnames.intersection_update(docnames)

    def feed(self, docname: str, filename: str, title: str, doctree: nodes.document) -> None:
        """Feed a doctree to the index."""
        self._titles[docname] = title
        self._filenames[docname] = filename

        visitor = WordCollector(doctree, self.lang)
        doctree.walk(visitor)

        # memoize self.lang.stem
        def stem(word: str) -> str:
            try:
                return self._stem_cache[word]
            except KeyError:
                self._stem_cache[word] = self.lang.stem(word).lower()
                return self._stem_cache[word]
        _filter = self.lang.word_filter

        for word in visitor.found_title_words:
            stemmed_word = stem(word)
            if _filter(stemmed_word):
                self._title_mapping.setdefault(stemmed_word, set()).add(docname)
            elif _filter(word): # stemmer must not remove words from search index
                self._title_mapping.setdefault(word, set()).add(docname)

        for word in visitor.found_words:
            stemmed_word = stem(word)
            # again, stemmer must not remove words from search index
            if not _filter(stemmed_word) and _filter(word):
                stemmed_word = word
            already_indexed = docname in self._title_mapping.get(stemmed_word, set())
            if _filter(stemmed_word) and not already_indexed:
                self._mapping.setdefault(stemmed_word, set()).add(docname)

    def context_for_searchtool(self) -> Dict[str, Any]:
        if self.lang.js_splitter_code:
            js_splitter_code = self.lang.js_splitter_code
        else:
            js_splitter_code = self.js_splitter_code

        return {
            'search_language_stemming_code': self.lang.js_stemmer_code,
            'search_language_stop_words': jsdump.dumps(sorted(self.lang.stopwords)),
            'search_scorer_tool': self.js_scorer_code,
            'search_word_splitter_code': js_splitter_code,
        }

    def get_js_stemmer_rawcode(self) -> str:
        if self.lang.js_stemmer_rawcode:
            return path.join(package_dir, 'search', 'non-minified-js',
                             self.lang.js_stemmer_rawcode)
        else:
            return None<|MERGE_RESOLUTION|>--- conflicted
+++ resolved
@@ -365,11 +365,7 @@
                     if fn in fn2index:
                         rv[k] = fn2index[fn]
                 else:
-<<<<<<< HEAD
-                    rv[k] = sorted([fn2index[fn] for fn in v if fn in fn2index])  # NOQA
-=======
                     rv[k] = sorted([fn2index[fn] for fn in v if fn in fn2index])
->>>>>>> 73f538da
         return rvs
 
     def freeze(self) -> Dict[str, Any]:
