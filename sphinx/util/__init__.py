--- conflicted
+++ resolved
@@ -20,17 +20,12 @@
 from os import path
 
 import docutils
-from docutils import nodes
 from docutils.utils import relative_path
 
 import jinja2
 
 import sphinx
-<<<<<<< HEAD
-from sphinx import addnodes
 from sphinx.errors import PycodeError
-=======
->>>>>>> c5d67b03
 
 # import other utilities; partly for backwards compatibility, so don't
 # prune unused ones indiscriminately
@@ -182,82 +177,6 @@
     return path
 
 
-# Low-level utility functions and classes.
-
-class Tee(object):
-    """
-    File-like object writing to two streams.
-    """
-    def __init__(self, stream1, stream2):
-        self.stream1 = stream1
-        self.stream2 = stream2
-
-    def write(self, text):
-        self.stream1.write(text)
-        self.stream2.write(text)
-
-
-def parselinenos(spec, total):
-    """
-    Parse a line number spec (such as "1,2,4-6") and return a list of
-    wanted line numbers.
-    """
-    items = list()
-    parts = spec.split(',')
-    for part in parts:
-        try:
-            begend = part.strip().split('-')
-            if len(begend) > 2:
-                raise ValueError
-            if len(begend) == 1:
-                items.append(int(begend[0])-1)
-            else:
-                start = (begend[0] == '') and 0 or int(begend[0])-1
-                end = (begend[1] == '') and total or int(begend[1])
-                items.extend(xrange(start, end))
-        except Exception:
-            raise ValueError('invalid line number spec: %r' % spec)
-    return items
-
-
-def force_decode(string, encoding):
-    """Forcibly get a unicode string out of a bytestring."""
-    if isinstance(string, str):
-        if encoding:
-            string = string.decode(encoding)
-        else:
-            try:
-                # try decoding with utf-8, should only work for real UTF-8
-                string = string.decode('utf-8')
-            except UnicodeError:
-                # last resort -- can't fail
-                string = string.decode('latin1')
-    return string
-
-
-class attrdict(dict):
-    def __getattr__(self, key):
-        return self[key]
-    def __setattr__(self, key, val):
-        self[key] = val
-    def __delattr__(self, key):
-        del self[key]
-
-<<<<<<< HEAD
-def make_refnode(builder, fromdocname, todocname, targetid, child, title=None):
-    """Shortcut to create a reference node."""
-    node = nodes.reference('', '')
-    if fromdocname == todocname:
-        node['refid'] = targetid
-    else:
-        node['refuri'] = (builder.get_relative_uri(fromdocname, todocname)
-                          + '#' + targetid)
-    if title:
-        node['reftitle'] = title
-    node.append(child)
-    return node
-
-
 def get_module_source(modname):
     """Try to find the source code for a module.
 
@@ -290,16 +209,67 @@
     return 'file', filename
 
 
-try:
-    any = any
-except NameError:
-    def any(gen):
-        for i in gen:
-            if i:
-                return True
-        return False
-=======
->>>>>>> c5d67b03
+# Low-level utility functions and classes.
+
+class Tee(object):
+    """
+    File-like object writing to two streams.
+    """
+    def __init__(self, stream1, stream2):
+        self.stream1 = stream1
+        self.stream2 = stream2
+
+    def write(self, text):
+        self.stream1.write(text)
+        self.stream2.write(text)
+
+
+def parselinenos(spec, total):
+    """
+    Parse a line number spec (such as "1,2,4-6") and return a list of
+    wanted line numbers.
+    """
+    items = list()
+    parts = spec.split(',')
+    for part in parts:
+        try:
+            begend = part.strip().split('-')
+            if len(begend) > 2:
+                raise ValueError
+            if len(begend) == 1:
+                items.append(int(begend[0])-1)
+            else:
+                start = (begend[0] == '') and 0 or int(begend[0])-1
+                end = (begend[1] == '') and total or int(begend[1])
+                items.extend(xrange(start, end))
+        except Exception:
+            raise ValueError('invalid line number spec: %r' % spec)
+    return items
+
+
+def force_decode(string, encoding):
+    """Forcibly get a unicode string out of a bytestring."""
+    if isinstance(string, str):
+        if encoding:
+            string = string.decode(encoding)
+        else:
+            try:
+                # try decoding with utf-8, should only work for real UTF-8
+                string = string.decode('utf-8')
+            except UnicodeError:
+                # last resort -- can't fail
+                string = string.decode('latin1')
+    return string
+
+
+class attrdict(dict):
+    def __getattr__(self, key):
+        return self[key]
+    def __setattr__(self, key, val):
+        self[key] = val
+    def __delattr__(self, key):
+        del self[key]
+
 
 def rpartition(s, t):
     """Similar to str.rpartition from 2.5, but doesn't return the separator."""
@@ -311,63 +281,6 @@
 
 def format_exception_cut_frames(x=1):
     """
-<<<<<<< HEAD
-    tree = tree.deepcopy()
-    for toctreenode in tree.traverse(addnodes.toctree):
-        newnodes = []
-        includefiles = map(str, toctreenode['includefiles'])
-        for includefile in includefiles:
-            try:
-                builder.info(colorfunc(includefile) + " ", nonl=1)
-                subtree = inline_all_toctrees(builder, docnameset, includefile,
-                    builder.env.get_doctree(includefile), colorfunc)
-                docnameset.add(includefile)
-            except Exception:
-                builder.warn('toctree contains ref to nonexisting '
-                             'file %r' % includefile,
-                             builder.env.doc2path(docname))
-            else:
-                sof = addnodes.start_of_file(docname=includefile)
-                sof.children = subtree.children
-                newnodes.append(sof)
-        toctreenode.parent.replace(toctreenode, newnodes)
-    return tree
-
-
-# monkey-patch Node.traverse to get more speed
-# traverse() is called so many times during a build that it saves
-# on average 20-25% overall build time!
-
-def _all_traverse(self, result):
-    """Version of Node.traverse() that doesn't need a condition."""
-    result.append(self)
-    for child in self.children:
-        child._all_traverse(result)
-    return result
-
-def _fast_traverse(self, cls, result):
-    """Version of Node.traverse() that only supports instance checks."""
-    if isinstance(self, cls):
-        result.append(self)
-    for child in self.children:
-        child._fast_traverse(cls, result)
-    return result
-
-def _new_traverse(self, condition=None,
-                 include_self=1, descend=1, siblings=0, ascend=0):
-    if include_self and descend and not siblings and not ascend:
-        if condition is None:
-            return self._all_traverse([])
-        elif isinstance(condition, (types.ClassType, type)):
-            return self._fast_traverse(condition, [])
-    return self._old_traverse(condition, include_self,
-                              descend, siblings, ascend)
-
-nodes.Node._old_traverse = nodes.Node.traverse
-nodes.Node._all_traverse = _all_traverse
-nodes.Node._fast_traverse = _fast_traverse
-nodes.Node.traverse = _new_traverse
-=======
     Format an exception with traceback, but only the last x frames.
     """
     typ, val, tb = sys.exc_info()
@@ -376,5 +289,4 @@
     tbres = traceback.format_tb(tb)
     res += tbres[-x:]
     res += traceback.format_exception_only(typ, val)
-    return ''.join(res)
->>>>>>> c5d67b03
+    return ''.join(res)