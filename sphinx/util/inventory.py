--- conflicted
+++ resolved
@@ -200,13 +200,9 @@
         def escape(string: str) -> str:
             return re.sub('\\s+', ' ', string)
 
-<<<<<<< HEAD
         potential_ambiguities: dict[str, tuple[int, str, str]] = {}
         actual_ambiguities = set()
-        with open(os.path.join(filename), 'wb') as f:
-=======
         with open(filename, 'wb') as f:
->>>>>>> cb5318bd
             # header
             f.write(
                 (
@@ -230,27 +226,23 @@
                         uri += '#' + anchor
                     if dispname == fullname:
                         dispname = '-'
-<<<<<<< HEAD
-                    if domainname == 'std' and typ in {'label', 'term'}:
+                    if domain.name == 'std' and type in {'label', 'term'}:
                         if uri.endswith('$'):
-                            uri = uri[:-1] + name
+                            uri = uri[:-1] + fullname
                         # Some types require case insensitive matches; see 'Inventory.load_v2'
                         content = prio, uri, dispname
-                        lowercase_name = name.lower()
+                        lowercase_name = fullname.lower()
                         if lowercase_name in potential_ambiguities:
                             if potential_ambiguities[lowercase_name] != content:
-                                actual_ambiguities.add(name)
+                                actual_ambiguities.add(fullname)
                             else:
-                                logger.debug(__("duplicate definitions of %r found"), name,
+                                logger.debug(__("duplicate definitions of %r found"),
+                                             fullname,
                                              type='intersphinx',
                                              subtype='ambiguous_definitions')
                         else:
                             potential_ambiguities[lowercase_name] = content
-                    entry = ('%s %s:%s %s %s %s\n' %
-                             (name, domainname, typ, prio, uri, dispname))
-=======
                     entry = f'{fullname} {domain.name}:{type} {prio} {uri} {dispname}\n'
->>>>>>> cb5318bd
                     f.write(compressor.compress(entry.encode()))
             for ambiguity in actual_ambiguities:
                 logger.warning(__("multiple definitions of %r found"), ambiguity,
