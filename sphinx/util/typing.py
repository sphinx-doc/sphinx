"""The composite types for Sphinx."""

from __future__ import annotations

import sys
import types
import typing
from collections.abc import Sequence
from contextvars import Context, ContextVar, Token
from struct import Struct
from typing import TYPE_CHECKING, Any, Callable, ForwardRef, TypedDict, TypeVar, Union

from docutils import nodes
from docutils.parsers.rst.states import Inliner

if TYPE_CHECKING:
    import enum

    from sphinx.application import Sphinx

if sys.version_info >= (3, 10):
    from types import UnionType
else:
    UnionType = None

# classes that have an incorrect .__module__ attribute
_INVALID_BUILTIN_CLASSES = {
    Context: 'contextvars.Context',  # Context.__module__ == '_contextvars'
    ContextVar: 'contextvars.ContextVar',  # ContextVar.__module__ == '_contextvars'
    Token: 'contextvars.Token',  # Token.__module__ == '_contextvars'
    Struct: 'struct.Struct',  # Struct.__module__ == '_struct'
    # types in 'types' with <type>.__module__ == 'builtins':
    types.AsyncGeneratorType: 'types.AsyncGeneratorType',
    types.BuiltinFunctionType: 'types.BuiltinFunctionType',
    types.BuiltinMethodType: 'types.BuiltinMethodType',
    types.CellType: 'types.CellType',
    types.ClassMethodDescriptorType: 'types.ClassMethodDescriptorType',
    types.CodeType: 'types.CodeType',
    types.CoroutineType: 'types.CoroutineType',
    types.FrameType: 'types.FrameType',
    types.FunctionType: 'types.FunctionType',
    types.GeneratorType: 'types.GeneratorType',
    types.GetSetDescriptorType: 'types.GetSetDescriptorType',
    types.LambdaType: 'types.LambdaType',
    types.MappingProxyType: 'types.MappingProxyType',
    types.MemberDescriptorType: 'types.MemberDescriptorType',
    types.MethodDescriptorType: 'types.MethodDescriptorType',
    types.MethodType: 'types.MethodType',
    types.MethodWrapperType: 'types.MethodWrapperType',
    types.ModuleType: 'types.ModuleType',
    types.TracebackType: 'types.TracebackType',
    types.WrapperDescriptorType: 'types.WrapperDescriptorType',
}


def is_invalid_builtin_class(obj: Any) -> bool:
    """Check *obj* is an invalid built-in class."""
    try:
        return obj in _INVALID_BUILTIN_CLASSES
    except TypeError:  # unhashable type
        return False


# Text like nodes which are initialized with text and rawsource
TextlikeNode = Union[nodes.Text, nodes.TextElement]

# type of None
NoneType = type(None)

# path matcher
PathMatcher = Callable[[str], bool]

# common role functions
RoleFunction = Callable[[str, str, str, int, Inliner, dict[str, Any], Sequence[str]],
                        tuple[list[nodes.Node], list[nodes.system_message]]]

# A option spec for directive
OptionSpec = dict[str, Callable[[str], Any]]

# title getter functions for enumerable nodes (see sphinx.domains.std)
TitleGetter = Callable[[nodes.Node], str]

# inventory data on memory
InventoryItem = tuple[
    str,  # project name
    str,  # project version
    str,  # URL
    str,  # display name
]
Inventory = dict[str, dict[str, InventoryItem]]


class ExtensionMetadata(TypedDict, total=False):
    """The metadata returned by an extension's ``setup()`` function.

    See :ref:`ext-metadata`.
    """

    version: str
    """The extension version (default: ``'unknown version'``)."""
    env_version: int
    """An integer that identifies the version of env data added by the extension."""
    parallel_read_safe: bool
    """Indicate whether parallel reading of source files is supported
    by the extension.
    """
    parallel_write_safe: bool
    """Indicate whether parallel writing of output files is supported
    by the extension (default: ``True``).
    """


if TYPE_CHECKING:
    _ExtensionSetupFunc = Callable[[Sphinx], ExtensionMetadata]


def get_type_hints(
    obj: Any, globalns: dict[str, Any] | None = None, localns: dict[str, Any] | None = None,
) -> dict[str, Any]:
    """Return a dictionary containing type hints for a function, method, module or class
    object.

    This is a simple wrapper of `typing.get_type_hints()` that does not raise an error on
    runtime.
    """
    from sphinx.util.inspect import safe_getattr  # lazy loading

    try:
        return typing.get_type_hints(obj, globalns, localns)
    except NameError:
        # Failed to evaluate ForwardRef (maybe TYPE_CHECKING)
        return safe_getattr(obj, '__annotations__', {})
    except AttributeError:
        # Failed to evaluate ForwardRef (maybe not runtime checkable)
        return safe_getattr(obj, '__annotations__', {})
    except TypeError:
        # Invalid object is given. But try to get __annotations__ as a fallback.
        return safe_getattr(obj, '__annotations__', {})
    except KeyError:
        # a broken class found (refs: https://github.com/sphinx-doc/sphinx/issues/8084)
        return {}


def is_system_TypeVar(typ: Any) -> bool:
    """Check *typ* is system defined TypeVar."""
    modname = getattr(typ, '__module__', '')
    return modname == 'typing' and isinstance(typ, TypeVar)


def restify(cls: type | None, mode: str = 'fully-qualified-except-typing') -> str:
    """Convert python class to a reST reference.

    :param mode: Specify a method how annotations will be stringified.

                 'fully-qualified-except-typing'
                     Show the module name and qualified name of the annotation except
                     the "typing" module.
                 'smart'
                     Show the name of the annotation.
    """
    from sphinx.ext.autodoc.mock import ismock, ismockmodule  # lazy loading
    from sphinx.util import inspect  # lazy loading

    if mode == 'smart':
        modprefix = '~'
    else:
        modprefix = ''

    try:
        if cls is None or cls is NoneType:
            return ':py:obj:`None`'
        elif cls is Ellipsis:
            return '...'
        elif isinstance(cls, str):
            return cls
        elif ismockmodule(cls):
            return f':py:class:`{modprefix}{cls.__name__}`'
        elif ismock(cls):
            return f':py:class:`{modprefix}{cls.__module__}.{cls.__name__}`'
        elif is_invalid_builtin_class(cls):
            return f':py:class:`{modprefix}{_INVALID_BUILTIN_CLASSES[cls]}`'
        elif inspect.isNewType(cls):
            if sys.version_info[:2] >= (3, 10):
                # newtypes have correct module info since Python 3.10+
                return f':py:class:`{modprefix}{cls.__module__}.{cls.__name__}`'
            else:
                return f':py:class:`{cls.__name__}`'
        elif UnionType and isinstance(cls, UnionType):
<<<<<<< HEAD
            # Union types (PEP 585) retain their definition order when they
            # are printed natively and ``None``-like types are kept as is.
=======
>>>>>>> 5562e2b0
            return ' | '.join(restify(a, mode) for a in cls.__args__)
        elif cls.__module__ in ('__builtin__', 'builtins'):
            if hasattr(cls, '__args__'):
                if not cls.__args__:  # Empty tuple, list, ...
                    return fr':py:class:`{cls.__name__}`\ [{cls.__args__!r}]'

                concatenated_args = ', '.join(restify(arg, mode) for arg in cls.__args__)
                return fr':py:class:`{cls.__name__}`\ [{concatenated_args}]'
            else:
                return f':py:class:`{cls.__name__}`'
        elif (inspect.isgenericalias(cls)
              and cls.__module__ == 'typing'
              and cls.__origin__ is Union):  # type: ignore[attr-defined]
<<<<<<< HEAD
            # *cls* is defined in ``typing``, and thus ``__args__`` must exist;
            if NoneType in (__args__ := cls.__args__):  # type: ignore[attr-defined]
                # Shape: Union[T_1, ..., T_k, None, T_{k+1}, ..., T_n]
                #
                # Note that we keep Literal[None] in their rightful place
                # since we want to distinguish the following semantics:
                #
                # - ``Union[int, None]`` is "an optional integer" and is
                #   natively represented by ``Optional[int]``.
                # - ``Uniont[int, Literal["None"]]`` is "an integer or
                #   the literal ``None``", and is natively kept as is.
                non_none = [a for a in __args__ if a is not NoneType]
                if len(non_none) == 1:
                    return rf':py:obj:`~typing.Optional`\ [{restify(non_none[0], mode)}]'
                args = ', '.join(restify(a, mode) for a in non_none)
                return rf':py:obj:`~typing.Optional`\ [:obj:`~typing.Union`\ [{args}]]'
            args = ', '.join(restify(a, mode) for a in __args__)
            return rf':py:obj:`~typing.Union`\ [{args}]'
=======
            return ' | '.join(restify(a, mode) for a in cls.__args__)  # type: ignore[attr-defined]
>>>>>>> 5562e2b0
        elif inspect.isgenericalias(cls):
            if isinstance(cls.__origin__, typing._SpecialForm):  # type: ignore[attr-defined]
                text = restify(cls.__origin__, mode)  # type: ignore[attr-defined,arg-type]
            elif getattr(cls, '_name', None):
                cls_name = cls._name  # type: ignore[attr-defined]
                if cls.__module__ == 'typing':
                    text = f':py:class:`~{cls.__module__}.{cls_name}`'
                else:
                    text = f':py:class:`{modprefix}{cls.__module__}.{cls_name}`'
            else:
                text = restify(cls.__origin__, mode)  # type: ignore[attr-defined]

            origin = getattr(cls, '__origin__', None)
            if not hasattr(cls, '__args__'):  # NoQA: SIM114
                pass
            elif all(is_system_TypeVar(a) for a in cls.__args__):
                # Suppress arguments if all system defined TypeVars (ex. Dict[KT, VT])
                pass
            elif (cls.__module__ == 'typing'
                  and cls._name == 'Callable'):  # type: ignore[attr-defined]
                args = ', '.join(restify(a, mode) for a in cls.__args__[:-1])
                text += fr"\ [[{args}], {restify(cls.__args__[-1], mode)}]"
            elif cls.__module__ == 'typing' and getattr(origin, '_name', None) == 'Literal':
                literal_args = []
                for a in cls.__args__:
                    if inspect.isenumattribute(a):
                        literal_args.append(_format_literal_enum_arg(a, mode=mode))
                    else:
                        literal_args.append(repr(a))
                text += fr"\ [{', '.join(literal_args)}]"
                del literal_args
            elif cls.__args__:
                text += fr"\ [{', '.join(restify(a, mode) for a in cls.__args__)}]"

            return text
        elif isinstance(cls, typing._SpecialForm):
            return f':py:obj:`~{cls.__module__}.{cls._name}`'
        elif sys.version_info[:2] >= (3, 11) and cls is typing.Any:
            # handle bpo-46998
            return f':py:obj:`~{cls.__module__}.{cls.__name__}`'
        elif hasattr(cls, '__qualname__'):
            if cls.__module__ == 'typing':
                return f':py:class:`~{cls.__module__}.{cls.__qualname__}`'
            else:
                return f':py:class:`{modprefix}{cls.__module__}.{cls.__qualname__}`'
        elif isinstance(cls, ForwardRef):
            return f':py:class:`{cls.__forward_arg__}`'
        else:
            # not a class (ex. TypeVar)
            if cls.__module__ == 'typing':
                return f':py:obj:`~{cls.__module__}.{cls.__name__}`'
            else:
                return f':py:obj:`{modprefix}{cls.__module__}.{cls.__name__}`'
    except (AttributeError, TypeError):
        return inspect.object_description(cls)


def stringify_annotation(
    annotation: Any,
    /,
    mode: str = 'fully-qualified-except-typing',
) -> str:
    """Stringify type annotation object.

    :param annotation: The annotation to stringified.
    :param mode: Specify a method how annotations will be stringified.

                 'fully-qualified-except-typing'
                     Show the module name and qualified name of the annotation except
                     the "typing" module.
                 'smart'
                     Show the name of the annotation.
                 'fully-qualified'
                     Show the module name and qualified name of the annotation.
    """
    from sphinx.ext.autodoc.mock import ismock, ismockmodule  # lazy loading
    from sphinx.util.inspect import isNewType  # lazy loading

    if mode not in {'fully-qualified-except-typing', 'fully-qualified', 'smart'}:
        msg = ("'mode' must be one of 'fully-qualified-except-typing', "
               f"'fully-qualified', or 'smart'; got {mode!r}.")
        raise ValueError(msg)

    if mode == 'smart':
        module_prefix = '~'
    else:
        module_prefix = ''

    annotation_qualname = getattr(annotation, '__qualname__', '')
    annotation_module = getattr(annotation, '__module__', '')
    annotation_name = getattr(annotation, '__name__', '')
    annotation_module_is_typing = annotation_module == 'typing'

    if isinstance(annotation, str):
        if annotation.startswith("'") and annotation.endswith("'"):
            # might be a double Forward-ref'ed type.  Go unquoting.
            return annotation[1:-1]
        else:
            return annotation
    elif isinstance(annotation, TypeVar):
        if annotation_module_is_typing and mode in {'fully-qualified-except-typing', 'smart'}:
            return annotation_name
        else:
            return module_prefix + f'{annotation_module}.{annotation_name}'
    elif isNewType(annotation):
        if sys.version_info[:2] >= (3, 10):
            # newtypes have correct module info since Python 3.10+
            return module_prefix + f'{annotation_module}.{annotation_name}'
        else:
            return annotation_name
    elif not annotation:
        return repr(annotation)
    elif annotation is NoneType:
        return 'None'
    elif ismockmodule(annotation):
        return module_prefix + annotation_name
    elif ismock(annotation):
        return module_prefix + f'{annotation_module}.{annotation_name}'
    elif is_invalid_builtin_class(annotation):
        return module_prefix + _INVALID_BUILTIN_CLASSES[annotation]
    elif str(annotation).startswith('typing.Annotated'):  # for py310+
        pass
    elif annotation_module == 'builtins' and annotation_qualname:
        if (args := getattr(annotation, '__args__', None)) is not None:  # PEP 585 generic
            if not args:  # Empty tuple, list, ...
                return repr(annotation)

            concatenated_args = ', '.join(stringify_annotation(arg, mode) for arg in args)
            return f'{annotation_qualname}[{concatenated_args}]'
        else:
            return annotation_qualname
    elif annotation is Ellipsis:
        return '...'

    module_prefix = f'{annotation_module}.'
    annotation_forward_arg = getattr(annotation, '__forward_arg__', None)
    if annotation_qualname or (annotation_module_is_typing and not annotation_forward_arg):
        if mode == 'smart':
            module_prefix = '~' + module_prefix
        if annotation_module_is_typing and mode == 'fully-qualified-except-typing':
            module_prefix = ''
    else:
        module_prefix = ''

    if annotation_module_is_typing:
        if annotation_forward_arg:
            # handle ForwardRefs
            qualname = annotation_forward_arg
        else:
            _name = getattr(annotation, '_name', '')
            if _name:
                qualname = _name
            elif annotation_qualname:
                qualname = annotation_qualname
            else:
                qualname = stringify_annotation(
                    annotation.__origin__, 'fully-qualified-except-typing',
                ).replace('typing.', '')  # ex. Union
    elif annotation_qualname:
        qualname = annotation_qualname
    elif hasattr(annotation, '__origin__'):
        # instantiated generic provided by a user
        qualname = stringify_annotation(annotation.__origin__, mode)
    elif UnionType and isinstance(annotation, UnionType):  # types.UnionType (for py3.10+)
        qualname = 'types.UnionType'
    else:
        # we weren't able to extract the base type, appending arguments would
        # only make them appear twice
        return repr(annotation)

    annotation_args = getattr(annotation, '__args__', None)
    if annotation_args:
        if not isinstance(annotation_args, (list, tuple)):
            # broken __args__ found
            pass
        elif qualname in {'Optional', 'Union', 'types.UnionType'}:
            return ' | '.join(stringify_annotation(a, mode) for a in annotation_args)
        elif qualname == 'Callable':
            args = ', '.join(stringify_annotation(a, mode) for a in annotation_args[:-1])
            returns = stringify_annotation(annotation_args[-1], mode)
            return f'{module_prefix}Callable[[{args}], {returns}]'
        elif qualname == 'Literal':
            from sphinx.util.inspect import isenumattribute  # lazy loading

            def format_literal_arg(arg: Any) -> str:
                if isenumattribute(arg):
                    enumcls = arg.__class__

                    if mode == 'smart':
                        # MyEnum.member
                        return f'{enumcls.__qualname__}.{arg.name}'

                    # module.MyEnum.member
                    return f'{enumcls.__module__}.{enumcls.__qualname__}.{arg.name}'
                return repr(arg)

            args = ', '.join(map(format_literal_arg, annotation_args))
            return f'{module_prefix}Literal[{args}]'
        elif str(annotation).startswith('typing.Annotated'):  # for py39+
            return stringify_annotation(annotation_args[0], mode)
        elif all(is_system_TypeVar(a) for a in annotation_args):
            # Suppress arguments if all system defined TypeVars (ex. Dict[KT, VT])
            return module_prefix + qualname
        else:
            args = ', '.join(stringify_annotation(a, mode) for a in annotation_args)
            return f'{module_prefix}{qualname}[{args}]'

    return module_prefix + qualname


def _format_literal_enum_arg(arg: enum.Enum, /, *, mode: str) -> str:
    enum_cls = arg.__class__
    if mode == 'smart' or enum_cls.__module__ == 'typing':
        return f':py:attr:`~{enum_cls.__module__}.{enum_cls.__qualname__}.{arg.name}`'
    else:
        return f':py:attr:`{enum_cls.__module__}.{enum_cls.__qualname__}.{arg.name}`'


# deprecated name -> (object to return, canonical path or empty string, removal version)
_DEPRECATED_OBJECTS: dict[str, tuple[Any, str, tuple[int, int]]] = {
    'stringify': (stringify_annotation, 'sphinx.util.typing.stringify_annotation', (8, 0)),
}


def __getattr__(name: str) -> Any:
    if name not in _DEPRECATED_OBJECTS:
        msg = f'module {__name__!r} has no attribute {name!r}'
        raise AttributeError(msg)

    from sphinx.deprecation import _deprecation_warning

    deprecated_object, canonical_name, remove = _DEPRECATED_OBJECTS[name]
    _deprecation_warning(__name__, name, canonical_name, remove=remove)
    return deprecated_object<|MERGE_RESOLUTION|>--- conflicted
+++ resolved
@@ -186,11 +186,8 @@
             else:
                 return f':py:class:`{cls.__name__}`'
         elif UnionType and isinstance(cls, UnionType):
-<<<<<<< HEAD
             # Union types (PEP 585) retain their definition order when they
             # are printed natively and ``None``-like types are kept as is.
-=======
->>>>>>> 5562e2b0
             return ' | '.join(restify(a, mode) for a in cls.__args__)
         elif cls.__module__ in ('__builtin__', 'builtins'):
             if hasattr(cls, '__args__'):
@@ -204,28 +201,8 @@
         elif (inspect.isgenericalias(cls)
               and cls.__module__ == 'typing'
               and cls.__origin__ is Union):  # type: ignore[attr-defined]
-<<<<<<< HEAD
             # *cls* is defined in ``typing``, and thus ``__args__`` must exist;
-            if NoneType in (__args__ := cls.__args__):  # type: ignore[attr-defined]
-                # Shape: Union[T_1, ..., T_k, None, T_{k+1}, ..., T_n]
-                #
-                # Note that we keep Literal[None] in their rightful place
-                # since we want to distinguish the following semantics:
-                #
-                # - ``Union[int, None]`` is "an optional integer" and is
-                #   natively represented by ``Optional[int]``.
-                # - ``Uniont[int, Literal["None"]]`` is "an integer or
-                #   the literal ``None``", and is natively kept as is.
-                non_none = [a for a in __args__ if a is not NoneType]
-                if len(non_none) == 1:
-                    return rf':py:obj:`~typing.Optional`\ [{restify(non_none[0], mode)}]'
-                args = ', '.join(restify(a, mode) for a in non_none)
-                return rf':py:obj:`~typing.Optional`\ [:obj:`~typing.Union`\ [{args}]]'
-            args = ', '.join(restify(a, mode) for a in __args__)
-            return rf':py:obj:`~typing.Union`\ [{args}]'
-=======
             return ' | '.join(restify(a, mode) for a in cls.__args__)  # type: ignore[attr-defined]
->>>>>>> 5562e2b0
         elif inspect.isgenericalias(cls):
             if isinstance(cls.__origin__, typing._SpecialForm):  # type: ignore[attr-defined]
                 text = restify(cls.__origin__, mode)  # type: ignore[attr-defined,arg-type]
