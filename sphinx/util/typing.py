"""
    sphinx.util.typing
    ~~~~~~~~~~~~~~~~~~

    The composit types for Sphinx.

    :copyright: Copyright 2007-2021 by the Sphinx team, see AUTHORS.
    :license: BSD, see LICENSE for details.
"""

import sys
import typing
from struct import Struct
from types import TracebackType
from typing import Any, Callable, Dict, Generator, List, Optional, Tuple, Type, TypeVar, Union

from docutils import nodes
from docutils.parsers.rst.states import Inliner

from sphinx.deprecation import RemovedInSphinx60Warning, deprecated_alias

if sys.version_info > (3, 7):
    from typing import ForwardRef
else:
    from typing import _ForwardRef  # type: ignore

    class ForwardRef:
        """A pseudo ForwardRef class for py36."""
        def __init__(self, arg: Any, is_argument: bool = True) -> None:
            self.arg = arg

        def _evaluate(self, globalns: Dict, localns: Dict) -> Any:
            ref = _ForwardRef(self.arg)
            return ref._eval_type(globalns, localns)

if sys.version_info > (3, 10):
    from types import Union as types_Union
else:
    types_Union = None

if False:
    # For type annotation
    from typing import Type  # NOQA # for python3.5.1


# builtin classes that have incorrect __module__
INVALID_BUILTIN_CLASSES = {
    Struct: 'struct.Struct',  # Before Python 3.9
    TracebackType: 'types.TracebackType',
}


# Text like nodes which are initialized with text and rawsource
TextlikeNode = Union[nodes.Text, nodes.TextElement]

# type of None
NoneType = type(None)

# path matcher
PathMatcher = Callable[[str], bool]

# common role functions
RoleFunction = Callable[[str, str, str, int, Inliner, Dict[str, Any], List[str]],
                        Tuple[List[nodes.Node], List[nodes.system_message]]]

# A option spec for directive
OptionSpec = Dict[str, Callable[[str], Any]]

# title getter functions for enumerable nodes (see sphinx.domains.std)
TitleGetter = Callable[[nodes.Node], str]

# inventory data on memory
Inventory = Dict[str, Dict[str, Tuple[str, str, str, str]]]


def get_type_hints(obj: Any, globalns: Dict = None, localns: Dict = None) -> Dict[str, Any]:
    """Return a dictionary containing type hints for a function, method, module or class object.

    This is a simple wrapper of `typing.get_type_hints()` that does not raise an error on
    runtime.
    """
    from sphinx.util.inspect import safe_getattr  # lazy loading

    try:
        return typing.get_type_hints(obj, globalns, localns)
    except NameError:
        # Failed to evaluate ForwardRef (maybe TYPE_CHECKING)
        return safe_getattr(obj, '__annotations__', {})
    except TypeError:
        # Invalid object is given. But try to get __annotations__ as a fallback for
        # the code using type union operator (PEP 604) in python 3.9 or below.
        return safe_getattr(obj, '__annotations__', {})
    except KeyError:
        # a broken class found (refs: https://github.com/sphinx-doc/sphinx/issues/8084)
        return {}


def is_system_TypeVar(typ: Any) -> bool:
    """Check *typ* is system defined TypeVar."""
    modname = getattr(typ, '__module__', '')
    return modname == 'typing' and isinstance(typ, TypeVar)


def restify(cls: Optional[Type]) -> str:
    """Convert python class to a reST reference."""
    from sphinx.util import inspect  # lazy loading

    try:
        if cls is None or cls is NoneType:
            return ':obj:`None`'
        elif cls is Ellipsis:
            return '...'
        elif cls in INVALID_BUILTIN_CLASSES:
            return ':class:`%s`' % INVALID_BUILTIN_CLASSES[cls]
        elif inspect.isNewType(cls):
            return ':class:`%s`' % cls.__name__
        elif types_Union and isinstance(cls, types_Union):
            if len(cls.__args__) > 1 and None in cls.__args__:
                args = ' | '.join(restify(a) for a in cls.__args__ if a)
                return 'Optional[%s]' % args
            else:
                return ' | '.join(restify(a) for a in cls.__args__)
        elif cls.__module__ in ('__builtin__', 'builtins'):
            return ':class:`%s`' % cls.__name__
        else:
            if sys.version_info >= (3, 7):  # py37+
                return _restify_py37(cls)
            else:
                return _restify_py36(cls)
    except (AttributeError, TypeError):
        return repr(cls)


def _restify_py37(cls: Optional[Type]) -> str:
    """Convert python class to a reST reference."""
    from sphinx.util import inspect  # lazy loading

    if (inspect.isgenericalias(cls) and
            cls.__module__ == 'typing' and cls.__origin__ is Union):
        # Union
        if len(cls.__args__) > 1 and cls.__args__[-1] is NoneType:
            if len(cls.__args__) > 2:
                args = ', '.join(restify(a) for a in cls.__args__[:-1])
                return ':obj:`~typing.Optional`\\ [:obj:`~typing.Union`\\ [%s]]' % args
            else:
                return ':obj:`~typing.Optional`\\ [%s]' % restify(cls.__args__[0])
        else:
            args = ', '.join(restify(a) for a in cls.__args__)
            return ':obj:`~typing.Union`\\ [%s]' % args
    elif inspect.isgenericalias(cls):
        if getattr(cls, '_name', None):
            if cls.__module__ == 'typing':
                text = ':class:`~%s.%s`' % (cls.__module__, cls._name)
            else:
                text = ':class:`%s.%s`' % (cls.__module__, cls._name)
        else:
            text = restify(cls.__origin__)

        origin = getattr(cls, '__origin__', None)
        if not hasattr(cls, '__args__'):
            pass
        elif all(is_system_TypeVar(a) for a in cls.__args__):
            # Suppress arguments if all system defined TypeVars (ex. Dict[KT, VT])
            pass
        elif cls.__module__ == 'typing' and cls._name == 'Callable':
            args = ', '.join(restify(a) for a in cls.__args__[:-1])
            text += r"\ [[%s], %s]" % (args, restify(cls.__args__[-1]))
        elif cls.__module__ == 'typing' and getattr(origin, '_name', None) == 'Literal':
            text += r"\ [%s]" % ', '.join(repr(a) for a in cls.__args__)
        elif cls.__args__:
            text += r"\ [%s]" % ", ".join(restify(a) for a in cls.__args__)

        return text
    elif hasattr(cls, '_name'):
        # SpecialForm
        if cls.__module__ == 'typing':
            return ':obj:`~%s.%s`' % (cls.__module__, cls._name)
        else:
            return ':obj:`%s.%s`' % (cls.__module__, cls._name)
    elif hasattr(cls, '__qualname__'):
        if cls.__module__ == 'typing':
            return ':class:`~%s.%s`' % (cls.__module__, cls.__qualname__)
        else:
            return ':class:`%s.%s`' % (cls.__module__, cls.__qualname__)
    elif isinstance(cls, ForwardRef):
        return ':class:`%s`' % cls.__forward_arg__
    else:
        # not a class (ex. TypeVar)
        if cls.__module__ == 'typing':
            return ':obj:`~%s.%s`' % (cls.__module__, cls.__name__)
        else:
            return ':obj:`%s.%s`' % (cls.__module__, cls.__name__)


def _restify_py36(cls: Optional[Type]) -> str:
    module = getattr(cls, '__module__', None)
    if module == 'typing':
        if getattr(cls, '_name', None):
            qualname = cls._name
        elif getattr(cls, '__qualname__', None):
            qualname = cls.__qualname__
        elif getattr(cls, '__forward_arg__', None):
            qualname = cls.__forward_arg__
        elif getattr(cls, '__origin__', None):
            qualname = stringify(cls.__origin__)  # ex. Union
        else:
            qualname = repr(cls).replace('typing.', '')
    elif hasattr(cls, '__qualname__'):
        qualname = '%s.%s' % (module, cls.__qualname__)
    else:
        qualname = repr(cls)

    if (isinstance(cls, typing.TupleMeta) and  # type: ignore
            not hasattr(cls, '__tuple_params__')):
        if module == 'typing':
            reftext = ':class:`~typing.%s`' % qualname
        else:
            reftext = ':class:`%s`' % qualname

        params = cls.__args__
        if params:
            param_str = ', '.join(restify(p) for p in params)
            return reftext + '\\ [%s]' % param_str
        else:
            return reftext
    elif isinstance(cls, typing.GenericMeta):
        if module == 'typing':
            reftext = ':class:`~typing.%s`' % qualname
        else:
            reftext = ':class:`%s`' % qualname

        if cls.__args__ is None or len(cls.__args__) <= 2:
            params = cls.__args__
        elif cls.__origin__ == Generator:
            params = cls.__args__
        else:  # typing.Callable
            args = ', '.join(restify(arg) for arg in cls.__args__[:-1])
            result = restify(cls.__args__[-1])
            return reftext + '\\ [[%s], %s]' % (args, result)

        if params:
            param_str = ', '.join(restify(p) for p in params)
            return reftext + '\\ [%s]' % (param_str)
        else:
            return reftext
    elif (hasattr(cls, '__origin__') and
          cls.__origin__ is typing.Union):
        params = cls.__args__
        if params is not None:
            if len(params) > 1 and params[-1] is NoneType:
                if len(params) > 2:
                    param_str = ", ".join(restify(p) for p in params[:-1])
                    return (':obj:`~typing.Optional`\\ '
                            '[:obj:`~typing.Union`\\ [%s]]' % param_str)
                else:
                    return ':obj:`~typing.Optional`\\ [%s]' % restify(params[0])
            else:
                param_str = ', '.join(restify(p) for p in params)
                return ':obj:`~typing.Union`\\ [%s]' % param_str
        else:
            return ':obj:`Union`'
    elif hasattr(cls, '__qualname__'):
        if cls.__module__ == 'typing':
            return ':class:`~%s.%s`' % (cls.__module__, cls.__qualname__)
        else:
            return ':class:`%s.%s`' % (cls.__module__, cls.__qualname__)
    elif hasattr(cls, '_name'):
        # SpecialForm
        if cls.__module__ == 'typing':
            return ':obj:`~%s.%s`' % (cls.__module__, cls._name)
        else:
            return ':obj:`%s.%s`' % (cls.__module__, cls._name)
    elif hasattr(cls, '__name__'):
        # not a class (ex. TypeVar)
        if cls.__module__ == 'typing':
            return ':obj:`~%s.%s`' % (cls.__module__, cls.__name__)
        else:
            return ':obj:`%s.%s`' % (cls.__module__, cls.__name__)
    else:
        # others (ex. Any)
        if cls.__module__ == 'typing':
            return ':obj:`~%s.%s`' % (cls.__module__, qualname)
        else:
            return ':obj:`%s.%s`' % (cls.__module__, qualname)


def stringify(annotation: Any) -> str:
    """Stringify type annotation object."""
    from sphinx.util import inspect  # lazy loading

    if isinstance(annotation, str):
        if annotation.startswith("'") and annotation.endswith("'"):
            # might be a double Forward-ref'ed type.  Go unquoting.
            return annotation[1:-1]
        else:
            return annotation
    elif isinstance(annotation, TypeVar):
        if annotation.__module__ == 'typing':
            return annotation.__name__
        else:
            return '.'.join([annotation.__module__, annotation.__name__])
    elif inspect.isNewType(annotation):
        # Could not get the module where it defined
        return annotation.__name__
    elif not annotation:
        return repr(annotation)
    elif annotation is NoneType:
        return 'None'
    elif annotation in INVALID_BUILTIN_CLASSES:
        return INVALID_BUILTIN_CLASSES[annotation]
    elif (getattr(annotation, '__module__', None) == 'builtins' and
<<<<<<< HEAD
          hasattr(annotation, '__qualname__')):
        if hasattr(annotation, '__args__'):  # PEP 585 generic
            return repr(annotation)
        else:
            return annotation.__qualname__
=======
          getattr(annotation, '__qualname__', None)):
        return annotation.__qualname__
>>>>>>> 9218ad4a
    elif annotation is Ellipsis:
        return '...'

    if sys.version_info >= (3, 7):  # py37+
        return _stringify_py37(annotation)
    else:
        return _stringify_py36(annotation)


def _stringify_py37(annotation: Any) -> str:
    """stringify() for py37+."""
    module = getattr(annotation, '__module__', None)
    if module == 'typing':
        if getattr(annotation, '_name', None):
            qualname = annotation._name
        elif getattr(annotation, '__qualname__', None):
            qualname = annotation.__qualname__
        elif getattr(annotation, '__forward_arg__', None):
            qualname = annotation.__forward_arg__
        else:
            qualname = stringify(annotation.__origin__)  # ex. Union
    elif hasattr(annotation, '__qualname__'):
        qualname = '%s.%s' % (module, annotation.__qualname__)
    elif hasattr(annotation, '__origin__'):
        # instantiated generic provided by a user
        qualname = stringify(annotation.__origin__)
    elif types_Union and isinstance(annotation, types_Union):  # types.Union (for py3.10+)
        qualname = 'types.Union'
    else:
        # we weren't able to extract the base type, appending arguments would
        # only make them appear twice
        return repr(annotation)

    if getattr(annotation, '__args__', None):
        if not isinstance(annotation.__args__, (list, tuple)):
            # broken __args__ found
            pass
        elif qualname == 'Union':
            if len(annotation.__args__) > 1 and annotation.__args__[-1] is NoneType:
                if len(annotation.__args__) > 2:
                    args = ', '.join(stringify(a) for a in annotation.__args__[:-1])
                    return 'Optional[Union[%s]]' % args
                else:
                    return 'Optional[%s]' % stringify(annotation.__args__[0])
            else:
                args = ', '.join(stringify(a) for a in annotation.__args__)
                return 'Union[%s]' % args
        elif qualname == 'types.Union':
            if len(annotation.__args__) > 1 and None in annotation.__args__:
                args = ' | '.join(stringify(a) for a in annotation.__args__ if a)
                return 'Optional[%s]' % args
            else:
                return ' | '.join(stringify(a) for a in annotation.__args__)
        elif qualname == 'Callable':
            args = ', '.join(stringify(a) for a in annotation.__args__[:-1])
            returns = stringify(annotation.__args__[-1])
            return '%s[[%s], %s]' % (qualname, args, returns)
        elif qualname == 'Literal':
            args = ', '.join(repr(a) for a in annotation.__args__)
            return '%s[%s]' % (qualname, args)
        elif str(annotation).startswith('typing.Annotated'):  # for py39+
            return stringify(annotation.__args__[0])
        elif all(is_system_TypeVar(a) for a in annotation.__args__):
            # Suppress arguments if all system defined TypeVars (ex. Dict[KT, VT])
            return qualname
        else:
            args = ', '.join(stringify(a) for a in annotation.__args__)
            return '%s[%s]' % (qualname, args)

    return qualname


def _stringify_py36(annotation: Any) -> str:
    """stringify() for py36."""
    module = getattr(annotation, '__module__', None)
    if module == 'typing':
        if getattr(annotation, '_name', None):
            qualname = annotation._name
        elif getattr(annotation, '__qualname__', None):
            qualname = annotation.__qualname__
        elif getattr(annotation, '__forward_arg__', None):
            qualname = annotation.__forward_arg__
        elif getattr(annotation, '__origin__', None):
            qualname = stringify(annotation.__origin__)  # ex. Union
        else:
            qualname = repr(annotation).replace('typing.', '')
    elif hasattr(annotation, '__qualname__'):
        qualname = '%s.%s' % (module, annotation.__qualname__)
    else:
        qualname = repr(annotation)

    if (isinstance(annotation, typing.TupleMeta) and  # type: ignore
            not hasattr(annotation, '__tuple_params__')):  # for Python 3.6
        params = annotation.__args__
        if params:
            param_str = ', '.join(stringify(p) for p in params)
            return '%s[%s]' % (qualname, param_str)
        else:
            return qualname
    elif isinstance(annotation, typing.GenericMeta):
        params = None
        if annotation.__args__ is None or len(annotation.__args__) <= 2:  # type: ignore  # NOQA
            params = annotation.__args__  # type: ignore
        elif annotation.__origin__ == Generator:  # type: ignore
            params = annotation.__args__  # type: ignore
        else:  # typing.Callable
            args = ', '.join(stringify(arg) for arg
                             in annotation.__args__[:-1])  # type: ignore
            result = stringify(annotation.__args__[-1])  # type: ignore
            return '%s[[%s], %s]' % (qualname, args, result)
        if params is not None:
            param_str = ', '.join(stringify(p) for p in params)
            return '%s[%s]' % (qualname, param_str)
    elif (hasattr(annotation, '__origin__') and
          annotation.__origin__ is typing.Union):
        params = annotation.__args__
        if params is not None:
            if len(params) > 1 and params[-1] is NoneType:
                if len(params) > 2:
                    param_str = ", ".join(stringify(p) for p in params[:-1])
                    return 'Optional[Union[%s]]' % param_str
                else:
                    return 'Optional[%s]' % stringify(params[0])
            else:
                param_str = ', '.join(stringify(p) for p in params)
                return 'Union[%s]' % param_str

    return qualname


deprecated_alias('sphinx.util.typing',
                 {
                     'DirectiveOption': Callable[[str], Any],
                 },
                 RemovedInSphinx60Warning)<|MERGE_RESOLUTION|>--- conflicted
+++ resolved
@@ -309,16 +309,11 @@
     elif annotation in INVALID_BUILTIN_CLASSES:
         return INVALID_BUILTIN_CLASSES[annotation]
     elif (getattr(annotation, '__module__', None) == 'builtins' and
-<<<<<<< HEAD
-          hasattr(annotation, '__qualname__')):
+          getattr(annotation, '__qualname__', None)):
         if hasattr(annotation, '__args__'):  # PEP 585 generic
             return repr(annotation)
         else:
             return annotation.__qualname__
-=======
-          getattr(annotation, '__qualname__', None)):
-        return annotation.__qualname__
->>>>>>> 9218ad4a
     elif annotation is Ellipsis:
         return '...'
 
