"""Docutils node-related utility functions for Sphinx."""

from __future__ import annotations

import contextlib
import re
import unicodedata
from typing import TYPE_CHECKING, Any, Generic, TypeVar, cast

from docutils import nodes
from docutils.nodes import Node

from sphinx import addnodes
from sphinx.locale import __
from sphinx.util import logging
from sphinx.util.parsing import _fresh_title_style_context

if TYPE_CHECKING:
    from collections.abc import Callable, Iterable, Iterator

    from docutils.nodes import Element
    from docutils.parsers.rst import Directive
    from docutils.parsers.rst.states import Inliner, RSTState
    from docutils.statemachine import StringList

    from sphinx.builders import Builder
    from sphinx.environment import BuildEnvironment
    from sphinx.util.tags import Tags

logger = logging.getLogger(__name__)


# \x00 means the "<" was backslash-escaped
explicit_title_re = re.compile(r'^(.+?)\s*(?<!\x00)<([^<]*?)>$', re.DOTALL)
caption_ref_re = explicit_title_re  # b/w compat alias


N = TypeVar('N', bound=Node)


class NodeMatcher(Generic[N]):
    """A helper class for Node.findall().

    It checks that the given node is an instance of the specified node-classes and
    has the specified node-attributes.

    For example, following example searches ``reference`` node having ``refdomain``
    and ``reftype`` attributes::

        matcher = NodeMatcher(nodes.reference, refdomain='std', reftype='citation')
        matcher.findall(doctree)
        # => [<reference ...>, <reference ...>, ...]

    A special value ``typing.Any`` matches any kind of node-attributes.  For example,
    following example searches ``reference`` node having ``refdomain`` attributes::

        matcher = NodeMatcher(nodes.reference, refdomain=Any)
        matcher.findall(doctree)
        # => [<reference ...>, <reference ...>, ...]
    """

    def __init__(self, *node_classes: type[N], **attrs: Any) -> None:
        self.classes = node_classes
        self.attrs = attrs

    def match(self, node: Node) -> bool:
        try:
            if self.classes and not isinstance(node, self.classes):
                return False

            if self.attrs:
                if not isinstance(node, nodes.Element):
                    return False

                for key, value in self.attrs.items():
                    if key not in node:
                        return False
                    elif value is Any:
                        continue
                    elif node.get(key) != value:
                        return False

            return True
        except Exception:
            # for non-Element nodes
            return False

    def __call__(self, node: Node) -> bool:
        return self.match(node)

    def findall(self, node: Node) -> Iterator[N]:
        """An alternative to `Node.findall` with improved type safety.

        While the `NodeMatcher` object can be used as an argument to `Node.findall`, doing so
        confounds type checkers' ability to determine the return type of the iterator.
        """
        for found in node.findall(self):
            yield cast('N', found)


def get_full_module_name(node: Node) -> str:
    """Return full module dotted path like: 'docutils.nodes.paragraph'

    :param nodes.Node node: target node
    :return: full module dotted path
    """
    return f'{node.__module__}.{node.__class__.__name__}'


def repr_domxml(node: Node, length: int = 80) -> str:
    """Return DOM XML representation of the specified node like:
    '<paragraph translatable="False"><inline classes="versionadded">Added in version...'

    :param nodes.Node node: target node
    :param int length:
       length of return value to be striped. if false-value is specified, repr_domxml
       returns full of DOM XML representation.
    :return: DOM XML representation
    """
    try:
        text = node.asdom().toxml()
    except Exception:
        text = str(node)
    if length and len(text) > length:
        text = text[:length] + '...'
    return text


def apply_source_workaround(node: Element) -> None:
    # workaround: nodes.term have wrong rawsource if classifier is specified.
    # The behavior of docutils-0.11, 0.12 is:
    # * when ``term text : classifier1 : classifier2`` is specified,
    # * rawsource of term node will have: ``term text : classifier1 : classifier2``
    # * rawsource of classifier node will be None
    if isinstance(node, nodes.classifier) and not node.rawsource:
        logger.debug(
            '[i18n] PATCH: %r to have source, line and rawsource: %s',
            get_full_module_name(node),
            repr_domxml(node),
        )
        definition_list_item = node.parent
        node.source = definition_list_item.source
        node.line = definition_list_item.line - 1  # type: ignore[operator]
        node.rawsource = node.astext()  # set 'classifier1' (or 'classifier2')
    elif isinstance(node, nodes.classifier) and not node.source:
        # docutils-0.15 fills in rawsource attribute, but not in source.
        node.source = node.parent.source
    if isinstance(node, nodes.image) and node.source is None:
        logger.debug(
            '[i18n] PATCH: %r to have source, line: %s',
            get_full_module_name(node),
            repr_domxml(node),
        )
        node.source, node.line = node.parent.source, node.parent.line
    if isinstance(node, nodes.title) and node.source is None:
        logger.debug(
            '[i18n] PATCH: %r to have source: %s',
            get_full_module_name(node),
            repr_domxml(node),
        )
        node.source, node.line = node.parent.source, node.parent.line
    if isinstance(node, nodes.term):
        logger.debug(
            '[i18n] PATCH: %r to have rawsource: %s',
            get_full_module_name(node),
            repr_domxml(node),
        )
        # strip classifier from rawsource of term
        for classifier in reversed(list(node.parent.findall(nodes.classifier))):
            node.rawsource = re.sub(
                r'\s*:\s*%s' % re.escape(classifier.astext()), '', node.rawsource
            )
    if isinstance(node, nodes.topic) and node.source is None:
        # docutils-0.18 does not fill the source attribute of topic
        logger.debug(
            '[i18n] PATCH: %r to have source, line: %s',
            get_full_module_name(node),
            repr_domxml(node),
        )
        node.source, node.line = node.parent.source, node.parent.line

    # workaround: literal_block under bullet list (#4913)
    if isinstance(node, nodes.literal_block) and node.source is None:
        with contextlib.suppress(ValueError):
            node.source = get_node_source(node)

    # workaround: recommonmark-0.2.0 doesn't set rawsource attribute
    if not node.rawsource:
        node.rawsource = node.astext()

    if node.source and node.rawsource:
        return

    # workaround: some docutils nodes doesn't have source, line.
    if isinstance(
        node,
        (
            nodes.rubric  # #1305 rubric directive
            | nodes.line  # #1477 line node
            | nodes.image  # #3093 image directive in substitution
            | nodes.field_name  # #3335 field list syntax
        ),
    ):
        logger.debug(
            '[i18n] PATCH: %r to have source and line: %s',
            get_full_module_name(node),
            repr_domxml(node),
        )
        try:
            node.source = get_node_source(node)
        except ValueError:
            node.source = ''
        node.line = 0  # need fix docutils to get `node.line`
        return


IGNORED_NODES = (
    nodes.Invisible,
    nodes.literal_block,
    nodes.doctest_block,
    addnodes.versionmodified,
    # XXX there are probably more
)


def is_translatable(node: Node) -> bool:
    if isinstance(node, addnodes.translatable):
        return True

    # image node marked as translatable or having alt text
    if isinstance(node, nodes.image) and (node.get('translatable') or node.get('alt')):
        return True

    if isinstance(node, nodes.Inline) and 'translatable' not in node:  # type: ignore[operator]
        # inline node must not be translated if 'translatable' is not set
        return False

    if isinstance(node, nodes.TextElement):
        if not node.source:
            logger.debug(
                '[i18n] SKIP %r because no node.source: %s',
                get_full_module_name(node),
                repr_domxml(node),
            )
            return False  # built-in message
        if isinstance(node, IGNORED_NODES) and 'translatable' not in node:
            logger.debug(
                '[i18n] SKIP %r because node is in IGNORED_NODES '
                "and no node['translatable']: %s",
                get_full_module_name(node),
                repr_domxml(node),
            )
            return False
        if not node.get('translatable', True):
            # not(node['translatable'] == True or node['translatable'] is None)
            logger.debug(
                "[i18n] SKIP %r because not node['translatable']: %s",
                get_full_module_name(node),
                repr_domxml(node),
            )
            return False
        # <field_name>orphan</field_name>
        # XXX ignore all metadata (== docinfo)
        if isinstance(node, nodes.field_name) and (node.children[0] == 'orphan'):
            logger.debug(
                '[i18n] SKIP %r because orphan node: %s',
                get_full_module_name(node),
                repr_domxml(node),
            )
            return False
        return True

    return isinstance(node, nodes.meta)


LITERAL_TYPE_NODES = (
    nodes.literal_block,
    nodes.doctest_block,
    nodes.math_block,
    nodes.raw,
)
IMAGE_TYPE_NODES = (
    nodes.image,
)  # fmt: skip


def extract_messages(doctree: Element) -> Iterable[tuple[Element, str]]:
    """Extract translatable messages from a document tree."""
    for node in doctree.findall(is_translatable):
        if isinstance(node, addnodes.translatable):
            for msg in node.extract_original_messages():
                yield node, msg  # type: ignore[misc]
            continue
        if isinstance(node, LITERAL_TYPE_NODES):
            msg = node.rawsource
            if not msg:
                msg = node.astext()
        elif isinstance(node, nodes.image):
            if node.get('alt'):
                yield node, node['alt']
            if node.get('translatable'):
                image_uri = node.get('original_uri', node['uri'])
                msg = f'.. image:: {image_uri}'
            else:
                msg = ''
        elif isinstance(node, nodes.meta):
            msg = node['content']
        else:
            msg = node.rawsource.replace('\n', ' ').strip()  # type: ignore[attr-defined]

        # XXX nodes rendering empty are likely a bug in sphinx.addnodes
        if msg:
            yield node, msg  # type: ignore[misc]


def get_node_source(node: Element) -> str:
    for pnode in traverse_parent(node):
        if pnode.source:
            return pnode.source
    msg = 'node source not found'
    raise ValueError(msg)


def get_node_line(node: Element) -> int:
    for pnode in traverse_parent(node):
        if pnode.line:
            return pnode.line
    msg = 'node line not found'
    raise ValueError(msg)


def traverse_parent(node: Element, cls: Any = None) -> Iterable[Element]:
    while node:
        if cls is None or isinstance(node, cls):
            yield node
        node = node.parent


def get_prev_node(node: Node) -> Node | None:
    pos = node.parent.index(node)
    if pos > 0:
        return node.parent[pos - 1]
    else:
        return None


def traverse_translatable_index(
    doctree: Element,
) -> Iterable[tuple[Element, list[tuple[str, str, str, str, str | None]]]]:
    """Traverse translatable index node from a document tree."""
    matcher = NodeMatcher(addnodes.index, inline=False)
    for node in matcher.findall(doctree):
        if 'raw_entries' in node:
            entries = node['raw_entries']
        else:
            entries = node['entries']
        yield node, entries


def nested_parse_with_titles(
    state: RSTState, content: StringList, node: Node, content_offset: int = 0
) -> str:
    """Version of state.nested_parse() that allows titles and does not require
    titles to have the same decoration as the calling document.

    This is useful when the parsed content comes from a completely different
    context, such as docstrings.

    This function is retained for compatibility and will be deprecated in
    Sphinx 8. Prefer ``nested_parse_to_nodes()``.
    """
    with _fresh_title_style_context(state):
        ret = state.nested_parse(content, content_offset, node, match_titles=True)
    return ret


def clean_astext(node: Element) -> str:
    """Like node.astext(), but ignore images."""
    node = node.deepcopy()
    for img in node.findall(nodes.image):
        img['alt'] = ''
    for raw in list(node.findall(nodes.raw)):
        raw.parent.remove(raw)
    return node.astext()


def split_explicit_title(text: str) -> tuple[bool, str, str]:
    """Split role content into title and target, if given."""
    match = explicit_title_re.match(text)
    if match:
        return True, match.group(1), match.group(2)
    return False, text, text


indextypes = ['single', 'pair', 'double', 'triple', 'see', 'seealso']


def process_index_entry(
    entry: str,
    targetid: str,
) -> list[tuple[str, str, str, str, str | None]]:
    from sphinx.domains.python import pairindextypes

    indexentries: list[tuple[str, str, str, str, str | None]] = []
    entry = entry.strip()
    oentry = entry
    main = ''
    if entry.startswith('!'):
        main = 'main'
        entry = entry[1:].lstrip()
    for index_type in pairindextypes:
        if entry.startswith(f'{index_type}:'):
            value = entry[len(index_type) + 1 :].strip()
            value = f'{pairindextypes[index_type]}; {value}'
            # xref RemovedInSphinx90Warning
            logger.warning(
                __(
                    '%r is deprecated for index entries (from entry %r). '
                    "Use 'pair: %s' instead."
                ),
                index_type,
                entry,
                value,
                type='index',
            )
            indexentries.append(('pair', value, targetid, main, None))
            break
    else:
        for index_type in indextypes:
            if entry.startswith(f'{index_type}:'):
                value = entry[len(index_type) + 1 :].strip()
                if index_type == 'double':
                    index_type = 'pair'
                indexentries.append((index_type, value, targetid, main, None))
                break
        # shorthand notation for single entries
        else:
            for value in oentry.split(','):
                value = value.strip()
                main = ''
                if value.startswith('!'):
                    main = 'main'
                    value = value[1:].lstrip()
                if not value:
                    continue
                indexentries.append(('single', value, targetid, main, None))
    return indexentries


def inline_all_toctrees(
    builder: Builder,
    docnameset: set[str],
    docname: str,
    tree: nodes.document,
    colorfunc: Callable[[str], str],
    traversed: list[str],
    indent: str = '',
) -> nodes.document:
    """Inline all toctrees in the *tree*.

    Record all docnames in *docnameset*, and output docnames with *colorfunc*.
    """
    tree = tree.deepcopy()
    for toctreenode in list(tree.findall(addnodes.toctree)):
        newnodes = []
        includefiles = map(str, toctreenode['includefiles'])
        indent += ' '
        for includefile in includefiles:
            if includefile not in traversed:
                try:
                    traversed.append(includefile)
                    logger.info(indent + colorfunc(includefile))  # NoQA: G003
                    subtree = inline_all_toctrees(
                        builder,
                        docnameset,
                        includefile,
                        builder.env.get_doctree(includefile),
                        colorfunc,
                        traversed,
                        indent,
                    )
                    docnameset.add(includefile)
                except Exception:
<<<<<<< HEAD
                    logger.warning(__('toctree contains ref to nonexisting file %r'),
                                   includefile, location=docname,
                                   type='toc', subtype='not_readable')
=======
                    logger.warning(
                        __('toctree contains ref to nonexisting file %r'),
                        includefile,
                        location=docname,
                    )
>>>>>>> 25d4ae57
                else:
                    sof = addnodes.start_of_file(docname=includefile)
                    sof.children = subtree.children
                    for sectionnode in sof.findall(nodes.section):
                        if 'docname' not in sectionnode:
                            sectionnode['docname'] = includefile
                    newnodes.append(sof)
        toctreenode.parent.replace(toctreenode, newnodes)
    return tree


def _make_id(string: str) -> str:
    """Convert `string` into an identifier and return it.

    This function is a modified version of ``docutils.nodes.make_id()`` of
    docutils-0.16.

    Changes:

    * Allow to use capital alphabet characters
    * Allow to use dots (".") and underscores ("_") for an identifier
      without a leading character.

    # Author: David Goodger <goodger@python.org>
    # Maintainer: docutils-develop@lists.sourceforge.net
    # Copyright: This module has been placed in the public domain.
    """
    id = string.translate(_non_id_translate_digraphs)
    id = id.translate(_non_id_translate)
    # get rid of non-ascii characters.
    # 'ascii' lowercase to prevent problems with turkish locale.
    id = unicodedata.normalize('NFKD', id).encode('ascii', 'ignore').decode('ascii')
    # shrink runs of whitespace and replace by hyphen
    id = _non_id_chars.sub('-', ' '.join(id.split()))
    id = _non_id_at_ends.sub('', id)
    return str(id)


_non_id_chars = re.compile('[^a-zA-Z0-9._]+')
_non_id_at_ends = re.compile('^[-0-9._]+|-+$')
_non_id_translate = {
    0x00F8: 'o',  # o with stroke
    0x0111: 'd',  # d with stroke
    0x0127: 'h',  # h with stroke
    0x0131: 'i',  # dotless i
    0x0142: 'l',  # l with stroke
    0x0167: 't',  # t with stroke
    0x0180: 'b',  # b with stroke
    0x0183: 'b',  # b with topbar
    0x0188: 'c',  # c with hook
    0x018C: 'd',  # d with topbar
    0x0192: 'f',  # f with hook
    0x0199: 'k',  # k with hook
    0x019A: 'l',  # l with bar
    0x019E: 'n',  # n with long right leg
    0x01A5: 'p',  # p with hook
    0x01AB: 't',  # t with palatal hook
    0x01AD: 't',  # t with hook
    0x01B4: 'y',  # y with hook
    0x01B6: 'z',  # z with stroke
    0x01E5: 'g',  # g with stroke
    0x0225: 'z',  # z with hook
    0x0234: 'l',  # l with curl
    0x0235: 'n',  # n with curl
    0x0236: 't',  # t with curl
    0x0237: 'j',  # dotless j
    0x023C: 'c',  # c with stroke
    0x023F: 's',  # s with swash tail
    0x0240: 'z',  # z with swash tail
    0x0247: 'e',  # e with stroke
    0x0249: 'j',  # j with stroke
    0x024B: 'q',  # q with hook tail
    0x024D: 'r',  # r with stroke
    0x024F: 'y',  # y with stroke
}
_non_id_translate_digraphs = {
    0x00DF: 'sz',  # ligature sz
    0x00E6: 'ae',  # ae
    0x0153: 'oe',  # ligature oe
    0x0238: 'db',  # db digraph
    0x0239: 'qp',  # qp digraph
}


def make_id(
    env: BuildEnvironment,
    document: nodes.document,
    prefix: str = '',
    term: str | None = None,
) -> str:
    """Generate an appropriate node_id for given *prefix* and *term*."""
    node_id = None
    if prefix:
        idformat = prefix + '-%s'
    else:
        idformat = (document.settings.id_prefix or 'id') + '%s'

    # try to generate node_id by *term*
    if prefix and term:
        node_id = _make_id(idformat % term)
        if node_id == prefix:
            # *term* is not good to generate a node_id.
            node_id = None
    elif term:
        node_id = _make_id(term)
        if not node_id:
            node_id = None  # fallback to None

    while node_id is None or node_id in document.ids:
        node_id = idformat % env.new_serialno(prefix)

    return node_id


def find_pending_xref_condition(
    node: addnodes.pending_xref, condition: str
) -> Element | None:
    """Pick matched pending_xref_condition node up from the pending_xref."""
    for subnode in node:
        if (
            isinstance(subnode, addnodes.pending_xref_condition)
            and subnode.get('condition') == condition
        ):
            return subnode
    return None


def make_refnode(
    builder: Builder,
    fromdocname: str,
    todocname: str,
    targetid: str | None,
    child: Node | list[Node],
    title: str | None = None,
) -> nodes.reference:
    """Shortcut to create a reference node."""
    node = nodes.reference('', '', internal=True)
    if fromdocname == todocname and targetid:
        node['refid'] = targetid
    else:
        if targetid:
            node['refuri'] = (
                builder.get_relative_uri(fromdocname, todocname) + '#' + targetid
            )
        else:
            node['refuri'] = builder.get_relative_uri(fromdocname, todocname)
    if title:
        node['reftitle'] = title
    node += child
    return node


def set_source_info(directive: Directive, node: Node) -> None:
    node.source, node.line = directive.state_machine.get_source_and_line(
        directive.lineno
    )


def set_role_source_info(inliner: Inliner, lineno: int, node: Node) -> None:
    gsal = inliner.reporter.get_source_and_line  # type: ignore[attr-defined]
    node.source, node.line = gsal(lineno)


def copy_source_info(src: Element, dst: Element) -> None:
    with contextlib.suppress(ValueError):
        dst.source = get_node_source(src)
        dst.line = get_node_line(src)


NON_SMARTQUOTABLE_PARENT_NODES = (
    nodes.FixedTextElement,
    nodes.literal,
    nodes.math,
    nodes.image,
    nodes.raw,
    nodes.problematic,
    addnodes.not_smartquotable,
)


def is_smartquotable(node: Node) -> bool:
    """Check whether the node is smart-quotable or not."""
    for pnode in traverse_parent(node.parent):
        if isinstance(pnode, NON_SMARTQUOTABLE_PARENT_NODES):
            return False
        if pnode.get('support_smartquotes', None) is False:
            return False

    return getattr(node, 'support_smartquotes', None) is not False


def process_only_nodes(document: Node, tags: Tags) -> None:
    """Filter ``only`` nodes which do not match *tags*."""
    for node in document.findall(addnodes.only):
        if _only_node_keep_children(node, tags):
            node.replace_self(node.children or nodes.comment())
        else:
            # A comment on the comment() nodes being inserted: replacing by [] would
            # result in a "Losing ids" exception if there is a target node before
            # the only node, so we make sure docutils can transfer the id to
            # something, even if it's just a comment and will lose the id anyway...
            node.replace_self(nodes.comment())


def _only_node_keep_children(node: addnodes.only, tags: Tags) -> bool:
    """Keep children if tags match or error."""
    try:
        return tags.eval_condition(node['expr'])
    except Exception as err:
        logger.warning(
            __('exception while evaluating only directive expression: %s'),
            err,
            location=node,
        )
        return True


def _copy_except__document(el: Element) -> Element:
    """Monkey-patch ```nodes.Element.copy``` to not copy the ``_document``
    attribute.

    xref: https://github.com/sphinx-doc/sphinx/issues/11116#issuecomment-1376767086
    """
    newnode = object.__new__(el.__class__)
    # set in Element.__init__()
    newnode.children = []
    newnode.rawsource = el.rawsource
    newnode.tagname = el.tagname
    # copied in Element.copy()
    newnode.attributes = {
        k: (v if k not in {'ids', 'classes', 'names', 'dupnames', 'backrefs'} else v[:])
        for k, v in el.attributes.items()
    }
    newnode.line = el.line
    newnode.source = el.source
    return newnode


nodes.Element.copy = _copy_except__document  # type: ignore[assignment]


def _deepcopy(el: Element) -> Element:
    """Monkey-patch ```nodes.Element.deepcopy``` for speed."""
    newnode = el.copy()
    newnode.children = [child.deepcopy() for child in el.children]
    for child in newnode.children:
        child.parent = newnode
        if el.document:
            child.document = el.document
            if child.source is None:
                child.source = el.document.current_source
            if child.line is None:
                child.line = el.document.current_line
    return newnode


nodes.Element.deepcopy = _deepcopy  # type: ignore[assignment]<|MERGE_RESOLUTION|>--- conflicted
+++ resolved
@@ -481,17 +481,9 @@
                     )
                     docnameset.add(includefile)
                 except Exception:
-<<<<<<< HEAD
                     logger.warning(__('toctree contains ref to nonexisting file %r'),
                                    includefile, location=docname,
                                    type='toc', subtype='not_readable')
-=======
-                    logger.warning(
-                        __('toctree contains ref to nonexisting file %r'),
-                        includefile,
-                        location=docname,
-                    )
->>>>>>> 25d4ae57
                 else:
                     sof = addnodes.start_of_file(docname=includefile)
                     sof.children = subtree.children
