# -*- coding: utf-8 -*-
"""
    sphinx.util.osutil
    ~~~~~~~~~~~~~~~~~~

    Operating system-related utility functions for Sphinx.

    :copyright: Copyright 2007-2018 by the Sphinx team, see AUTHORS.
    :license: BSD, see LICENSE for details.
"""
from __future__ import print_function

import contextlib
import errno
import filecmp
import locale
import os
import re
import shutil
import sys
import time
import warnings
from io import BytesIO, StringIO
from os import path

from six import PY2, PY3, text_type

<<<<<<< HEAD
from sphinx.deprecation import RemovedInSphinx30Warning

if TYPE_CHECKING:
=======
if False:
    # For type annotation
>>>>>>> d97f41c0
    from typing import Any, Iterator, List, Tuple, Union  # NOQA

# Errnos that we need.
EEXIST = getattr(errno, 'EEXIST', 0)
ENOENT = getattr(errno, 'ENOENT', 0)
EPIPE = getattr(errno, 'EPIPE', 0)
EINVAL = getattr(errno, 'EINVAL', 0)

if PY3:
    unicode = str  # special alias for static typing...

# SEP separates path elements in the canonical file names
#
# Define SEP as a manifest constant, not so much because we expect it to change
# in the future as to avoid the suspicion that a stray "/" in the code is a
# hangover from more *nix-oriented origins.
SEP = "/"


def os_path(canonicalpath):
    # type: (unicode) -> unicode
    return canonicalpath.replace(SEP, path.sep)


def canon_path(nativepath):
    # type: (unicode) -> unicode
    """Return path in OS-independent form"""
    return nativepath.replace(path.sep, SEP)


def relative_uri(base, to):
    # type: (unicode, unicode) -> unicode
    """Return a relative URL from ``base`` to ``to``."""
    if to.startswith(SEP):
        return to
    b2 = base.split(SEP)
    t2 = to.split(SEP)
    # remove common segments (except the last segment)
    for x, y in zip(b2[:-1], t2[:-1]):
        if x != y:
            break
        b2.pop(0)
        t2.pop(0)
    if b2 == t2:
        # Special case: relative_uri('f/index.html','f/index.html')
        # returns '', not 'index.html'
        return ''
    if len(b2) == 1 and t2 == ['']:
        # Special case: relative_uri('f/index.html','f/') should
        # return './', not ''
        return '.' + SEP
    return ('..' + SEP) * (len(b2) - 1) + SEP.join(t2)


def ensuredir(path):
    # type: (unicode) -> None
    """Ensure that a path exists."""
    try:
        os.makedirs(path)
    except OSError as err:
        # 0 for Jython/Win32
        if err.errno not in [0, EEXIST]:
            raise


# This function is same as os.walk of Python2.7 except a customization
# that check UnicodeError.
# The customization obstacle to replace the function with the os.walk.
def walk(top, topdown=True, followlinks=False):
    # type: (unicode, bool, bool) -> Iterator[Tuple[unicode, List[unicode], List[unicode]]]
    """Backport of os.walk from 2.6, where the *followlinks* argument was
    added.
    """
    names = os.listdir(top)

    dirs, nondirs = [], []
    for name in names:
        try:
            fullpath = path.join(top, name)
        except UnicodeError:
            print('%s:: ERROR: non-ASCII filename not supported on this '
                  'filesystem encoding %r, skipped.' % (name, fs_encoding),
                  file=sys.stderr)
            continue
        if path.isdir(fullpath):
            dirs.append(name)
        else:
            nondirs.append(name)

    if topdown:
        yield top, dirs, nondirs
    for name in dirs:
        fullpath = path.join(top, name)
        if followlinks or not path.islink(fullpath):
            for x in walk(fullpath, topdown, followlinks):
                yield x
    if not topdown:
        yield top, dirs, nondirs


def mtimes_of_files(dirnames, suffix):
    # type: (List[unicode], unicode) -> Iterator[float]
    for dirname in dirnames:
        for root, dirs, files in os.walk(dirname):
            for sfile in files:
                if sfile.endswith(suffix):
                    try:
                        yield path.getmtime(path.join(root, sfile))
                    except EnvironmentError:
                        pass


def movefile(source, dest):
    # type: (unicode, unicode) -> None
    """Move a file, removing the destination if it exists."""
    if os.path.exists(dest):
        try:
            os.unlink(dest)
        except OSError:
            pass
    os.rename(source, dest)


def copytimes(source, dest):
    # type: (unicode, unicode) -> None
    """Copy a file's modification times."""
    st = os.stat(source)
    if hasattr(os, 'utime'):
        os.utime(dest, (st.st_atime, st.st_mtime))


def copyfile(source, dest):
    # type: (unicode, unicode) -> None
    """Copy a file and its modification times, if possible.

    Note: ``copyfile`` skips copying if the file has not been changed"""
    if not path.exists(dest) or not filecmp.cmp(source, dest):
        shutil.copyfile(source, dest)
        try:
            # don't do full copystat because the source may be read-only
            copytimes(source, dest)
        except OSError:
            pass


no_fn_re = re.compile(r'[^a-zA-Z0-9_-]')


def make_filename(string):
    # type: (str) -> unicode
    return no_fn_re.sub('', string) or 'sphinx'


def ustrftime(format, *args):
    # type: (unicode, Any) -> unicode
    """[DEPRECATED] strftime for unicode strings."""
    warnings.warn('sphinx.util.osutil.ustrtime is deprecated for removal',
                  RemovedInSphinx30Warning)

    if not args:
        # If time is not specified, try to use $SOURCE_DATE_EPOCH variable
        # See https://wiki.debian.org/ReproducibleBuilds/TimestampsProposal
        source_date_epoch = os.getenv('SOURCE_DATE_EPOCH')
        if source_date_epoch is not None:
            time_struct = time.gmtime(float(source_date_epoch))
            args = [time_struct]  # type: ignore
    if PY2:
        # if a locale is set, the time strings are encoded in the encoding
        # given by LC_TIME; if that is available, use it
        enc = locale.getlocale(locale.LC_TIME)[1] or 'utf-8'
        return time.strftime(text_type(format).encode(enc), *args).decode(enc)
    else:  # Py3
        # On Windows, time.strftime() and Unicode characters will raise UnicodeEncodeError.
        # https://bugs.python.org/issue8304
        try:
            return time.strftime(format, *args)
        except UnicodeEncodeError:
            r = time.strftime(format.encode('unicode-escape').decode(), *args)
            return r.encode().decode('unicode-escape')


def safe_relpath(path, start=None):
    # type: (unicode, unicode) -> unicode
    try:
        return os.path.relpath(path, start)
    except ValueError:
        return path


fs_encoding = sys.getfilesystemencoding() or sys.getdefaultencoding()  # type: unicode


def abspath(pathdir):
    # type: (unicode) -> unicode
    pathdir = path.abspath(pathdir)
    if isinstance(pathdir, bytes):
        try:
            pathdir = pathdir.decode(fs_encoding)
        except UnicodeDecodeError:
            raise UnicodeDecodeError('multibyte filename not supported on '
                                     'this filesystem encoding '
                                     '(%r)' % fs_encoding)
    return pathdir


def getcwd():
    # type: () -> unicode
    if hasattr(os, 'getcwdu'):
        return os.getcwdu()
    return os.getcwd()


@contextlib.contextmanager
def cd(target_dir):
    # type: (unicode) -> Iterator[None]
    cwd = getcwd()
    try:
        os.chdir(target_dir)
        yield
    finally:
        os.chdir(cwd)


class FileAvoidWrite(object):
    """File-like object that buffers output and only writes if content changed.

    Use this class like when writing to a file to avoid touching the original
    file if the content hasn't changed. This is useful in scenarios where file
    mtime is used to invalidate caches or trigger new behavior.

    When writing to this file handle, all writes are buffered until the object
    is closed.

    Objects can be used as context managers.
    """
    def __init__(self, path):
        # type: (unicode) -> None
        self._path = path
        self._io = None  # type: Union[StringIO, BytesIO]

    def write(self, data):
        # type: (Union[str, unicode]) -> None
        if not self._io:
            if isinstance(data, text_type):
                self._io = StringIO()
            else:
                self._io = BytesIO()

        self._io.write(data)  # type: ignore

    def close(self):
        # type: () -> None
        """Stop accepting writes and write file, if needed."""
        if not self._io:
            raise Exception('FileAvoidWrite does not support empty files.')

        buf = self.getvalue()
        self._io.close()

        r_mode = 'r'
        w_mode = 'w'
        if isinstance(self._io, BytesIO):
            r_mode = 'rb'
            w_mode = 'wb'

        old_content = None

        try:
            with open(self._path, r_mode) as old_f:
                old_content = old_f.read()
                if old_content == buf:
                    return
        except IOError:
            pass

        with open(self._path, w_mode) as f:
            f.write(buf)

    def __enter__(self):
        # type: () -> FileAvoidWrite
        return self

    def __exit__(self, type, value, traceback):
        # type: (unicode, unicode, unicode) -> None
        self.close()

    def __getattr__(self, name):
        # type: (str) -> Any
        # Proxy to _io instance.
        if not self._io:
            raise Exception('Must write to FileAvoidWrite before other '
                            'methods can be used')

        return getattr(self._io, name)


def rmtree(path):
    # type: (unicode) -> None
    if os.path.isdir(path):
        shutil.rmtree(path)
    else:
        os.remove(path)<|MERGE_RESOLUTION|>--- conflicted
+++ resolved
@@ -25,14 +25,10 @@
 
 from six import PY2, PY3, text_type
 
-<<<<<<< HEAD
 from sphinx.deprecation import RemovedInSphinx30Warning
 
-if TYPE_CHECKING:
-=======
 if False:
     # For type annotation
->>>>>>> d97f41c0
     from typing import Any, Iterator, List, Tuple, Union  # NOQA
 
 # Errnos that we need.
