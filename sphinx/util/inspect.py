--- conflicted
+++ resolved
@@ -21,11 +21,8 @@
 
 from sphinx.pycode.ast import unparse as ast_unparse
 from sphinx.util import logging
-<<<<<<< HEAD
+from sphinx.util.typing import stringify_annotation
 from sphinx.util.typing import ForwardRef, RenderMode, stringify_annotation
-=======
-from sphinx.util.typing import stringify_annotation
->>>>>>> 50fb4a9d
 
 if TYPE_CHECKING:
     from collections.abc import Callable, Iterator, Sequence
