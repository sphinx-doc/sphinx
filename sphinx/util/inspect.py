"""Helpers for inspecting Python modules."""

from __future__ import annotations

import ast
import builtins
import contextlib
import enum
import inspect
import re
import sys
import types
import typing
from collections.abc import Mapping
from functools import cached_property, partial, partialmethod, singledispatchmethod
from importlib import import_module
from inspect import Parameter, Signature
from io import StringIO
from types import ClassMethodDescriptorType, MethodDescriptorType, WrapperDescriptorType
from typing import TYPE_CHECKING, Any

from sphinx.pycode.ast import unparse as ast_unparse
from sphinx.util import logging
from sphinx.util.typing import ForwardRef, stringify_annotation

if TYPE_CHECKING:
    from collections.abc import Callable, Sequence
<<<<<<< HEAD
    from enum import Enum
    from inspect import _ParameterKind
    from types import MethodType, ModuleType
    from typing import Protocol, Union

    from typing_extensions import TypeGuard

    class _SupportsGet(Protocol):
        def __get__(self, __instance: Any, __owner: type | None = ...) -> Any: ...  # NoQA: E704

    class _SupportsSet(Protocol):
        # instance and value are contravariants but we do not need that precision
        def __set__(self, __instance: Any, __value: Any) -> None: ...  # NoQA: E704

    class _SupportsDelete(Protocol):
        # instance is contravariant but we do not need that precision
        def __delete__(self, __instance: Any) -> None: ...  # NoQA: E704

    _RoutineType = Union[
        types.FunctionType,
        types.LambdaType,
        types.MethodType,
        types.BuiltinFunctionType,
        types.BuiltinMethodType,
        types.WrapperDescriptorType,
        types.MethodDescriptorType,
        types.ClassMethodDescriptorType,
    ]
=======
    from inspect import _ParameterKind
    from types import MethodType, ModuleType
    from typing import Final
>>>>>>> e352a675

logger = logging.getLogger(__name__)

memory_address_re = re.compile(r' at 0x[0-9a-f]{8,16}(?=>)', re.IGNORECASE)

# re-export as is
isasyncgenfunction = inspect.isasyncgenfunction
ismethod = inspect.ismethod
ismethoddescriptor = inspect.ismethoddescriptor
isclass = inspect.isclass
ismodule = inspect.ismodule


def unwrap(obj: Any) -> Any:
    """Get an original object from wrapped object (wrapped functions).

    Mocked objects are returned as is.
    """
    if hasattr(obj, '__sphinx_mock__'):
        # Skip unwrapping mock object to avoid RecursionError
        return obj

    try:
        return inspect.unwrap(obj)
    except ValueError:
        # might be a mock object
        return obj


def unwrap_all(obj: Any, *, stop: Callable[[Any], bool] | None = None) -> Any:
    """Get an original object from wrapped object.

    Unlike :func:`unwrap`, this unwraps partial functions, wrapped functions,
    class methods and static methods.

    When specified, *stop* is a predicate indicating whether an object should
    be unwrapped or not.
    """
    if callable(stop):
        while not stop(obj):
            if ispartial(obj):
                obj = obj.func
            elif inspect.isroutine(obj) and hasattr(obj, '__wrapped__'):
                obj = obj.__wrapped__
            elif isclassmethod(obj) or isstaticmethod(obj):
                obj = obj.__func__
            else:
                return obj
        return obj  # in case the while loop never starts

    while True:
        if ispartial(obj):
            obj = obj.func
        elif inspect.isroutine(obj) and hasattr(obj, '__wrapped__'):
            obj = obj.__wrapped__
        elif isclassmethod(obj) or isstaticmethod(obj):
            obj = obj.__func__
        else:
            return obj


def getall(obj: Any) -> Sequence[str] | None:
    """Get the ``__all__`` attribute of an object as sequence.

    This returns ``None`` if the given ``obj.__all__`` does not exist and
    raises :exc:`ValueError` if ``obj.__all__`` is not a list or tuple of
    strings.
    """
    __all__ = safe_getattr(obj, '__all__', None)
    if __all__ is None:
        return None
    if isinstance(__all__, (list, tuple)) and all(isinstance(e, str) for e in __all__):
        return __all__
    raise ValueError(__all__)


def getannotations(obj: Any) -> Mapping[str, Any]:
    """Safely get the ``__annotations__`` attribute of an object."""
    if sys.version_info >= (3, 10, 0) or not isinstance(obj, type):
        __annotations__ = safe_getattr(obj, '__annotations__', None)
    else:
        # Workaround for bugfix not available until python 3.10 as recommended by docs
        # https://docs.python.org/3.10/howto/annotations.html#accessing-the-annotations-dict-of-an-object-in-python-3-9-and-older
        __dict__ = safe_getattr(obj, '__dict__', {})
        __annotations__ = __dict__.get('__annotations__', None)
    if isinstance(__annotations__, Mapping):
        return __annotations__
    return {}


def getglobals(obj: Any) -> Mapping[str, Any]:
    """Safely get :attr:`obj.__globals__ <function.__globals__>`."""
    __globals__ = safe_getattr(obj, '__globals__', None)
    if isinstance(__globals__, Mapping):
        return __globals__
    return {}


def getmro(obj: Any) -> tuple[type, ...]:
    """Safely get :attr:`obj.__mro__ <class.__mro__>`."""
    __mro__ = safe_getattr(obj, '__mro__', None)
    if isinstance(__mro__, tuple):
        return __mro__
    return ()


def getorigbases(obj: Any) -> tuple[Any, ...] | None:
    """Safely get ``obj.__orig_bases__``.

    This returns ``None`` if the object is not a class or if ``__orig_bases__``
    is not well-defined (e.g., a non-tuple object or an empty sequence).
    """
    if not isclass(obj):
        return None

    # Get __orig_bases__ from obj.__dict__ to avoid accessing the parent's __orig_bases__.
    # refs: https://github.com/sphinx-doc/sphinx/issues/9607
    __dict__ = safe_getattr(obj, '__dict__', {})
    __orig_bases__ = __dict__.get('__orig_bases__')
    if isinstance(__orig_bases__, tuple) and len(__orig_bases__) > 0:
        return __orig_bases__
    return None


def getslots(obj: Any) -> dict[str, Any] | dict[str, None] | None:
    """Safely get :term:`obj.__slots__ <__slots__>` as a dictionary if any.

    - This returns ``None`` if ``obj.__slots__`` does not exist.
    - This raises a :exc:`TypeError` if *obj* is not a class.
    - This raises a :exc:`ValueError` if ``obj.__slots__`` is invalid.
    """
    if not isclass(obj):
        raise TypeError

    __slots__ = safe_getattr(obj, '__slots__', None)
    if __slots__ is None:
        return None
    elif isinstance(__slots__, dict):
        return __slots__
    elif isinstance(__slots__, str):
        return {__slots__: None}
    elif isinstance(__slots__, (list, tuple)):
        return dict.fromkeys(__slots__)
    else:
        raise ValueError


def isNewType(obj: Any) -> bool:
    """Check the if object is a kind of :class:`~typing.NewType`."""
    if sys.version_info[:2] >= (3, 10):
        return isinstance(obj, typing.NewType)
    __module__ = safe_getattr(obj, '__module__', None)
    __qualname__ = safe_getattr(obj, '__qualname__', None)
    return __module__ == 'typing' and __qualname__ == 'NewType.<locals>.new_type'


<<<<<<< HEAD
def isenumclass(x: Any) -> TypeGuard[type[Enum]]:
    """Check if the object is an :class:`enumeration class <enum.Enum>`."""
    return inspect.isclass(x) and issubclass(x, enum.Enum)


def isenumattribute(x: Any) -> TypeGuard[Enum]:
=======
def isenumclass(x: Any) -> bool:
    """Check if the object is an :class:`enumeration class <enum.Enum>`."""
    return isclass(x) and issubclass(x, enum.Enum)


def isenumattribute(x: Any) -> bool:
>>>>>>> e352a675
    """Check if the object is an enumeration attribute."""
    return isinstance(x, enum.Enum)


def unpartial(obj: Any) -> Any:
    """Get an original object from a partial-like object.
<<<<<<< HEAD

    If *obj* is not a partial object, it is returned as is.

=======

    If *obj* is not a partial object, it is returned as is.

>>>>>>> e352a675
    .. seealso:: :func:`ispartial`
    """
    while ispartial(obj):
        obj = obj.func
    return obj


<<<<<<< HEAD
def ispartial(obj: Any) -> TypeGuard[partial | partialmethod]:
=======
def ispartial(obj: Any) -> bool:
>>>>>>> e352a675
    """Check if the object is a partial function or method."""
    return isinstance(obj, (partial, partialmethod))


def isclassmethod(obj: Any, cls: Any = None, name: str | None = None) -> bool:
    """Check if the object is a :class:`classmethod`."""
    if isinstance(obj, classmethod):
        return True
    if ismethod(obj) and obj.__self__ is not None and isclass(obj.__self__):
        return True
    if cls and name:
        # trace __mro__ if the method is defined in parent class
<<<<<<< HEAD
        sentinel = object()
        for basecls in getmro(cls):
            meth = basecls.__dict__.get(name, sentinel)
            if meth is not sentinel:
=======
        for basecls in getmro(cls):
            meth = basecls.__dict__.get(name)
            if meth is not None:
>>>>>>> e352a675
                return isclassmethod(meth)
    return False


def isstaticmethod(obj: Any, cls: Any = None, name: str | None = None) -> bool:
    """Check if the object is a :class:`staticmethod`."""
    if isinstance(obj, staticmethod):
        return True
    if cls and name:
        # trace __mro__ if the method is defined in parent class
<<<<<<< HEAD
        sentinel = object()
        for basecls in getattr(cls, '__mro__', [cls]):
            meth = basecls.__dict__.get(name, sentinel)
            if meth is not sentinel:
=======
        for basecls in getattr(cls, '__mro__', [cls]):
            meth = basecls.__dict__.get(name)
            if meth is not None:
>>>>>>> e352a675
                return isinstance(meth, staticmethod)
    return False


<<<<<<< HEAD
def isdescriptor(x: Any) -> TypeGuard[_SupportsGet | _SupportsSet | _SupportsDelete]:
=======
def isdescriptor(x: Any) -> bool:
>>>>>>> e352a675
    """Check if the object is a :external+python:term:`descriptor`."""
    return any(
        callable(safe_getattr(x, item, None)) for item in ('__get__', '__set__', '__delete__')
    )


def isabstractmethod(obj: Any) -> bool:
    """Check if the object is an :func:`abstractmethod`."""
    return safe_getattr(obj, '__isabstractmethod__', False) is True


def isboundmethod(method: MethodType) -> bool:
    """Check if the method is a bound method."""
    return safe_getattr(method, '__self__', None) is not None


def is_cython_function_or_method(obj: Any) -> bool:
    """Check if the object is a function or method in cython."""
    try:
        return obj.__class__.__name__ == 'cython_function_or_method'
    except AttributeError:
        return False


_DESCRIPTOR_LIKE: Final[tuple[type, ...]] = (
    ClassMethodDescriptorType,
    MethodDescriptorType,
    WrapperDescriptorType,
)


def isattributedescriptor(obj: Any) -> bool:
    """Check if the object is an attribute-like descriptor."""
    if inspect.isdatadescriptor(obj):
        # data descriptor is kind of attribute
        return True
    if isdescriptor(obj):
        # non data descriptor
        unwrapped = unwrap(obj)
        if isfunction(unwrapped) or isbuiltin(unwrapped) or ismethod(unwrapped):
            # attribute must not be either function, builtin and method
            return False
        if is_cython_function_or_method(unwrapped):
            # attribute must not be either function and method (for cython)
            return False
        if isclass(unwrapped):
            # attribute must not be a class
            return False
<<<<<<< HEAD
        if isinstance(
            unwrapped, (ClassMethodDescriptorType, MethodDescriptorType, WrapperDescriptorType)
        ):
=======
        if isinstance(unwrapped, _DESCRIPTOR_LIKE):
>>>>>>> e352a675
            # attribute must not be a method descriptor
            return False
        # attribute must not be an instancemethod (C-API)
        return type(unwrapped).__name__ != 'instancemethod'
    return False


def is_singledispatch_function(obj: Any) -> bool:
    """Check if the object is a :func:`~functools.singledispatch` function."""
    return (
        inspect.isfunction(obj)
        and hasattr(obj, 'dispatch')
        and hasattr(obj, 'register')
        and obj.dispatch.__module__ == 'functools'
    )


<<<<<<< HEAD
def is_singledispatch_method(obj: Any) -> TypeGuard[singledispatchmethod]:
=======
def is_singledispatch_method(obj: Any) -> bool:
>>>>>>> e352a675
    """Check if the object is a :class:`~functools.singledispatchmethod`."""
    return isinstance(obj, singledispatchmethod)


<<<<<<< HEAD
def isfunction(obj: Any) -> TypeGuard[types.FunctionType]:
=======
def isfunction(obj: Any) -> bool:
>>>>>>> e352a675
    """Check if the object is a user-defined function.

    Partial objects are unwrapped before checking them.

    .. seealso:: :external+python:func:`inspect.isfunction`
    """
    return inspect.isfunction(unpartial(obj))


<<<<<<< HEAD
def isbuiltin(obj: Any) -> TypeGuard[types.BuiltinFunctionType]:
=======
def isbuiltin(obj: Any) -> bool:
>>>>>>> e352a675
    """Check if the object is a built-in function or method.

    Partial objects are unwrapped before checking them.

    .. seealso:: :external+python:func:`inspect.isbuiltin`
    """
    return inspect.isbuiltin(unpartial(obj))


<<<<<<< HEAD
def isroutine(obj: Any) -> TypeGuard[_RoutineType]:
=======
def isroutine(obj: Any) -> bool:
>>>>>>> e352a675
    """Check if the object is a kind of function or method.

    Partial objects are unwrapped before checking them.

    .. seealso:: :external+python:func:`inspect.isroutine`
    """
    return inspect.isroutine(unpartial(obj))


def iscoroutinefunction(obj: Any) -> bool:
    """Check if the object is a :external+python:term:`coroutine` function."""
<<<<<<< HEAD

    def iswrappedcoroutine(obj: Any) -> bool:
        """Check if the object is wrapped coroutine-function."""
        if isstaticmethod(obj) or isclassmethod(obj) or ispartial(obj):
            # staticmethod, classmethod and partial method are not a wrapped coroutine-function
            # Note: Since 3.10, staticmethod and classmethod becomes a kind of wrappers
            return False
        return hasattr(obj, '__wrapped__')

    obj = unwrap_all(obj, stop=iswrappedcoroutine)
    return inspect.iscoroutinefunction(obj)


def isproperty(obj: Any) -> TypeGuard[property | cached_property]:
=======
    obj = unwrap_all(obj, stop=_is_wrapped_coroutine)
    return inspect.iscoroutinefunction(obj)


def _is_wrapped_coroutine(obj: Any) -> bool:
    """Check if the object is wrapped coroutine-function."""
    if isstaticmethod(obj) or isclassmethod(obj) or ispartial(obj):
        # staticmethod, classmethod and partial method are not a wrapped coroutine-function
        # Note: Since 3.10, staticmethod and classmethod becomes a kind of wrappers
        return False
    return hasattr(obj, '__wrapped__')


def isproperty(obj: Any) -> bool:
>>>>>>> e352a675
    """Check if the object is property (possibly cached)."""
    return isinstance(obj, (property, cached_property))


def isgenericalias(obj: Any) -> bool:
    """Check if the object is a generic alias."""
    return isinstance(obj, (types.GenericAlias, typing._BaseGenericAlias))  # type: ignore[attr-defined]


def safe_getattr(obj: Any, name: str, *defargs: Any) -> Any:
    """A getattr() that turns all exceptions into AttributeErrors."""
    try:
        return getattr(obj, name, *defargs)
    except Exception as exc:
        # sometimes accessing a property raises an exception (e.g.
        # NotImplementedError), so let's try to read the attribute directly
        try:
            # In case the object does weird things with attribute access
            # such that accessing `obj.__dict__` may raise an exception
            return obj.__dict__[name]
        except Exception:
            pass

        # this is a catch-all for all the weird things that some modules do
        # with attribute access
        if defargs:
            return defargs[0]

        raise AttributeError(name) from exc


def object_description(obj: Any, *, _seen: frozenset[int] = frozenset()) -> str:
    """A repr() implementation that returns text safe to use in reST context.

    Maintains a set of 'seen' object IDs to detect and avoid infinite recursion.
    """
    seen = _seen
    if isinstance(obj, dict):
        if id(obj) in seen:
            return 'dict(...)'
        seen |= {id(obj)}
        try:
            sorted_keys = sorted(obj)
        except TypeError:
            # Cannot sort dict keys, fall back to using descriptions as a sort key
            sorted_keys = sorted(obj, key=lambda k: object_description(k, _seen=seen))

        items = (
            (object_description(key, _seen=seen), object_description(obj[key], _seen=seen))
            for key in sorted_keys
        )
        return '{%s}' % ', '.join(f'{key}: {value}' for (key, value) in items)
    elif isinstance(obj, set):
        if id(obj) in seen:
            return 'set(...)'
        seen |= {id(obj)}
        try:
            sorted_values = sorted(obj)
        except TypeError:
            # Cannot sort set values, fall back to using descriptions as a sort key
            sorted_values = sorted(obj, key=lambda x: object_description(x, _seen=seen))
        return '{%s}' % ', '.join(object_description(x, _seen=seen) for x in sorted_values)
    elif isinstance(obj, frozenset):
        if id(obj) in seen:
            return 'frozenset(...)'
        seen |= {id(obj)}
        try:
            sorted_values = sorted(obj)
        except TypeError:
            # Cannot sort frozenset values, fall back to using descriptions as a sort key
            sorted_values = sorted(obj, key=lambda x: object_description(x, _seen=seen))
        return 'frozenset({%s})' % ', '.join(
            object_description(x, _seen=seen) for x in sorted_values
        )
    elif isinstance(obj, enum.Enum):
        if obj.__repr__.__func__ is not enum.Enum.__repr__:  # type: ignore[attr-defined]
            return repr(obj)
        return f'{obj.__class__.__name__}.{obj.name}'
    elif isinstance(obj, tuple):
        if id(obj) in seen:
            return 'tuple(...)'
        seen |= frozenset([id(obj)])
        return '({}{})'.format(
            ', '.join(object_description(x, _seen=seen) for x in obj),
            ',' * (len(obj) == 1),
        )
    elif isinstance(obj, list):
        if id(obj) in seen:
            return 'list(...)'
        seen |= {id(obj)}
        return '[%s]' % ', '.join(object_description(x, _seen=seen) for x in obj)

    try:
        s = repr(obj)
    except Exception as exc:
        raise ValueError from exc
    # Strip non-deterministic memory addresses such as
    # ``<__main__.A at 0x7f68cb685710>``
    s = memory_address_re.sub('', s)
    return s.replace('\n', ' ')


def is_builtin_class_method(obj: Any, attr_name: str) -> bool:
    """Check whether *attr_name* is implemented on a builtin class.

        >>> is_builtin_class_method(int, '__init__')
        True


    This function is needed since CPython implements ``int.__init__`` via
    descriptors, but PyPy implementation is written in pure Python code.
    """
    mro = getmro(obj)

    try:
        cls = next(c for c in mro if attr_name in safe_getattr(c, '__dict__', {}))
    except StopIteration:
        return False

    try:
        name = safe_getattr(cls, '__name__')
    except AttributeError:
        return False

    return getattr(builtins, name, None) is cls


class DefaultValue:
    """A simple wrapper for default value of the parameters of overload functions."""

    def __init__(self, value: str) -> None:
        self.value = value

    def __eq__(self, other: object) -> bool:
        return self.value == other

    def __repr__(self) -> str:
        return self.value


class TypeAliasForwardRef:
    """Pseudo typing class for :confval:`autodoc_type_aliases`.

    This avoids the error on evaluating the type inside :func:`typing.get_type_hints()`.
    """

    def __init__(self, name: str) -> None:
        self.name = name

    def __call__(self) -> None:
        # Dummy method to imitate special typing classes
        pass

    def __eq__(self, other: Any) -> bool:
        return self.name == other

    def __hash__(self) -> int:
        return hash(self.name)

    def __repr__(self) -> str:
        return self.name


class TypeAliasModule:
    """Pseudo module class for :confval:`autodoc_type_aliases`."""

    def __init__(self, modname: str, mapping: Mapping[str, str]) -> None:
        self.__modname = modname
        self.__mapping = mapping

        self.__module: ModuleType | None = None

    def __getattr__(self, name: str) -> Any:
        fullname = '.'.join(filter(None, [self.__modname, name]))
        if fullname in self.__mapping:
            # exactly matched
            return TypeAliasForwardRef(self.__mapping[fullname])
        else:
            prefix = fullname + '.'
            nested = {k: v for k, v in self.__mapping.items() if k.startswith(prefix)}
            if nested:
                # sub modules or classes found
                return TypeAliasModule(fullname, nested)
            else:
                # no sub modules or classes found.
                try:
                    # return the real submodule if exists
                    return import_module(fullname)
                except ImportError:
                    # return the real class
                    if self.__module is None:
                        self.__module = import_module(self.__modname)

                    return getattr(self.__module, name)


class TypeAliasNamespace(dict[str, Any]):
    """Pseudo namespace class for :confval:`autodoc_type_aliases`.

    Useful for looking up nested objects via ``namespace.foo.bar.Class``.
    """

    def __init__(self, mapping: Mapping[str, str]) -> None:
        super().__init__()
        self.__mapping = mapping

    def __getitem__(self, key: str) -> Any:
        if key in self.__mapping:
            # exactly matched
            return TypeAliasForwardRef(self.__mapping[key])
        else:
            prefix = key + '.'
            nested = {k: v for k, v in self.__mapping.items() if k.startswith(prefix)}
            if nested:
                # sub modules or classes found
                return TypeAliasModule(key, nested)
            else:
                raise KeyError


def _should_unwrap(subject: Callable[..., Any]) -> bool:
    """Check the function should be unwrapped on getting signature."""
    __globals__ = getglobals(subject)
    # contextmanger should be unwrapped
    return (
        __globals__.get('__name__') == 'contextlib'
        and __globals__.get('__file__') == contextlib.__file__
    )


def signature(
    subject: Callable[..., Any],
    bound_method: bool = False,
    type_aliases: Mapping[str, str] | None = None,
) -> Signature:
    """Return a Signature object for the given *subject*.

    :param bound_method: Specify *subject* is a bound method or not
    """
    if type_aliases is None:
        type_aliases = {}

    try:
        if _should_unwrap(subject):
            signature = inspect.signature(subject)
        else:
            signature = inspect.signature(subject, follow_wrapped=True)
    except ValueError:
        # follow built-in wrappers up (ex. functools.lru_cache)
        signature = inspect.signature(subject)
    parameters = list(signature.parameters.values())
    return_annotation = signature.return_annotation

    try:
        # Resolve annotations using ``get_type_hints()`` and type_aliases.
        localns = TypeAliasNamespace(type_aliases)
        annotations = typing.get_type_hints(subject, None, localns)
        for i, param in enumerate(parameters):
            if param.name in annotations:
                annotation = annotations[param.name]
                if isinstance(annotation, TypeAliasForwardRef):
                    annotation = annotation.name
                parameters[i] = param.replace(annotation=annotation)
        if 'return' in annotations:
            if isinstance(annotations['return'], TypeAliasForwardRef):
                return_annotation = annotations['return'].name
            else:
                return_annotation = annotations['return']
    except Exception:
        # ``get_type_hints()`` does not support some kind of objects like partial,
        # ForwardRef and so on.
        pass

    if bound_method:
        if inspect.ismethod(subject):
            # ``inspect.signature()`` considers the subject is a bound method and removes
            # first argument from signature.  Therefore no skips are needed here.
            pass
        else:
            if len(parameters) > 0:
                parameters.pop(0)

    # To allow to create signature object correctly for pure python functions,
    # pass an internal parameter __validate_parameters__=False to Signature
    #
    # For example, this helps a function having a default value `inspect._empty`.
    # refs: https://github.com/sphinx-doc/sphinx/issues/7935
    return Signature(
        parameters, return_annotation=return_annotation, __validate_parameters__=False
    )


def evaluate_signature(
    sig: Signature,
    globalns: dict[str, Any] | None = None,
    localns: dict[str, Any] | None = None,
) -> Signature:
    """Evaluate unresolved type annotations in a signature object."""
<<<<<<< HEAD

    def evaluate_forwardref(
        ref: ForwardRef,
        globalns: dict[str, Any] | None,
        localns: dict[str, Any] | None,
    ) -> Any:
        """Evaluate a forward reference."""
        return ref._evaluate(globalns, localns, frozenset())

    def evaluate(
        annotation: Any,
        globalns: dict[str, Any],
        localns: dict[str, Any],
    ) -> Any:
        """Evaluate unresolved type annotation."""
        try:
            if isinstance(annotation, str):
                ref = ForwardRef(annotation, True)
                annotation = evaluate_forwardref(ref, globalns, localns)

                if isinstance(annotation, ForwardRef):
                    annotation = evaluate_forwardref(ref, globalns, localns)
                elif isinstance(annotation, str):
                    # might be a ForwardRef'ed annotation in overloaded functions
                    ref = ForwardRef(annotation, True)
                    annotation = evaluate_forwardref(ref, globalns, localns)
        except (NameError, TypeError):
            # failed to evaluate type. skipped.
            pass

        return annotation

=======
>>>>>>> e352a675
    if globalns is None:
        globalns = {}
    if localns is None:
        localns = globalns

    parameters = list(sig.parameters.values())
    for i, param in enumerate(parameters):
        if param.annotation:
            annotation = _evaluate(param.annotation, globalns, localns)
            parameters[i] = param.replace(annotation=annotation)

    return_annotation = sig.return_annotation
    if return_annotation:
        return_annotation = _evaluate(return_annotation, globalns, localns)

    return sig.replace(parameters=parameters, return_annotation=return_annotation)


<<<<<<< HEAD
=======
def _evaluate_forwardref(
    ref: ForwardRef,
    globalns: dict[str, Any] | None,
    localns: dict[str, Any] | None,
) -> Any:
    """Evaluate a forward reference."""
    return ref._evaluate(globalns, localns, frozenset())


def _evaluate(
    annotation: Any,
    globalns: dict[str, Any],
    localns: dict[str, Any],
) -> Any:
    """Evaluate unresolved type annotation."""
    try:
        if isinstance(annotation, str):
            ref = ForwardRef(annotation, True)
            annotation = _evaluate_forwardref(ref, globalns, localns)

            if isinstance(annotation, ForwardRef):
                annotation = _evaluate_forwardref(ref, globalns, localns)
            elif isinstance(annotation, str):
                # might be a ForwardRef'ed annotation in overloaded functions
                ref = ForwardRef(annotation, True)
                annotation = _evaluate_forwardref(ref, globalns, localns)
    except (NameError, TypeError):
        # failed to evaluate type. skipped.
        pass

    return annotation


>>>>>>> e352a675
def stringify_signature(
    sig: Signature,
    show_annotation: bool = True,
    show_return_annotation: bool = True,
    unqualified_typehints: bool = False,
) -> str:
    """Stringify a :class:`~inspect.Signature` object.

    :param show_annotation: If enabled, show annotations on the signature
    :param show_return_annotation: If enabled, show annotation of the return value
    :param unqualified_typehints: If enabled, show annotations as unqualified
                                  (ex. io.StringIO -> StringIO)
    """
    if unqualified_typehints:
        mode = 'smart'
    else:
        mode = 'fully-qualified'

    EMPTY = Parameter.empty

    args = []
    last_kind = None
    for param in sig.parameters.values():
        if param.kind != Parameter.POSITIONAL_ONLY and last_kind == Parameter.POSITIONAL_ONLY:
            # PEP-570: Separator for Positional Only Parameter: /
            args.append('/')
        if param.kind == Parameter.KEYWORD_ONLY and last_kind in (
            Parameter.POSITIONAL_OR_KEYWORD,
            Parameter.POSITIONAL_ONLY,
            None,
        ):
            # PEP-3102: Separator for Keyword Only Parameter: *
            args.append('*')

        arg = StringIO()
        if param.kind is Parameter.VAR_POSITIONAL:
            arg.write('*' + param.name)
        elif param.kind is Parameter.VAR_KEYWORD:
            arg.write('**' + param.name)
        else:
            arg.write(param.name)

        if show_annotation and param.annotation is not EMPTY:
            arg.write(': ')
            arg.write(stringify_annotation(param.annotation, mode))
        if param.default is not EMPTY:
            if show_annotation and param.annotation is not EMPTY:
                arg.write(' = ')
            else:
                arg.write('=')
            arg.write(object_description(param.default))

        args.append(arg.getvalue())
        last_kind = param.kind

    if last_kind is Parameter.POSITIONAL_ONLY:
        # PEP-570: Separator for Positional Only Parameter: /
        args.append('/')

    concatenated_args = ', '.join(args)
    if sig.return_annotation is EMPTY or not show_annotation or not show_return_annotation:
        return f'({concatenated_args})'
    else:
        retann = stringify_annotation(sig.return_annotation, mode)
        return f'({concatenated_args}) -> {retann}'


def signature_from_str(signature: str) -> Signature:
    """Create a :class:`~inspect.Signature` object from a string."""
    code = 'def func' + signature + ': pass'
    module = ast.parse(code)
    function = typing.cast(ast.FunctionDef, module.body[0])

    return signature_from_ast(function, code)


def signature_from_ast(node: ast.FunctionDef, code: str = '') -> Signature:
    """Create a :class:`~inspect.Signature` object from an AST node."""
    EMPTY = Parameter.empty

    args: ast.arguments = node.args
    defaults: tuple[ast.expr | None, ...] = tuple(args.defaults)
    pos_only_offset = len(args.posonlyargs)
    defaults_offset = pos_only_offset + len(args.args) - len(defaults)
    # The sequence ``D = args.defaults`` contains non-None AST expressions,
    # so we can use ``None`` as a sentinel value for that to indicate that
    # there is no default value for a specific parameter.
    #
    # Let *p* be the number of positional-only and positional-or-keyword
    # arguments. Note that ``0 <= len(D) <= p`` and ``D[0]`` is the default
    # value corresponding to a positional-only *or* a positional-or-keyword
    # argument. Since a non-default argument cannot follow a default argument,
    # the sequence *D* can be completed on the left by adding None sentinels
    # so that ``len(D) == p`` and ``D[i]`` is the *i*-th default argument.
    defaults = (None,) * defaults_offset + defaults

<<<<<<< HEAD
    # construct the parameters list
    params: list[Parameter] = []

    def define(kind: _ParameterKind, arg: ast.arg, *, defexpr: ast.expr | None) -> None:
        default: Any = EMPTY if defexpr is None else DefaultValue(ast_unparse(defexpr, code))
        annotation = ast_unparse(arg.annotation, code) or EMPTY
        params.append(Parameter(arg.arg, kind, default=default, annotation=annotation))

    # positional-only arguments (introduced in Python 3.8)
    for arg, defexpr in zip(args.posonlyargs, defaults):
        define(Parameter.POSITIONAL_ONLY, arg, defexpr=defexpr)

    # normal arguments
    for arg, defexpr in zip(args.args, defaults[pos_only_offset:]):
        define(Parameter.POSITIONAL_OR_KEYWORD, arg, defexpr=defexpr)

    # variadic positional argument (no possible default expression)
    if args.vararg:
        define(Parameter.VAR_POSITIONAL, args.vararg, defexpr=None)

    # keyword-only arguments
    for arg, defexpr in zip(args.kwonlyargs, args.kw_defaults):
        define(Parameter.KEYWORD_ONLY, arg, defexpr=defexpr)

    # variadic keyword argument (no possible default expression)
    if args.kwarg:
        define(Parameter.VAR_KEYWORD, args.kwarg, defexpr=None)

    return_annotation = ast_unparse(node.returns, code) or EMPTY
    return Signature(params, return_annotation=return_annotation)
=======
    # construct the parameter list
    params: list[Parameter] = []

    # positional-only arguments (introduced in Python 3.8)
    for arg, defexpr in zip(args.posonlyargs, defaults):
        params.append(_define(Parameter.POSITIONAL_ONLY, arg, code, defexpr=defexpr))

    # normal arguments
    for arg, defexpr in zip(args.args, defaults[pos_only_offset:]):
        params.append(_define(Parameter.POSITIONAL_OR_KEYWORD, arg, code, defexpr=defexpr))

    # variadic positional argument (no possible default expression)
    if args.vararg:
        params.append(_define(Parameter.VAR_POSITIONAL, args.vararg, code, defexpr=None))

    # keyword-only arguments
    for arg, defexpr in zip(args.kwonlyargs, args.kw_defaults):
        params.append(_define(Parameter.KEYWORD_ONLY, arg, code, defexpr=defexpr))

    # variadic keyword argument (no possible default expression)
    if args.kwarg:
        params.append(_define(Parameter.VAR_KEYWORD, args.kwarg, code, defexpr=None))

    return_annotation = ast_unparse(node.returns, code) or EMPTY
    return Signature(params, return_annotation=return_annotation)


def _define(
    kind: _ParameterKind,
    arg: ast.arg,
    code: str,
    *,
    defexpr: ast.expr | None,
) -> Parameter:
    EMPTY = Parameter.empty

    default = EMPTY if defexpr is None else DefaultValue(ast_unparse(defexpr, code))
    annotation = ast_unparse(arg.annotation, code) or EMPTY
    return Parameter(arg.arg, kind, default=default, annotation=annotation)
>>>>>>> e352a675


def getdoc(
    obj: Any,
    attrgetter: Callable = safe_getattr,
    allow_inherited: bool = False,
    cls: Any = None,
    name: str | None = None,
) -> str | None:
    """Get the docstring for the object.

    This tries to obtain the docstring for some kind of objects additionally:

    * partial functions
    * inherited docstring
    * inherited decorated methods
    """
<<<<<<< HEAD

    def getdoc_internal(
        obj: Any, attrgetter: Callable[[Any, str, Any], Any] = safe_getattr
    ) -> str | None:
        doc = attrgetter(obj, '__doc__', None)
        if isinstance(doc, str):
            return doc
        return None

=======
>>>>>>> e352a675
    if cls and name and isclassmethod(obj, cls, name):
        for basecls in getmro(cls):
            meth = basecls.__dict__.get(name)
            if meth and hasattr(meth, '__func__'):
                doc: str | None = getdoc(meth.__func__)
                if doc is not None or not allow_inherited:
                    return doc

    doc = _getdoc_internal(obj)
    if ispartial(obj) and doc == obj.__class__.__doc__:
        return getdoc(obj.func)
    elif doc is None and allow_inherited:
        if cls and name:
            # Check a docstring of the attribute or method from super classes.
            for basecls in getmro(cls):
                meth = safe_getattr(basecls, name, None)
                if meth is not None:
                    doc = _getdoc_internal(meth)
                    if doc is not None:
                        break

            if doc is None:
                # retry using `inspect.getdoc()`
                for basecls in getmro(cls):
                    meth = safe_getattr(basecls, name, None)
                    if meth is not None:
                        doc = inspect.getdoc(meth)
                        if doc is not None:
                            break

        if doc is None:
            doc = inspect.getdoc(obj)

    return doc


def _getdoc_internal(
    obj: Any, attrgetter: Callable[[Any, str, Any], Any] = safe_getattr
) -> str | None:
    doc = attrgetter(obj, '__doc__', None)
    if isinstance(doc, str):
        return doc
    return None<|MERGE_RESOLUTION|>--- conflicted
+++ resolved
@@ -25,11 +25,10 @@
 
 if TYPE_CHECKING:
     from collections.abc import Callable, Sequence
-<<<<<<< HEAD
     from enum import Enum
     from inspect import _ParameterKind
     from types import MethodType, ModuleType
-    from typing import Protocol, Union
+    from typing import Final, Protocol, Union
 
     from typing_extensions import TypeGuard
 
@@ -54,11 +53,6 @@
         types.MethodDescriptorType,
         types.ClassMethodDescriptorType,
     ]
-=======
-    from inspect import _ParameterKind
-    from types import MethodType, ModuleType
-    from typing import Final
->>>>>>> e352a675
 
 logger = logging.getLogger(__name__)
 
@@ -215,36 +209,21 @@
     return __module__ == 'typing' and __qualname__ == 'NewType.<locals>.new_type'
 
 
-<<<<<<< HEAD
 def isenumclass(x: Any) -> TypeGuard[type[Enum]]:
     """Check if the object is an :class:`enumeration class <enum.Enum>`."""
     return inspect.isclass(x) and issubclass(x, enum.Enum)
 
 
 def isenumattribute(x: Any) -> TypeGuard[Enum]:
-=======
-def isenumclass(x: Any) -> bool:
-    """Check if the object is an :class:`enumeration class <enum.Enum>`."""
-    return isclass(x) and issubclass(x, enum.Enum)
-
-
-def isenumattribute(x: Any) -> bool:
->>>>>>> e352a675
     """Check if the object is an enumeration attribute."""
     return isinstance(x, enum.Enum)
 
 
 def unpartial(obj: Any) -> Any:
     """Get an original object from a partial-like object.
-<<<<<<< HEAD
 
     If *obj* is not a partial object, it is returned as is.
 
-=======
-
-    If *obj* is not a partial object, it is returned as is.
-
->>>>>>> e352a675
     .. seealso:: :func:`ispartial`
     """
     while ispartial(obj):
@@ -252,11 +231,7 @@
     return obj
 
 
-<<<<<<< HEAD
 def ispartial(obj: Any) -> TypeGuard[partial | partialmethod]:
-=======
-def ispartial(obj: Any) -> bool:
->>>>>>> e352a675
     """Check if the object is a partial function or method."""
     return isinstance(obj, (partial, partialmethod))
 
@@ -269,16 +244,9 @@
         return True
     if cls and name:
         # trace __mro__ if the method is defined in parent class
-<<<<<<< HEAD
-        sentinel = object()
-        for basecls in getmro(cls):
-            meth = basecls.__dict__.get(name, sentinel)
-            if meth is not sentinel:
-=======
         for basecls in getmro(cls):
             meth = basecls.__dict__.get(name)
             if meth is not None:
->>>>>>> e352a675
                 return isclassmethod(meth)
     return False
 
@@ -289,25 +257,14 @@
         return True
     if cls and name:
         # trace __mro__ if the method is defined in parent class
-<<<<<<< HEAD
-        sentinel = object()
-        for basecls in getattr(cls, '__mro__', [cls]):
-            meth = basecls.__dict__.get(name, sentinel)
-            if meth is not sentinel:
-=======
         for basecls in getattr(cls, '__mro__', [cls]):
             meth = basecls.__dict__.get(name)
             if meth is not None:
->>>>>>> e352a675
                 return isinstance(meth, staticmethod)
     return False
 
 
-<<<<<<< HEAD
 def isdescriptor(x: Any) -> TypeGuard[_SupportsGet | _SupportsSet | _SupportsDelete]:
-=======
-def isdescriptor(x: Any) -> bool:
->>>>>>> e352a675
     """Check if the object is a :external+python:term:`descriptor`."""
     return any(
         callable(safe_getattr(x, item, None)) for item in ('__get__', '__set__', '__delete__')
@@ -356,13 +313,7 @@
         if isclass(unwrapped):
             # attribute must not be a class
             return False
-<<<<<<< HEAD
-        if isinstance(
-            unwrapped, (ClassMethodDescriptorType, MethodDescriptorType, WrapperDescriptorType)
-        ):
-=======
         if isinstance(unwrapped, _DESCRIPTOR_LIKE):
->>>>>>> e352a675
             # attribute must not be a method descriptor
             return False
         # attribute must not be an instancemethod (C-API)
@@ -380,20 +331,12 @@
     )
 
 
-<<<<<<< HEAD
 def is_singledispatch_method(obj: Any) -> TypeGuard[singledispatchmethod]:
-=======
-def is_singledispatch_method(obj: Any) -> bool:
->>>>>>> e352a675
     """Check if the object is a :class:`~functools.singledispatchmethod`."""
     return isinstance(obj, singledispatchmethod)
 
 
-<<<<<<< HEAD
 def isfunction(obj: Any) -> TypeGuard[types.FunctionType]:
-=======
-def isfunction(obj: Any) -> bool:
->>>>>>> e352a675
     """Check if the object is a user-defined function.
 
     Partial objects are unwrapped before checking them.
@@ -403,11 +346,7 @@
     return inspect.isfunction(unpartial(obj))
 
 
-<<<<<<< HEAD
 def isbuiltin(obj: Any) -> TypeGuard[types.BuiltinFunctionType]:
-=======
-def isbuiltin(obj: Any) -> bool:
->>>>>>> e352a675
     """Check if the object is a built-in function or method.
 
     Partial objects are unwrapped before checking them.
@@ -417,11 +356,7 @@
     return inspect.isbuiltin(unpartial(obj))
 
 
-<<<<<<< HEAD
 def isroutine(obj: Any) -> TypeGuard[_RoutineType]:
-=======
-def isroutine(obj: Any) -> bool:
->>>>>>> e352a675
     """Check if the object is a kind of function or method.
 
     Partial objects are unwrapped before checking them.
@@ -433,22 +368,6 @@
 
 def iscoroutinefunction(obj: Any) -> bool:
     """Check if the object is a :external+python:term:`coroutine` function."""
-<<<<<<< HEAD
-
-    def iswrappedcoroutine(obj: Any) -> bool:
-        """Check if the object is wrapped coroutine-function."""
-        if isstaticmethod(obj) or isclassmethod(obj) or ispartial(obj):
-            # staticmethod, classmethod and partial method are not a wrapped coroutine-function
-            # Note: Since 3.10, staticmethod and classmethod becomes a kind of wrappers
-            return False
-        return hasattr(obj, '__wrapped__')
-
-    obj = unwrap_all(obj, stop=iswrappedcoroutine)
-    return inspect.iscoroutinefunction(obj)
-
-
-def isproperty(obj: Any) -> TypeGuard[property | cached_property]:
-=======
     obj = unwrap_all(obj, stop=_is_wrapped_coroutine)
     return inspect.iscoroutinefunction(obj)
 
@@ -463,7 +382,6 @@
 
 
 def isproperty(obj: Any) -> bool:
->>>>>>> e352a675
     """Check if the object is property (possibly cached)."""
     return isinstance(obj, (property, cached_property))
 
@@ -762,41 +680,6 @@
     localns: dict[str, Any] | None = None,
 ) -> Signature:
     """Evaluate unresolved type annotations in a signature object."""
-<<<<<<< HEAD
-
-    def evaluate_forwardref(
-        ref: ForwardRef,
-        globalns: dict[str, Any] | None,
-        localns: dict[str, Any] | None,
-    ) -> Any:
-        """Evaluate a forward reference."""
-        return ref._evaluate(globalns, localns, frozenset())
-
-    def evaluate(
-        annotation: Any,
-        globalns: dict[str, Any],
-        localns: dict[str, Any],
-    ) -> Any:
-        """Evaluate unresolved type annotation."""
-        try:
-            if isinstance(annotation, str):
-                ref = ForwardRef(annotation, True)
-                annotation = evaluate_forwardref(ref, globalns, localns)
-
-                if isinstance(annotation, ForwardRef):
-                    annotation = evaluate_forwardref(ref, globalns, localns)
-                elif isinstance(annotation, str):
-                    # might be a ForwardRef'ed annotation in overloaded functions
-                    ref = ForwardRef(annotation, True)
-                    annotation = evaluate_forwardref(ref, globalns, localns)
-        except (NameError, TypeError):
-            # failed to evaluate type. skipped.
-            pass
-
-        return annotation
-
-=======
->>>>>>> e352a675
     if globalns is None:
         globalns = {}
     if localns is None:
@@ -815,8 +698,6 @@
     return sig.replace(parameters=parameters, return_annotation=return_annotation)
 
 
-<<<<<<< HEAD
-=======
 def _evaluate_forwardref(
     ref: ForwardRef,
     globalns: dict[str, Any] | None,
@@ -850,7 +731,6 @@
     return annotation
 
 
->>>>>>> e352a675
 def stringify_signature(
     sig: Signature,
     show_annotation: bool = True,
@@ -947,38 +827,6 @@
     # so that ``len(D) == p`` and ``D[i]`` is the *i*-th default argument.
     defaults = (None,) * defaults_offset + defaults
 
-<<<<<<< HEAD
-    # construct the parameters list
-    params: list[Parameter] = []
-
-    def define(kind: _ParameterKind, arg: ast.arg, *, defexpr: ast.expr | None) -> None:
-        default: Any = EMPTY if defexpr is None else DefaultValue(ast_unparse(defexpr, code))
-        annotation = ast_unparse(arg.annotation, code) or EMPTY
-        params.append(Parameter(arg.arg, kind, default=default, annotation=annotation))
-
-    # positional-only arguments (introduced in Python 3.8)
-    for arg, defexpr in zip(args.posonlyargs, defaults):
-        define(Parameter.POSITIONAL_ONLY, arg, defexpr=defexpr)
-
-    # normal arguments
-    for arg, defexpr in zip(args.args, defaults[pos_only_offset:]):
-        define(Parameter.POSITIONAL_OR_KEYWORD, arg, defexpr=defexpr)
-
-    # variadic positional argument (no possible default expression)
-    if args.vararg:
-        define(Parameter.VAR_POSITIONAL, args.vararg, defexpr=None)
-
-    # keyword-only arguments
-    for arg, defexpr in zip(args.kwonlyargs, args.kw_defaults):
-        define(Parameter.KEYWORD_ONLY, arg, defexpr=defexpr)
-
-    # variadic keyword argument (no possible default expression)
-    if args.kwarg:
-        define(Parameter.VAR_KEYWORD, args.kwarg, defexpr=None)
-
-    return_annotation = ast_unparse(node.returns, code) or EMPTY
-    return Signature(params, return_annotation=return_annotation)
-=======
     # construct the parameter list
     params: list[Parameter] = []
 
@@ -1018,7 +866,6 @@
     default = EMPTY if defexpr is None else DefaultValue(ast_unparse(defexpr, code))
     annotation = ast_unparse(arg.annotation, code) or EMPTY
     return Parameter(arg.arg, kind, default=default, annotation=annotation)
->>>>>>> e352a675
 
 
 def getdoc(
@@ -1036,18 +883,6 @@
     * inherited docstring
     * inherited decorated methods
     """
-<<<<<<< HEAD
-
-    def getdoc_internal(
-        obj: Any, attrgetter: Callable[[Any, str, Any], Any] = safe_getattr
-    ) -> str | None:
-        doc = attrgetter(obj, '__doc__', None)
-        if isinstance(doc, str):
-            return doc
-        return None
-
-=======
->>>>>>> e352a675
     if cls and name and isclassmethod(obj, cls, name):
         for basecls in getmro(cls):
             meth = basecls.__dict__.get(name)
