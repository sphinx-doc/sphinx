--- conflicted
+++ resolved
@@ -367,7 +367,6 @@
 
     # overwritten
     def visit_admonition(self, node: Element, name: str = '') -> None:
-<<<<<<< HEAD
         if node.get('collapsible'):
             if node.get('open'):
                 self.body.append(
@@ -378,9 +377,6 @@
         else:
             self.body.append(self.starttag(
                 node, 'div', CLASS=('admonition ' + name)))
-=======
-        self.body.append(self.starttag(node, 'div', CLASS=('admonition ' + name)))
->>>>>>> bde37bec
         if name:
             node.insert(0, nodes.title(name, admonitionlabels[name]))
 
