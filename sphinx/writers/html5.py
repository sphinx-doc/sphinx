--- conflicted
+++ resolved
@@ -846,7 +846,6 @@
 
     def visit_manpage(self, node: Element) -> None:
         self.visit_literal_emphasis(node)
-<<<<<<< HEAD
         if not self.in_partial_document and self.manpages_url:
             node['refuri'] = self.manpages_url.format(**node.attributes)
             self.visit_reference(node)
@@ -854,10 +853,6 @@
     def depart_manpage(self, node: Element) -> None:
         if not self.in_partial_document and self.manpages_url:
             self.depart_reference(node)
-=======
-
-    def depart_manpage(self, node: Element) -> None:
->>>>>>> cd2bf0a7
         self.depart_literal_emphasis(node)
 
     # overwritten to add even/odd classes
