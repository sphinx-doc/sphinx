from __future__ import annotations

import re
from typing import TYPE_CHECKING, Any, cast

from docutils import nodes
from docutils.parsers.rst import directives
from docutils.parsers.rst.directives.admonitions import BaseAdmonition
from docutils.parsers.rst.directives.misc import Class
from docutils.parsers.rst.directives.misc import Include as BaseInclude
from docutils.statemachine import StateMachine

from sphinx import addnodes
from sphinx.domains.changeset import VersionChange  # noqa: F401  # for compatibility
from sphinx.domains.std import StandardDomain
from sphinx.locale import _, __
from sphinx.util import docname_join, logging, url_re
from sphinx.util.docutils import SphinxDirective
from sphinx.util.matching import Matcher, patfilter
from sphinx.util.nodes import explicit_title_re
<<<<<<< HEAD
from sphinx.util.osutil import os_path
from sphinx.util.typing import OptionSpec
=======
>>>>>>> 6cb783c0

if TYPE_CHECKING:
    from docutils.nodes import Element, Node

    from sphinx.application import Sphinx
    from sphinx.util.typing import OptionSpec


glob_re = re.compile(r'.*[*?\[].*')
logger = logging.getLogger(__name__)


def int_or_nothing(argument: str) -> int:
    if not argument:
        return 999
    return int(argument)


class TocTree(SphinxDirective):
    """
    Directive to notify Sphinx about the hierarchical structure of the docs,
    and to include a table-of-contents like tree in the current document.
    """
    has_content = True
    required_arguments = 0
    optional_arguments = 0
    final_argument_whitespace = False
    option_spec = {
        'maxdepth': int,
        'name': directives.unchanged,
        'caption': directives.unchanged_required,
        'glob': directives.flag,
        'hidden': directives.flag,
        'includehidden': directives.flag,
        'numbered': int_or_nothing,
        'titlesonly': directives.flag,
        'reversed': directives.flag,
    }

    def run(self) -> list[Node]:
        subnode = addnodes.toctree()
        subnode['parent'] = self.env.docname

        # (title, ref) pairs, where ref may be a document, or an external link,
        # and title may be None if the document's title is to be used
        subnode['entries'] = []
        subnode['includefiles'] = []
        subnode['maxdepth'] = self.options.get('maxdepth', -1)
        subnode['caption'] = self.options.get('caption')
        subnode['glob'] = 'glob' in self.options
        subnode['hidden'] = 'hidden' in self.options
        subnode['includehidden'] = 'includehidden' in self.options
        subnode['numbered'] = self.options.get('numbered', 0)
        subnode['titlesonly'] = 'titlesonly' in self.options
        self.set_source_info(subnode)
        wrappernode = nodes.compound(classes=['toctree-wrapper'])
        wrappernode.append(subnode)
        self.add_name(wrappernode)

        ret = self.parse_content(subnode)
        ret.append(wrappernode)
        return ret

    def parse_content(self, toctree: addnodes.toctree) -> list[Node]:
        generated_docnames = frozenset(StandardDomain._virtual_doc_names)
        suffixes = self.config.source_suffix
        current_docname = self.env.docname
        glob = toctree['glob']

        # glob target documents
        all_docnames = self.env.found_docs.copy() | generated_docnames
        all_docnames.remove(current_docname)  # remove current document
        frozen_all_docnames = frozenset(all_docnames)

        ret: list[Node] = []
        excluded = Matcher(self.config.exclude_patterns)
        for entry in self.content:
            if not entry:
                continue

            # look for explicit titles ("Some Title <document>")
            explicit = explicit_title_re.match(entry)
            url_match = url_re.match(entry) is not None
            if glob and glob_re.match(entry) and not explicit and not url_match:
                pat_name = docname_join(current_docname, entry)
                doc_names = sorted(patfilter(all_docnames, pat_name))
                for docname in doc_names:
                    if docname in generated_docnames:
                        # don't include generated documents in globs
                        continue
                    all_docnames.remove(docname)  # don't include it again
                    toctree['entries'].append((None, docname))
                    toctree['includefiles'].append(docname)
                if not doc_names:
                    logger.warning(__("toctree glob pattern %r didn't match any documents"),
                                   entry, location=toctree)
                continue

            if explicit:
                ref = explicit.group(2)
                title = explicit.group(1)
                docname = ref
            else:
                ref = docname = entry
                title = None

            # remove suffixes (backwards compatibility)
            for suffix in suffixes:
                if docname.endswith(suffix):
                    docname = docname.removesuffix(suffix)
                    break

            # absolutise filenames
            docname = docname_join(current_docname, docname)
            if url_match or ref == 'self':
                toctree['entries'].append((title, ref))
                continue

            if docname not in frozen_all_docnames:
                if excluded(self.env.doc2path(docname, False)):
                    message = __('toctree contains reference to excluded document %r')
                    subtype = 'excluded'
                else:
                    message = __('toctree contains reference to nonexisting document %r')
                    subtype = 'not_readable'

                logger.warning(message, docname, type='toc', subtype=subtype,
                               location=toctree)
                self.env.note_reread()
                continue

            if docname in all_docnames:
                all_docnames.remove(docname)
            else:
                logger.warning(__('duplicated entry found in toctree: %s'), docname,
                               location=toctree)

            toctree['entries'].append((title, docname))
            toctree['includefiles'].append(docname)

        # entries contains all entries (self references, external links etc.)
        if 'reversed' in self.options:
            toctree['entries'] = list(reversed(toctree['entries']))
            toctree['includefiles'] = list(reversed(toctree['includefiles']))

        return ret


class Author(SphinxDirective):
    """
    Directive to give the name of the author of the current document
    or section. Shown in the output only if the show_authors option is on.
    """
    has_content = False
    required_arguments = 1
    optional_arguments = 0
    final_argument_whitespace = True
    option_spec: OptionSpec = {}

    def run(self) -> list[Node]:
        if not self.config.show_authors:
            return []
        para: Element = nodes.paragraph(translatable=False)
        emph = nodes.emphasis()
        para += emph
        if self.name == 'sectionauthor':
            text = _('Section author: ')
        elif self.name == 'moduleauthor':
            text = _('Module author: ')
        elif self.name == 'codeauthor':
            text = _('Code author: ')
        else:
            text = _('Author: ')
        emph += nodes.Text(text)
        inodes, messages = self.state.inline_text(self.arguments[0], self.lineno)
        emph.extend(inodes)

        ret: list[Node] = [para]
        ret += messages
        return ret


class SeeAlso(BaseAdmonition):
    """
    An admonition mentioning things to look at as reference.
    """
    node_class = addnodes.seealso


class TabularColumns(SphinxDirective):
    """
    Directive to give an explicit tabulary column definition to LaTeX.
    """
    has_content = False
    required_arguments = 1
    optional_arguments = 0
    final_argument_whitespace = True
    option_spec: OptionSpec = {}

    def run(self) -> list[Node]:
        node = addnodes.tabular_col_spec()
        node['spec'] = self.arguments[0]
        self.set_source_info(node)
        return [node]


class Centered(SphinxDirective):
    """
    Directive to create a centered line of bold text.
    """
    has_content = False
    required_arguments = 1
    optional_arguments = 0
    final_argument_whitespace = True
    option_spec: OptionSpec = {}

    def run(self) -> list[Node]:
        if not self.arguments:
            return []
        subnode: Element = addnodes.centered()
        inodes, messages = self.state.inline_text(self.arguments[0], self.lineno)
        subnode.extend(inodes)

        ret: list[Node] = [subnode]
        ret += messages
        return ret


class Acks(SphinxDirective):
    """
    Directive for a list of names.
    """
    has_content = True
    required_arguments = 0
    optional_arguments = 0
    final_argument_whitespace = False
    option_spec: OptionSpec = {}

    def run(self) -> list[Node]:
        node = addnodes.acks()
        node.document = self.state.document
        self.state.nested_parse(self.content, self.content_offset, node)
        if len(node.children) != 1 or not isinstance(node.children[0],
                                                     nodes.bullet_list):
            logger.warning(__('.. acks content is not a list'),
                           location=(self.env.docname, self.lineno))
            return []
        return [node]


class HList(SphinxDirective):
    """
    Directive for a list that gets compacted horizontally.
    """
    has_content = True
    required_arguments = 0
    optional_arguments = 0
    final_argument_whitespace = False
    option_spec: OptionSpec = {
        'columns': int,
    }

    def run(self) -> list[Node]:
        ncolumns = self.options.get('columns', 2)
        node = nodes.paragraph()
        node.document = self.state.document
        self.state.nested_parse(self.content, self.content_offset, node)
        if len(node.children) != 1 or not isinstance(node.children[0],
                                                     nodes.bullet_list):
            logger.warning(__('.. hlist content is not a list'),
                           location=(self.env.docname, self.lineno))
            return []
        fulllist = node.children[0]
        # create a hlist node where the items are distributed
        npercol, nmore = divmod(len(fulllist), ncolumns)
        index = 0
        newnode = addnodes.hlist()
        newnode['ncolumns'] = str(ncolumns)
        for column in range(ncolumns):
            endindex = index + ((npercol + 1) if column < nmore else npercol)
            bullet_list = nodes.bullet_list()
            bullet_list += fulllist.children[index:endindex]
            newnode += addnodes.hlistcol('', bullet_list)
            index = endindex
        return [newnode]


class Only(SphinxDirective):
    """
    Directive to only include text if the given tag(s) are enabled.
    """
    has_content = True
    required_arguments = 1
    optional_arguments = 0
    final_argument_whitespace = True
    option_spec: OptionSpec = {}

    def run(self) -> list[Node]:
        node = addnodes.only()
        node.document = self.state.document
        self.set_source_info(node)
        node['expr'] = self.arguments[0]

        # Same as util.nested_parse_with_titles but try to handle nested
        # sections which should be raised higher up the doctree.
        memo: Any = self.state.memo
        surrounding_title_styles = memo.title_styles
        surrounding_section_level = memo.section_level
        memo.title_styles = []
        memo.section_level = 0
        try:
            self.state.nested_parse(self.content, self.content_offset,
                                    node, match_titles=True)
            title_styles = memo.title_styles
            if (not surrounding_title_styles or
                    not title_styles or
                    title_styles[0] not in surrounding_title_styles or
                    not self.state.parent):
                # No nested sections so no special handling needed.
                return [node]
            # Calculate the depths of the current and nested sections.
            current_depth = 0
            parent = self.state.parent
            while parent:
                current_depth += 1
                parent = parent.parent
            current_depth -= 2
            title_style = title_styles[0]
            nested_depth = len(surrounding_title_styles)
            if title_style in surrounding_title_styles:
                nested_depth = surrounding_title_styles.index(title_style)
            # Use these depths to determine where the nested sections should
            # be placed in the doctree.
            n_sects_to_raise = current_depth - nested_depth + 1
            parent = cast(nodes.Element, self.state.parent)
            for _i in range(n_sects_to_raise):
                if parent.parent:
                    parent = parent.parent
            parent.append(node)
            return []
        finally:
            memo.title_styles = surrounding_title_styles
            memo.section_level = surrounding_section_level


class Include(BaseInclude, SphinxDirective):
    """
    Like the standard "Include" directive, but interprets absolute paths
    "correctly", i.e. relative to source directory.
    """

    def run(self) -> list[Node]:

        # To properly emit "source-read" events from included RST text,
        # we must patch the ``StateMachine.insert_input()`` method.
        # In the future, docutils will hopefully offer a way for Sphinx
        # to provide the RST parser to use
        # when parsing RST text that comes in via Include directive.
        def _insert_input(include_lines, path):
            # First, we need to combine the lines back into text so that
            # we can send it with the source-read event.
            # In docutils 0.18 and later, there are two lines at the end
            # that act as markers.
            # We must preserve them and leave them out of the source-read event:
            text = "\n".join(include_lines[:-2])

            # The docname to pass into the source-read event
            docname = self.env.path2doc(os_path(path))
            # Emit the "source-read" event
            arg = [text]
            self.env.app.events.emit("source-read", docname, arg)
            text = arg[0]

            # Split back into lines and reattach the two marker lines
            include_lines = text.splitlines() + include_lines[-2:]

            # Call the parent implementation.
            # Note that this snake does not eat its tail because we patch
            # the *Instance* method and this call is to the *Class* method.
            return StateMachine.insert_input(self.state_machine, include_lines, path)

        # See https://github.com/python/mypy/issues/2427 for details on the mypy issue
        self.state_machine.insert_input = _insert_input  # type: ignore[method-assign]

        if self.arguments[0].startswith('<') and \
           self.arguments[0].endswith('>'):
            # docutils "standard" includes, do not do path processing
            return super().run()
        rel_filename, filename = self.env.relfn2path(self.arguments[0])
        self.arguments[0] = filename
        self.env.note_included(filename)
        return super().run()


def setup(app: Sphinx) -> dict[str, Any]:
    directives.register_directive('toctree', TocTree)
    directives.register_directive('sectionauthor', Author)
    directives.register_directive('moduleauthor', Author)
    directives.register_directive('codeauthor', Author)
    directives.register_directive('seealso', SeeAlso)
    directives.register_directive('tabularcolumns', TabularColumns)
    directives.register_directive('centered', Centered)
    directives.register_directive('acks', Acks)
    directives.register_directive('hlist', HList)
    directives.register_directive('only', Only)
    directives.register_directive('include', Include)

    # register the standard rst class directive under a different name
    # only for backwards compatibility now
    directives.register_directive('cssclass', Class)
    # new standard name when default-domain with "class" is in effect
    directives.register_directive('rst-class', Class)

    return {
        'version': 'builtin',
        'parallel_read_safe': True,
        'parallel_write_safe': True,
    }<|MERGE_RESOLUTION|>--- conflicted
+++ resolved
@@ -18,11 +18,7 @@
 from sphinx.util.docutils import SphinxDirective
 from sphinx.util.matching import Matcher, patfilter
 from sphinx.util.nodes import explicit_title_re
-<<<<<<< HEAD
 from sphinx.util.osutil import os_path
-from sphinx.util.typing import OptionSpec
-=======
->>>>>>> 6cb783c0
 
 if TYPE_CHECKING:
     from docutils.nodes import Element, Node
