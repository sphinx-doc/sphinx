# -*- coding: utf-8 -*-
"""
    sphinx.directives.other
    ~~~~~~~~~~~~~~~~~~~~~~~

    :copyright: Copyright 2007-2010 by the Sphinx team, see AUTHORS.
    :license: BSD, see LICENSE for details.
"""

import re

from docutils import nodes
from docutils.parsers.rst import Directive, directives

from sphinx import addnodes
from sphinx.locale import pairindextypes
<<<<<<< HEAD
from sphinx.util import patfilter, ws_re, url_re, docname_join, \
     explicit_title_re
from sphinx.util.compat import make_admonition
=======
from sphinx.util import ws_re, url_re, docname_join
from sphinx.util.nodes import explicit_title_re
from sphinx.util.compat import Directive, directive_dwim, make_admonition
from sphinx.util.matching import patfilter
>>>>>>> c5d67b03


class TocTree(Directive):
    """
    Directive to notify Sphinx about the hierarchical structure of the docs,
    and to include a table-of-contents like tree in the current document.
    """

    has_content = True
    required_arguments = 0
    optional_arguments = 0
    final_argument_whitespace = False
    option_spec = {
        'maxdepth': int,
        'glob': directives.flag,
        'hidden': directives.flag,
        'numbered': directives.flag,
        'titlesonly': directives.flag,
    }

    def run(self):
        env = self.state.document.settings.env
        suffix = env.config.source_suffix
        glob = 'glob' in self.options

        ret = []
        # (title, ref) pairs, where ref may be a document, or an external link,
        # and title may be None if the document's title is to be used
        entries = []
        includefiles = []
        includetitles = {}
        all_docnames = env.found_docs.copy()
        # don't add the currently visited file in catch-all patterns
        all_docnames.remove(env.docname)
        for entry in self.content:
            if not entry:
                continue
            if not glob:
                # look for explicit titles ("Some Title <document>")
                m = explicit_title_re.match(entry)
                if m:
                    ref = m.group(2)
                    title = m.group(1)
                    docname = ref
                else:
                    ref = docname = entry
                    title = None
                # remove suffixes (backwards compatibility)
                if docname.endswith(suffix):
                    docname = docname[:-len(suffix)]
                # absolutize filenames
                docname = docname_join(env.docname, docname)
                if url_re.match(ref) or ref == 'self':
                    entries.append((title, ref))
                elif docname not in env.found_docs:
                    ret.append(self.state.document.reporter.warning(
                        'toctree references unknown document %r' % docname,
                        line=self.lineno))
                else:
                    entries.append((title, docname))
                    includefiles.append(docname)
            else:
                patname = docname_join(env.docname, entry)
                docnames = sorted(patfilter(all_docnames, patname))
                for docname in docnames:
                    all_docnames.remove(docname) # don't include it again
                    entries.append((None, docname))
                    includefiles.append(docname)
                if not docnames:
                    ret.append(self.state.document.reporter.warning(
                        'toctree glob pattern %r didn\'t match any documents'
                        % entry, line=self.lineno))
        subnode = addnodes.toctree()
        subnode['parent'] = env.docname
        # entries contains all entries (self references, external links etc.)
        subnode['entries'] = entries
        # includefiles only entries that are documents
        subnode['includefiles'] = includefiles
        subnode['maxdepth'] = self.options.get('maxdepth', -1)
        subnode['glob'] = glob
        subnode['hidden'] = 'hidden' in self.options
        subnode['numbered'] = 'numbered' in self.options
        subnode['titlesonly'] = 'titlesonly' in self.options
        wrappernode = nodes.compound(classes=['toctree-wrapper'])
        wrappernode.append(subnode)
        ret.append(wrappernode)
        return ret


class Author(Directive):
    """
    Directive to give the name of the author of the current document
    or section. Shown in the output only if the show_authors option is on.
    """

    has_content = False
    required_arguments = 1
    optional_arguments = 0
    final_argument_whitespace = True
    option_spec = {}

    def run(self):
        env = self.state.document.settings.env
        if not env.config.show_authors:
            return []
        para = nodes.paragraph()
        emph = nodes.emphasis()
        para += emph
        if self.name == 'sectionauthor':
            text = _('Section author: ')
        elif self.name == 'moduleauthor':
            text = _('Module author: ')
        else:
            text = _('Author: ')
        emph += nodes.Text(text, text)
        inodes, messages = self.state.inline_text(self.arguments[0],
                                                  self.lineno)
        emph.extend(inodes)
        return [para] + messages


class Index(Directive):
    """
    Directive to add entries to the index.
    """

    has_content = False
    required_arguments = 1
    optional_arguments = 0
    final_argument_whitespace = True
    option_spec = {}

    indextypes = [
        'single', 'pair', 'double', 'triple',
    ]

    def run(self):
        arguments = self.arguments[0].split('\n')
        env = self.state.document.settings.env
        targetid = 'index-%s' % env.new_serialno('index')
        targetnode = nodes.target('', '', ids=[targetid])
        self.state.document.note_explicit_target(targetnode)
        indexnode = addnodes.index()
        indexnode['entries'] = ne = []
        for entry in arguments:
            entry = entry.strip()
            for type in pairindextypes:
                if entry.startswith(type+':'):
                    value = entry[len(type)+1:].strip()
                    value = pairindextypes[type] + '; ' + value
                    ne.append(('pair', value, targetid, value))
                    break
            else:
                for type in self.indextypes:
                    if entry.startswith(type+':'):
                        value = entry[len(type)+1:].strip()
                        if type == 'double':
                            type = 'pair'
                        ne.append((type, value, targetid, value))
                        break
                # shorthand notation for single entries
                else:
                    for value in entry.split(','):
                        value = value.strip()
                        if not value:
                            continue
                        ne.append(('single', value, targetid, value))
        return [indexnode, targetnode]


class VersionChange(Directive):
    """
    Directive to describe a change/addition/deprecation in a specific version.
    """

    has_content = True
    required_arguments = 1
    optional_arguments = 1
    final_argument_whitespace = True
    option_spec = {}

    def run(self):
        node = addnodes.versionmodified()
        node.document = self.state.document
        node['type'] = self.name
        node['version'] = self.arguments[0]
        if len(self.arguments) == 2:
            inodes, messages = self.state.inline_text(self.arguments[1],
                                                      self.lineno+1)
            node.extend(inodes)
            if self.content:
                self.state.nested_parse(self.content, self.content_offset, node)
            ret = [node] + messages
        else:
            ret = [node]
        env = self.state.document.settings.env
        env.versionchanges.setdefault(node['version'], []).append(
            (node['type'], env.doc_read_data['docname'], self.lineno,
             # XXX: python domain specific
             env.doc_read_data.get('py:module'),
             env.doc_read_data.get('object'),
             node.astext()))
        return ret


class SeeAlso(Directive):
    """
    An admonition mentioning things to look at as reference.
    """

    has_content = True
    required_arguments = 0
    optional_arguments = 1
    final_argument_whitespace = True
    option_spec = {}

    def run(self):
        ret = make_admonition(
            addnodes.seealso, self.name, [_('See also')], self.options,
            self.content, self.lineno, self.content_offset, self.block_text,
            self.state, self.state_machine)
        if self.arguments:
            argnodes, msgs = self.state.inline_text(self.arguments[0],
                                                    self.lineno)
            para = nodes.paragraph()
            para += argnodes
            para += msgs
            ret[0].insert(1, para)
        return ret


class TabularColumns(Directive):
    """
    Directive to give an explicit tabulary column definition to LaTeX.
    """

    has_content = False
    required_arguments = 1
    optional_arguments = 0
    final_argument_whitespace = True
    option_spec = {}

    def run(self):
        node = addnodes.tabular_col_spec()
        node['spec'] = self.arguments[0]
        return [node]


class Centered(Directive):
    """
    Directive to create a centered line of bold text.
    """

    has_content = False
    required_arguments = 1
    optional_arguments = 0
    final_argument_whitespace = True
    option_spec = {}

    def run(self):
        if not self.arguments:
            return []
        subnode = addnodes.centered()
        inodes, messages = self.state.inline_text(self.arguments[0],
                                                  self.lineno)
        subnode.extend(inodes)
        return [subnode] + messages



class Acks(Directive):
    """
    Directive for a list of names.
    """

    has_content = True
    required_arguments = 0
    optional_arguments = 0
    final_argument_whitespace = False
    option_spec = {}

    def run(self):
        node = addnodes.acks()
        node.document = self.state.document
        self.state.nested_parse(self.content, self.content_offset, node)
        if len(node.children) != 1 or not isinstance(node.children[0],
                                                     nodes.bullet_list):
            return [self.state.document.reporter.warning(
                '.. acks content is not a list', line=self.lineno)]
        return [node]


class HList(Directive):
    """
    Directive for a list that gets compacted horizontally.
    """

    has_content = True
    required_arguments = 0
    optional_arguments = 0
    final_argument_whitespace = False
    option_spec = {
        'columns': int,
    }

    def run(self):
        ncolumns = self.options.get('columns', 2)
        node = nodes.paragraph()
        node.document = self.state.document
        self.state.nested_parse(self.content, self.content_offset, node)
        if len(node.children) != 1 or not isinstance(node.children[0],
                                                     nodes.bullet_list):
            return [self.state.document.reporter.warning(
                '.. hlist content is not a list', line=self.lineno)]
        fulllist = node.children[0]
        # create a hlist node where the items are distributed
        npercol, nmore = divmod(len(fulllist), ncolumns)
        index = 0
        newnode = addnodes.hlist()
        for column in range(ncolumns):
            endindex = index + (column < nmore and (npercol+1) or npercol)
            col = addnodes.hlistcol()
            col += nodes.bullet_list()
            col[0] += fulllist.children[index:endindex]
            index = endindex
            newnode += col
        return [newnode]


class Only(Directive):
    """
    Directive to only include text if the given tag(s) are enabled.
    """

    has_content = True
    required_arguments = 1
    optional_arguments = 0
    final_argument_whitespace = True
    option_spec = {}

    def run(self):
        node = addnodes.only()
        node.document = self.state.document
        node.line = self.lineno
        node['expr'] = self.arguments[0]
        self.state.nested_parse(self.content, self.content_offset, node,
                                match_titles=1)
        return [node]


directives.register_directive('toctree', TocTree)
directives.register_directive('sectionauthor', Author)
directives.register_directive('moduleauthor', Author)
directives.register_directive('index', Index)
directives.register_directive('deprecated', VersionChange)
directives.register_directive('versionadded', VersionChange)
directives.register_directive('versionchanged', VersionChange)
directives.register_directive('seealso', SeeAlso)
directives.register_directive('tabularcolumns', TabularColumns)
directives.register_directive('centered', Centered)
directives.register_directive('acks', Acks)
directives.register_directive('hlist', HList)
directives.register_directive('only', Only)

# register the standard rst class directive under a different name
# only for backwards compatibility now
from docutils.parsers.rst.directives.misc import Class
directives.register_directive('cssclass', Class)<|MERGE_RESOLUTION|>--- conflicted
+++ resolved
@@ -7,23 +7,15 @@
     :license: BSD, see LICENSE for details.
 """
 
-import re
-
 from docutils import nodes
 from docutils.parsers.rst import Directive, directives
 
 from sphinx import addnodes
 from sphinx.locale import pairindextypes
-<<<<<<< HEAD
-from sphinx.util import patfilter, ws_re, url_re, docname_join, \
-     explicit_title_re
+from sphinx.util import url_re, docname_join
+from sphinx.util.nodes import explicit_title_re
 from sphinx.util.compat import make_admonition
-=======
-from sphinx.util import ws_re, url_re, docname_join
-from sphinx.util.nodes import explicit_title_re
-from sphinx.util.compat import Directive, directive_dwim, make_admonition
 from sphinx.util.matching import patfilter
->>>>>>> c5d67b03
 
 
 class TocTree(Directive):
@@ -54,7 +46,6 @@
         # and title may be None if the document's title is to be used
         entries = []
         includefiles = []
-        includetitles = {}
         all_docnames = env.found_docs.copy()
         # don't add the currently visited file in catch-all patterns
         all_docnames.remove(env.docname)
