--- conflicted
+++ resolved
@@ -222,19 +222,6 @@
         node['domain'] = self.domain
         # 'desctype' is a backwards compatible attribute
         node['objtype'] = node['desctype'] = self.objtype
-<<<<<<< HEAD
-        node['no-index'] = node['noindex'] = no_index = (
-            'no-index' in self.options
-            # xref RemovedInSphinx90Warning
-            # deprecate noindex in Sphinx 9.0
-            or 'noindex' in self.options)
-        node['no-index-entry'] = node['noindexentry'] = (
-            'no-index-entry' in self.options
-            # xref RemovedInSphinx90Warning
-            # deprecate noindexentry in Sphinx 9.0
-            or 'noindexentry' in self.options
-            or self.config.no_index_entry)
-=======
 
         # Copy old option names to new ones
         # xref RemovedInSphinx90Warning
@@ -251,7 +238,6 @@
 
         node['no-index'] = node['noindex'] = no_index = 'no-index' in self.options
         node['no-index-entry'] = node['noindexentry'] = 'no-index-entry' in self.options
->>>>>>> 60f88cc1
         node['no-contents-entry'] = node['nocontentsentry'] = (
             'no-contents-entry' in self.options
         )
