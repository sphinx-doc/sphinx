# -*- coding: utf-8 -*-
"""
    sphinx.application
    ~~~~~~~~~~~~~~~~~~

    Sphinx application object.

    Gracefully adapted from the TextPress system by Armin.

    :copyright: Copyright 2007-2016 by the Sphinx team, see AUTHORS.
    :license: BSD, see LICENSE for details.
"""
from __future__ import print_function

import os
import sys
import types
import warnings
import posixpath
import traceback
from os import path
from collections import deque

from six import iteritems, itervalues
from six.moves import cStringIO

from docutils import nodes
from docutils.parsers.rst import convert_directive_function, \
    directives, roles

import sphinx
from sphinx import package_dir, locale
from sphinx.config import Config
from sphinx.errors import SphinxError, ExtensionError, VersionRequirementError, \
    ConfigError
from sphinx.domains import ObjType
from sphinx.domains.std import GenericObject, Target, StandardDomain
from sphinx.deprecation import RemovedInSphinx17Warning, RemovedInSphinx20Warning
from sphinx.environment import BuildEnvironment
from sphinx.io import SphinxStandaloneReader
from sphinx.roles import XRefRole
from sphinx.util import pycompat  # noqa: F401
from sphinx.util import import_object
from sphinx.util import logging
from sphinx.util import status_iterator, old_status_iterator, display_chunk
from sphinx.util.tags import Tags
from sphinx.util.osutil import ENOENT
from sphinx.util.console import bold, darkgreen  # type: ignore
from sphinx.util.i18n import find_catalog_source_files

if False:
    # For type annotation
    from typing import Any, Callable, IO, Iterable, Iterator, Tuple, Type, Union  # NOQA
    from docutils.parsers import Parser  # NOQA
    from docutils.transform import Transform  # NOQA
    from sphinx.builders import Builder  # NOQA
    from sphinx.domains import Domain, Index  # NOQA

# List of all known core events. Maps name to arguments description.
events = {
    'builder-inited': '',
    'env-get-outdated': 'env, added, changed, removed',
    'env-purge-doc': 'env, docname',
    'env-before-read-docs': 'env, docnames',
    'source-read': 'docname, source text',
    'doctree-read': 'the doctree before being pickled',
    'env-merge-info': 'env, read docnames, other env instance',
    'missing-reference': 'env, node, contnode',
    'doctree-resolved': 'doctree, docname',
    'env-updated': 'env',
    'html-collect-pages': 'builder',
    'html-page-context': 'pagename, context, doctree or None',
    'build-finished': 'exception',
}  # type: Dict[unicode, unicode]
builtin_extensions = (
    'sphinx.builders.applehelp',
    'sphinx.builders.changes',
    'sphinx.builders.epub',
    'sphinx.builders.epub3',
    'sphinx.builders.devhelp',
    'sphinx.builders.dummy',
    'sphinx.builders.gettext',
    'sphinx.builders.html',
    'sphinx.builders.htmlhelp',
    'sphinx.builders.latex',
    'sphinx.builders.linkcheck',
    'sphinx.builders.manpage',
    'sphinx.builders.qthelp',
    'sphinx.builders.texinfo',
    'sphinx.builders.text',
    'sphinx.builders.websupport',
    'sphinx.builders.xml',
    'sphinx.domains.c',
    'sphinx.domains.cpp',
    'sphinx.domains.javascript',
    'sphinx.domains.python',
    'sphinx.domains.rst',
    'sphinx.domains.std',
    'sphinx.directives',
    'sphinx.directives.code',
    'sphinx.directives.other',
    'sphinx.directives.patches',
    'sphinx.roles',
)  # type: Tuple[unicode, ...]

CONFIG_FILENAME = 'conf.py'
ENV_PICKLE_FILENAME = 'environment.pickle'

# list of deprecated extensions. Keys are extension name.
# Values are Sphinx version that merge the extension.
EXTENSION_BLACKLIST = {"sphinxjp.themecore": "1.2"}  # type: Dict[unicode, unicode]

logger = logging.getLogger(__name__)


class Sphinx(object):

    def __init__(self, srcdir, confdir, outdir, doctreedir, buildername,
                 confoverrides=None, status=sys.stdout, warning=sys.stderr,
                 freshenv=False, warningiserror=False, tags=None, verbosity=0,
                 parallel=0):
        # type: (unicode, unicode, unicode, unicode, unicode, Dict, IO, IO, bool, bool, unicode, int, int) -> None  # NOQA
        self.verbosity = verbosity
        self.next_listener_id = 0
        self._extensions = {}                   # type: Dict[unicode, Any]
        self._extension_metadata = {}           # type: Dict[unicode, Dict[unicode, Any]]
        self._additional_source_parsers = {}    # type: Dict[unicode, Parser]
        self._listeners = {}                    # type: Dict[unicode, Dict[int, Callable]]
        self._setting_up_extension = ['?']      # type: List[unicode]
        self.domains = {}                       # type: Dict[unicode, Type[Domain]]
        self.buildername = buildername
        self.builderclasses = {}                # type: Dict[unicode, Type[Builder]]
        self.builder = None                     # type: Builder
        self.env = None                         # type: BuildEnvironment
        self.enumerable_nodes = {}              # type: Dict[nodes.Node, Tuple[unicode, Callable]]  # NOQA

        self.srcdir = srcdir
        self.confdir = confdir
        self.outdir = outdir
        self.doctreedir = doctreedir

        self.parallel = parallel

        if status is None:
            self._status = cStringIO()      # type: IO
            self.quiet = True
        else:
            self._status = status
            self.quiet = False

        if warning is None:
            self._warning = cStringIO()     # type: IO
        else:
            self._warning = warning
        self._warncount = 0
        self.warningiserror = warningiserror
        logging.setup(self, self._status, self._warning)

        self._events = events.copy()
        self._translators = {}              # type: Dict[unicode, nodes.GenericNodeVisitor]

        # keep last few messages for traceback
        self.messagelog = deque(maxlen=10)  # type: deque

        # say hello to the world
        logger.info(bold('Running Sphinx v%s' % sphinx.__display_version__))

        # status code for command-line application
        self.statuscode = 0

        if not path.isdir(outdir):
            logger.info('making output directory...')
            os.makedirs(outdir)

        # read config
        self.tags = Tags(tags)
        self.config = Config(confdir, CONFIG_FILENAME,
                             confoverrides or {}, self.tags)
        self.config.check_unicode()
        # defer checking types until i18n has been initialized

        # initialize some limited config variables before loading extensions
        self.config.pre_init_values()

        # check the Sphinx version if requested
        if self.config.needs_sphinx and self.config.needs_sphinx > sphinx.__display_version__:
            raise VersionRequirementError(
                'This project needs at least Sphinx v%s and therefore cannot '
                'be built with this version.' % self.config.needs_sphinx)

        # set confdir to srcdir if -C given (!= no confdir); a few pieces
        # of code expect a confdir to be set
        if self.confdir is None:
            self.confdir = self.srcdir

        # load all built-in extension modules
        for extension in builtin_extensions:
            self.setup_extension(extension)

        # extension loading support for alabaster theme
        # self.config.html_theme is not set from conf.py at here
        # for now, sphinx always load a 'alabaster' extension.
        if 'alabaster' not in self.config.extensions:
            self.config.extensions.append('alabaster')

        # load all user-given extension modules
        for extension in self.config.extensions:
            self.setup_extension(extension)
        # the config file itself can be an extension
        if self.config.setup:
            self._setting_up_extension = ['conf.py']
            # py31 doesn't have 'callable' function for below check
            if hasattr(self.config.setup, '__call__'):
                self.config.setup(self)
            else:
                raise ConfigError(
                    "'setup' that is specified in the conf.py has not been " +
                    "callable. Please provide a callable `setup` function " +
                    "in order to behave as a sphinx extension conf.py itself."
                )

        # now that we know all config values, collect them from conf.py
        self.config.init_values()

        # check extension versions if requested
        if self.config.needs_extensions:
            for extname, needs_ver in self.config.needs_extensions.items():
                if extname not in self._extensions:
                    logger.warning('needs_extensions config value specifies a '
                                   'version requirement for extension %s, but it is '
                                   'not loaded', extname)
                    continue
                has_ver = self._extension_metadata[extname]['version']
                if has_ver == 'unknown version' or needs_ver > has_ver:
                    raise VersionRequirementError(
                        'This project needs the extension %s at least in '
                        'version %s and therefore cannot be built with the '
                        'loaded version (%s).' % (extname, needs_ver, has_ver))

        # check primary_domain if requested
        if self.config.primary_domain and self.config.primary_domain not in self.domains:
            logger.warning('primary_domain %r not found, ignored.', self.config.primary_domain)

        # set up translation infrastructure
        self._init_i18n()
        # check all configuration values for permissible types
        self.config.check_types()
        # set up source_parsers
        self._init_source_parsers()
        # set up the build environment
        self._init_env(freshenv)
        # set up the builder
        self._init_builder(self.buildername)
        # set up the enumerable nodes
        self._init_enumerable_nodes()

    def _init_i18n(self):
        # type: () -> None
        """Load translated strings from the configured localedirs if enabled in
        the configuration.
        """
        if self.config.language is not None:
            logger.info(bold('loading translations [%s]... ' % self.config.language),
                        nonl=True)
            user_locale_dirs = [
                path.join(self.srcdir, x) for x in self.config.locale_dirs]
            # compile mo files if sphinx.po file in user locale directories are updated
            for catinfo in find_catalog_source_files(
                    user_locale_dirs, self.config.language, domains=['sphinx'],
                    charset=self.config.source_encoding):
                catinfo.write_mo(self.config.language)
            locale_dirs = [None, path.join(package_dir, 'locale')] + user_locale_dirs
        else:
            locale_dirs = []
        self.translator, has_translation = locale.init(locale_dirs, self.config.language)
        if self.config.language is not None:
            if has_translation or self.config.language == 'en':
                # "en" never needs to be translated
                logger.info('done')
            else:
                logger.info('not available for built-in messages')

    def _init_source_parsers(self):
        # type: () -> None
        for suffix, parser in iteritems(self._additional_source_parsers):
            if suffix not in self.config.source_suffix:
                self.config.source_suffix.append(suffix)
            if suffix not in self.config.source_parsers:
                self.config.source_parsers[suffix] = parser

    def _init_env(self, freshenv):
        # type: (bool) -> None
        if freshenv:
            self.env = BuildEnvironment(self.srcdir, self.doctreedir, self.config)
            self.env.set_warnfunc(self.warn)
            self.env.find_files(self.config, self.buildername)
            for domain in self.domains.keys():
                self.env.domains[domain] = self.domains[domain](self.env)
        else:
            try:
                logger.info(bold('loading pickled environment... '), nonl=True)
                self.env = BuildEnvironment.frompickle(
                    self.srcdir, self.config, path.join(self.doctreedir, ENV_PICKLE_FILENAME))
                self.env.set_warnfunc(self.warn)
                self.env.init_managers()
                self.env.domains = {}
                for domain in self.domains.keys():
                    # this can raise if the data version doesn't fit
                    self.env.domains[domain] = self.domains[domain](self.env)
                logger.info('done')
            except Exception as err:
                if isinstance(err, IOError) and err.errno == ENOENT:
                    logger.info('not yet created')
                else:
                    logger.info('failed: %s', err)
                self._init_env(freshenv=True)

    def _init_builder(self, buildername):
        # type: (unicode) -> None
        if buildername is None:
            print('No builder selected, using default: html', file=self._status)
            buildername = 'html'
        if buildername not in self.builderclasses:
            raise SphinxError('Builder name %s not registered' % buildername)

        builderclass = self.builderclasses[buildername]
        self.builder = builderclass(self)
        self.emit('builder-inited')

    def _init_enumerable_nodes(self):
        # type: () -> None
        for node, settings in iteritems(self.enumerable_nodes):
            self.env.get_domain('std').enumerable_nodes[node] = settings  # type: ignore

    # ---- main "build" method -------------------------------------------------

    def build(self, force_all=False, filenames=None):
        # type: (bool, List[unicode]) -> None
        try:
            if force_all:
                self.builder.compile_all_catalogs()
                self.builder.build_all()
            elif filenames:
                self.builder.compile_specific_catalogs(filenames)
                self.builder.build_specific(filenames)
            else:
                self.builder.compile_update_catalogs()
                self.builder.build_update()

            status = (self.statuscode == 0 and
                      'succeeded' or 'finished with problems')
            if self._warncount:
                logger.info(bold('build %s, %s warning%s.' %
                                 (status, self._warncount,
                                  self._warncount != 1 and 's' or '')))
            else:
                logger.info(bold('build %s.' % status))
        except Exception as err:
            # delete the saved env to force a fresh build next time
            envfile = path.join(self.doctreedir, ENV_PICKLE_FILENAME)
            if path.isfile(envfile):
                os.unlink(envfile)
            self.emit('build-finished', err)
            raise
        else:
            self.emit('build-finished', None)
        self.builder.cleanup()

    # ---- logging handling ----------------------------------------------------
    def warn(self, message, location=None, prefix=None,
             type=None, subtype=None, colorfunc=None):
        # type: (unicode, unicode, unicode, unicode, unicode, Callable) -> None
        """Emit a warning.

        If *location* is given, it should either be a tuple of (docname, lineno)
        or a string describing the location of the warning as well as possible.

        *prefix* usually should not be changed.

        *type* and *subtype* are used to suppress warnings with :confval:`suppress_warnings`.

        .. note::

           For warnings emitted during parsing, you should use
           :meth:`.BuildEnvironment.warn` since that will collect all
           warnings during parsing for later output.
        """
        if prefix:
            warnings.warn('prefix option of warn() is now deprecated.',
                          RemovedInSphinx17Warning)
        if colorfunc:
            warnings.warn('colorfunc option of warn() is now deprecated.',
                          RemovedInSphinx17Warning)

        warnings.warn('app.warning() is now deprecated. Use sphinx.util.logging instead.',
                      RemovedInSphinx20Warning)
        logger.warning(message, type=type, subtype=subtype, location=location)

    def info(self, message='', nonl=False):
        # type: (unicode, bool) -> None
        """Emit an informational message.

        If *nonl* is true, don't emit a newline at the end (which implies that
        more info output will follow soon.)
        """
        warnings.warn('app.info() is now deprecated. Use sphinx.util.logging instead.',
                      RemovedInSphinx20Warning)
        logger.info(message, nonl=nonl)

    def verbose(self, message, *args, **kwargs):
        # type: (unicode, Any, Any) -> None
        """Emit a verbose informational message."""
        warnings.warn('app.verbose() is now deprecated. Use sphinx.util.logging instead.',
                      RemovedInSphinx20Warning)
        logger.verbose(message, *args, **kwargs)

    def debug(self, message, *args, **kwargs):
        # type: (unicode, Any, Any) -> None
        """Emit a debug-level informational message."""
        warnings.warn('app.debug() is now deprecated. Use sphinx.util.logging instead.',
                      RemovedInSphinx20Warning)
        logger.debug(message, *args, **kwargs)

    def debug2(self, message, *args, **kwargs):
        # type: (unicode, Any, Any) -> None
        """Emit a lowlevel debug-level informational message."""
        warnings.warn('app.debug2() is now deprecated. Use debug() instead.',
                      RemovedInSphinx20Warning)
        logger.debug(message, *args, **kwargs)

    def _display_chunk(chunk):
        # type: (Any) -> unicode
        warnings.warn('app._display_chunk() is now deprecated. '
                      'Use sphinx.util.display_chunk() instead.',
                      RemovedInSphinx17Warning)
        return display_chunk(chunk)

    def old_status_iterator(self, iterable, summary, colorfunc=darkgreen,
                            stringify_func=display_chunk):
        # type: (Iterable, unicode, Callable, Callable[[Any], unicode]) -> Iterator
        warnings.warn('app.old_status_iterator() is now deprecated. '
                      'Use sphinx.util.status_iterator() instead.',
                      RemovedInSphinx17Warning)
        for item in old_status_iterator(iterable, summary,
                                        color="darkgreen", stringify_func=stringify_func):
            yield item

    # new version with progress info
    def status_iterator(self, iterable, summary, colorfunc=darkgreen, length=0,
                        stringify_func=_display_chunk):
<<<<<<< HEAD
        # type: (Iterable, unicode, Callable, int, Callable[[Any], unicode]) -> Iterable
        warnings.warn('app.status_iterator() is now deprecated. '
                      'Use sphinx.util.status_iterator() instead.',
                      RemovedInSphinx17Warning)
        for item in status_iterator(iterable, summary, length=length, verbosity=self.verbosity,
                                    color="darkgreen", stringify_func=stringify_func):
=======
        if length == 0:
            for item in self.old_status_iterator(iterable, summary, colorfunc,
                                                 stringify_func):
                yield item
            return
        l = 0
        summary = bold(summary)
        for item in iterable:
            l += 1
            s = '%s[%3d%%] %s' % (summary, 100 * l / length,
                                  colorfunc(stringify_func(item)))
            if self.verbosity:
                s += '\n'
            else:
                s = term_width_line(s)
            self.info(s, nonl=True)
>>>>>>> 478306e0
            yield item

    # ---- general extensibility interface -------------------------------------

    def setup_extension(self, extension):
        # type: (unicode) -> None
        """Import and setup a Sphinx extension module. No-op if called twice."""
        logger.debug('[app] setting up extension: %r', extension)
        if extension in self._extensions:
            return
        if extension in EXTENSION_BLACKLIST:
            logger.warning('the extension %r was already merged with Sphinx since version %s; '
                           'this extension is ignored.',
                           extension, EXTENSION_BLACKLIST[extension])
            return
        self._setting_up_extension.append(extension)
        try:
            mod = __import__(extension, None, None, ['setup'])
        except ImportError as err:
            logger.verbose('Original exception:\n' + traceback.format_exc())
            raise ExtensionError('Could not import extension %s' % extension,
                                 err)
        if not hasattr(mod, 'setup'):
            logger.warning('extension %r has no setup() function; is it really '
                           'a Sphinx extension module?', extension)
            ext_meta = None
        else:
            try:
                ext_meta = mod.setup(self)
            except VersionRequirementError as err:
                # add the extension name to the version required
                raise VersionRequirementError(
                    'The %s extension used by this project needs at least '
                    'Sphinx v%s; it therefore cannot be built with this '
                    'version.' % (extension, err))
        if ext_meta is None:
            ext_meta = {}
            # special-case for compatibility
            if extension == 'rst2pdf.pdfbuilder':
                ext_meta = {'parallel_read_safe': True}
        try:
            if not ext_meta.get('version'):
                ext_meta['version'] = 'unknown version'
        except Exception:
            logger.warning('extension %r returned an unsupported object from '
                           'its setup() function; it should return None or a '
                           'metadata dictionary', extension)
            ext_meta = {'version': 'unknown version'}
        self._extensions[extension] = mod
        self._extension_metadata[extension] = ext_meta
        self._setting_up_extension.pop()

    def require_sphinx(self, version):
        # type: (unicode) -> None
        # check the Sphinx version if requested
        if version > sphinx.__display_version__[:3]:
            raise VersionRequirementError(version)

    def import_object(self, objname, source=None):
        # type: (str, unicode) -> Any
        """Import an object from a 'module.name' string."""
        return import_object(objname, source=None)

    # event interface

    def _validate_event(self, event):
        # type: (unicode) -> None
        if event not in self._events:
            raise ExtensionError('Unknown event name: %s' % event)

    def connect(self, event, callback):
        # type: (unicode, Callable) -> int
        self._validate_event(event)
        listener_id = self.next_listener_id
        if event not in self._listeners:
            self._listeners[event] = {listener_id: callback}
        else:
            self._listeners[event][listener_id] = callback
        self.next_listener_id += 1
        logger.debug('[app] connecting event %r: %r [id=%s]',
                     event, callback, listener_id)
        return listener_id

    def disconnect(self, listener_id):
        # type: (int) -> None
        logger.debug('[app] disconnecting event: [id=%s]', listener_id)
        for event in itervalues(self._listeners):
            event.pop(listener_id, None)

    def emit(self, event, *args):
        # type: (unicode, Any) -> List
        try:
            logger.debug('[app] emitting event: %r%s', event, repr(args)[:100])
        except Exception:
            # not every object likes to be repr()'d (think
            # random stuff coming via autodoc)
            pass
        results = []
        if event in self._listeners:
            for _, callback in iteritems(self._listeners[event]):
                results.append(callback(self, *args))
        return results

    def emit_firstresult(self, event, *args):
        # type: (unicode, Any) -> Any
        for result in self.emit(event, *args):
            if result is not None:
                return result
        return None

    # registering addon parts

    def add_builder(self, builder):
        # type: (Type[Builder]) -> None
        logger.debug('[app] adding builder: %r', builder)
        if not hasattr(builder, 'name'):
            raise ExtensionError('Builder class %s has no "name" attribute'
                                 % builder)
        if builder.name in self.builderclasses:
            raise ExtensionError(
                'Builder %r already exists (in module %s)' % (
                    builder.name, self.builderclasses[builder.name].__module__))
        self.builderclasses[builder.name] = builder

    def add_config_value(self, name, default, rebuild, types=()):
        # type: (unicode, Any, Union[bool, unicode], Any) -> None
        logger.debug('[app] adding config value: %r',
                     (name, default, rebuild) + ((types,) if types else ()))  # type: ignore
        if name in self.config.values:
            raise ExtensionError('Config value %r already present' % name)
        if rebuild in (False, True):
            rebuild = rebuild and 'env' or ''
        self.config.values[name] = (default, rebuild, types)

    def add_event(self, name):
        # type: (unicode) -> None
        logger.debug('[app] adding event: %r', name)
        if name in self._events:
            raise ExtensionError('Event %r already present' % name)
        self._events[name] = ''

    def set_translator(self, name, translator_class):
        # type: (unicode, Any) -> None
        logger.info(bold('A Translator for the %s builder is changed.' % name))
        self._translators[name] = translator_class

    def add_node(self, node, **kwds):
        # type: (nodes.Node, Any) -> None
        logger.debug('[app] adding node: %r', (node, kwds))
        if not kwds.pop('override', False) and \
           hasattr(nodes.GenericNodeVisitor, 'visit_' + node.__name__):
            logger.warning('while setting up extension %s: node class %r is '
                           'already registered, its visitors will be overridden',
                           self._setting_up_extension, node.__name__,
                           type='app', subtype='add_node')
        nodes._add_node_class_names([node.__name__])
        for key, val in iteritems(kwds):
            try:
                visit, depart = val
            except ValueError:
                raise ExtensionError('Value for key %r must be a '
                                     '(visit, depart) function tuple' % key)
            translator = self._translators.get(key)
            if translator is not None:
                pass
            elif key == 'html':
                from sphinx.writers.html import HTMLTranslator as translator  # type: ignore
            elif key == 'latex':
                from sphinx.writers.latex import LaTeXTranslator as translator  # type: ignore
            elif key == 'text':
                from sphinx.writers.text import TextTranslator as translator  # type: ignore
            elif key == 'man':
                from sphinx.writers.manpage import ManualPageTranslator as translator  # type: ignore  # NOQA
            elif key == 'texinfo':
                from sphinx.writers.texinfo import TexinfoTranslator as translator  # type: ignore  # NOQA
            else:
                # ignore invalid keys for compatibility
                continue
            setattr(translator, 'visit_' + node.__name__, visit)
            if depart:
                setattr(translator, 'depart_' + node.__name__, depart)

    def add_enumerable_node(self, node, figtype, title_getter=None, **kwds):
        # type: (nodes.Node, unicode, Callable, Any) -> None
        self.enumerable_nodes[node] = (figtype, title_getter)
        self.add_node(node, **kwds)

    def _directive_helper(self, obj, content=None, arguments=None, **options):
        # type: (Any, unicode, Any, Any) -> Any
        if isinstance(obj, (types.FunctionType, types.MethodType)):
            obj.content = content                       # type: ignore
            obj.arguments = arguments or (0, 0, False)  # type: ignore
            obj.options = options                       # type: ignore
            return convert_directive_function(obj)
        else:
            if content or arguments or options:
                raise ExtensionError('when adding directive classes, no '
                                     'additional arguments may be given')
            return obj

    def add_directive(self, name, obj, content=None, arguments=None, **options):
        # type: (unicode, Any, unicode, Any, Any) -> None
        logger.debug('[app] adding directive: %r',
                     (name, obj, content, arguments, options))
        if name in directives._directives:
            logger.warning('while setting up extension %s: directive %r is '
                           'already registered, it will be overridden',
                           self._setting_up_extension[-1], name,
                           type='app', subtype='add_directive')
        directives.register_directive(
            name, self._directive_helper(obj, content, arguments, **options))

    def add_role(self, name, role):
        # type: (unicode, Any) -> None
        logger.debug('[app] adding role: %r', (name, role))
        if name in roles._roles:
            logger.warning('while setting up extension %s: role %r is '
                           'already registered, it will be overridden',
                           self._setting_up_extension[-1], name,
                           type='app', subtype='add_role')
        roles.register_local_role(name, role)

    def add_generic_role(self, name, nodeclass):
        # type: (unicode, Any) -> None
        # don't use roles.register_generic_role because it uses
        # register_canonical_role
        logger.debug('[app] adding generic role: %r', (name, nodeclass))
        if name in roles._roles:
            logger.warning('while setting up extension %s: role %r is '
                           'already registered, it will be overridden',
                           self._setting_up_extension[-1], name,
                           type='app', subtype='add_generic_role')
        role = roles.GenericRole(name, nodeclass)
        roles.register_local_role(name, role)

    def add_domain(self, domain):
        # type: (Type[Domain]) -> None
        logger.debug('[app] adding domain: %r', domain)
        if domain.name in self.domains:
            raise ExtensionError('domain %s already registered' % domain.name)
        self.domains[domain.name] = domain

    def override_domain(self, domain):
        # type: (Type[Domain]) -> None
        logger.debug('[app] overriding domain: %r', domain)
        if domain.name not in self.domains:
            raise ExtensionError('domain %s not yet registered' % domain.name)
        if not issubclass(domain, self.domains[domain.name]):
            raise ExtensionError('new domain not a subclass of registered %s '
                                 'domain' % domain.name)
        self.domains[domain.name] = domain

    def add_directive_to_domain(self, domain, name, obj,
                                content=None, arguments=None, **options):
        # type: (unicode, unicode, Any, unicode, Any, Any) -> None
        logger.debug('[app] adding directive to domain: %r',
                     (domain, name, obj, content, arguments, options))
        if domain not in self.domains:
            raise ExtensionError('domain %s not yet registered' % domain)
        self.domains[domain].directives[name] = \
            self._directive_helper(obj, content, arguments, **options)

    def add_role_to_domain(self, domain, name, role):
        # type: (unicode, unicode, Any) -> None
        logger.debug('[app] adding role to domain: %r', (domain, name, role))
        if domain not in self.domains:
            raise ExtensionError('domain %s not yet registered' % domain)
        self.domains[domain].roles[name] = role

    def add_index_to_domain(self, domain, index):
        # type: (unicode, Type[Index]) -> None
        logger.debug('[app] adding index to domain: %r', (domain, index))
        if domain not in self.domains:
            raise ExtensionError('domain %s not yet registered' % domain)
        self.domains[domain].indices.append(index)

    def add_object_type(self, directivename, rolename, indextemplate='',
                        parse_node=None, ref_nodeclass=None, objname='',
                        doc_field_types=[]):
        # type: (unicode, unicode, unicode, Callable, nodes.Node, unicode, List) -> None
        logger.debug('[app] adding object type: %r',
                     (directivename, rolename, indextemplate, parse_node,
                      ref_nodeclass, objname, doc_field_types))
        StandardDomain.object_types[directivename] = \
            ObjType(objname or directivename, rolename)
        # create a subclass of GenericObject as the new directive
        new_directive = type(directivename, (GenericObject, object),  # type: ignore
                             {'indextemplate': indextemplate,
                              'parse_node': staticmethod(parse_node),  # type: ignore
                              'doc_field_types': doc_field_types})
        StandardDomain.directives[directivename] = new_directive
        # XXX support more options?
        StandardDomain.roles[rolename] = XRefRole(innernodeclass=ref_nodeclass)

    # backwards compatible alias
    add_description_unit = add_object_type

    def add_crossref_type(self, directivename, rolename, indextemplate='',
                          ref_nodeclass=None, objname=''):
        # type: (unicode, unicode, unicode, nodes.Node, unicode) -> None
        logger.debug('[app] adding crossref type: %r',
                     (directivename, rolename, indextemplate, ref_nodeclass,
                      objname))
        StandardDomain.object_types[directivename] = \
            ObjType(objname or directivename, rolename)
        # create a subclass of Target as the new directive
        new_directive = type(directivename, (Target, object),  # type: ignore
                             {'indextemplate': indextemplate})
        StandardDomain.directives[directivename] = new_directive
        # XXX support more options?
        StandardDomain.roles[rolename] = XRefRole(innernodeclass=ref_nodeclass)

    def add_transform(self, transform):
        # type: (Transform) -> None
        logger.debug('[app] adding transform: %r', transform)
        SphinxStandaloneReader.transforms.append(transform)

    def add_javascript(self, filename):
        # type: (unicode) -> None
        logger.debug('[app] adding javascript: %r', filename)
        from sphinx.builders.html import StandaloneHTMLBuilder
        if '://' in filename:
            StandaloneHTMLBuilder.script_files.append(filename)
        else:
            StandaloneHTMLBuilder.script_files.append(
                posixpath.join('_static', filename))

    def add_stylesheet(self, filename):
        # type: (unicode) -> None
        logger.debug('[app] adding stylesheet: %r', filename)
        from sphinx.builders.html import StandaloneHTMLBuilder
        if '://' in filename:
            StandaloneHTMLBuilder.css_files.append(filename)
        else:
            StandaloneHTMLBuilder.css_files.append(
                posixpath.join('_static', filename))

    def add_latex_package(self, packagename, options=None):
        # type: (unicode, unicode) -> None
        logger.debug('[app] adding latex package: %r', packagename)
        if hasattr(self.builder, 'usepackages'):  # only for LaTeX builder
            self.builder.usepackages.append((packagename, options))

    def add_lexer(self, alias, lexer):
        # type: (unicode, Any) -> None
        logger.debug('[app] adding lexer: %r', (alias, lexer))
        from sphinx.highlighting import lexers
        if lexers is None:
            return
        lexers[alias] = lexer

    def add_autodocumenter(self, cls):
        # type: (Any) -> None
        logger.debug('[app] adding autodocumenter: %r', cls)
        from sphinx.ext import autodoc
        autodoc.add_documenter(cls)
        self.add_directive('auto' + cls.objtype, autodoc.AutoDirective)

    def add_autodoc_attrgetter(self, type, getter):
        # type: (Any, Callable) -> None
        logger.debug('[app] adding autodoc attrgetter: %r', (type, getter))
        from sphinx.ext import autodoc
        autodoc.AutoDirective._special_attrgetters[type] = getter

    def add_search_language(self, cls):
        # type: (Any) -> None
        logger.debug('[app] adding search language: %r', cls)
        from sphinx.search import languages, SearchLanguage
        assert issubclass(cls, SearchLanguage)
        languages[cls.lang] = cls

    def add_source_parser(self, suffix, parser):
        # type: (unicode, Parser) -> None
        logger.debug('[app] adding search source_parser: %r, %r', suffix, parser)
        if suffix in self._additional_source_parsers:
            logger.warning('while setting up extension %s: source_parser for %r is '
                           'already registered, it will be overridden',
                           self._setting_up_extension[-1], suffix,
                           type='app', subtype='add_source_parser')
        self._additional_source_parsers[suffix] = parser


class TemplateBridge(object):
    """
    This class defines the interface for a "template bridge", that is, a class
    that renders templates given a template name and a context.
    """

    def init(self, builder, theme=None, dirs=None):
        # type: (Builder, unicode, List[unicode]) -> None
        """Called by the builder to initialize the template system.

        *builder* is the builder object; you'll probably want to look at the
        value of ``builder.config.templates_path``.

        *theme* is a :class:`sphinx.theming.Theme` object or None; in the latter
        case, *dirs* can be list of fixed directories to look for templates.
        """
        raise NotImplementedError('must be implemented in subclasses')

    def newest_template_mtime(self):
        # type: () -> float
        """Called by the builder to determine if output files are outdated
        because of template changes.  Return the mtime of the newest template
        file that was changed.  The default implementation returns ``0``.
        """
        return 0

    def render(self, template, context):
        # type: (unicode, Dict) -> None
        """Called by the builder to render a template given as a filename with
        a specified context (a Python dictionary).
        """
        raise NotImplementedError('must be implemented in subclasses')

    def render_string(self, template, context):
        # type: (unicode, Dict) -> unicode
        """Called by the builder to render a template given as a string with a
        specified context (a Python dictionary).
        """
        raise NotImplementedError('must be implemented in subclasses')<|MERGE_RESOLUTION|>--- conflicted
+++ resolved
@@ -448,31 +448,12 @@
     # new version with progress info
     def status_iterator(self, iterable, summary, colorfunc=darkgreen, length=0,
                         stringify_func=_display_chunk):
-<<<<<<< HEAD
         # type: (Iterable, unicode, Callable, int, Callable[[Any], unicode]) -> Iterable
         warnings.warn('app.status_iterator() is now deprecated. '
                       'Use sphinx.util.status_iterator() instead.',
                       RemovedInSphinx17Warning)
         for item in status_iterator(iterable, summary, length=length, verbosity=self.verbosity,
                                     color="darkgreen", stringify_func=stringify_func):
-=======
-        if length == 0:
-            for item in self.old_status_iterator(iterable, summary, colorfunc,
-                                                 stringify_func):
-                yield item
-            return
-        l = 0
-        summary = bold(summary)
-        for item in iterable:
-            l += 1
-            s = '%s[%3d%%] %s' % (summary, 100 * l / length,
-                                  colorfunc(stringify_func(item)))
-            if self.verbosity:
-                s += '\n'
-            else:
-                s = term_width_line(s)
-            self.info(s, nonl=True)
->>>>>>> 478306e0
             yield item
 
     # ---- general extensibility interface -------------------------------------
