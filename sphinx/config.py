--- conflicted
+++ resolved
@@ -625,63 +625,46 @@
 
     See https://reproducible-builds.org/specs/source-date-epoch/
     """
-<<<<<<< HEAD
-
-    if source_date_epoch := getenv('SOURCE_DATE_EPOCH'):
-        year = str(time.gmtime(int(source_date_epoch)).tm_year)
+    if source_date_epoch := int(getenv('SOURCE_DATE_EPOCH', '0')):
+        replace_year = time.gmtime(source_date_epoch).tm_year
     else:
-        year = str(time.gmtime().tm_year)
-    year_short = year[-2:]
-=======
-    if source_date_epoch := int(getenv('SOURCE_DATE_EPOCH', '0')):
-        source_date_epoch_year = time.gmtime(source_date_epoch).tm_year
-    else:
-        return
+        replace_year = time.gmtime().tm_year
+
 
     # If the current year is the replacement year, there's no work to do.
     # We also skip replacement years that are in the future.
     current_year = time.localtime().tm_year
-    if current_year <= source_date_epoch_year:
+    if current_year <= replace_year:
         return
->>>>>>> a84f7009
 
     current_yr = str(current_year)
-    replace_yr = str(source_date_epoch_year)
+    replace_yr = str(replace_year)
+    year_short = str(replace_year % 100)
     for k in ('copyright', 'epub_copyright'):
         if k in config:
             value: str | Sequence[str] = config[k]
             if isinstance(value, str):
-<<<<<<< HEAD
                 if '%y' in value or '%Y' in value:
                     # new-style placeholder replacement
-                    config[k] = value.replace('%Y', year).replace('%y', year_short)
+                    config[k] = value.replace('%Y', replace_yr).replace('%y', year_short)
                 else:
-                    config[k] = _substitute_copyright_year(value, year)
+                    config[k] = _substitute_copyright_year(value, current_yr, replace_yr)
             else:
                 if any('%y' in line or '%Y' in line for line in value):
                     # new-style placeholder replacement
                     items = (
-                        x.replace('%Y', year).replace('%y', year_short) for x in value
+                        x.replace('%Y', replace_yr).replace('%y', year_short) for x in value
                     )
                 else:
-                    items = (_substitute_copyright_year(x, year) for x in value)
-                config[k] = type(value)(items)  # type: ignore[call-arg]
-
-
-def _substitute_copyright_year(copyright_line: str, year: str) -> str:
-=======
-                config[k] = _substitute_copyright_year(value, current_yr, replace_yr)
-            else:
-                items = (
-                    _substitute_copyright_year(x, current_yr, replace_yr) for x in value
-                )
+                    items = (
+                        _substitute_copyright_year(x, current_yr, replace_yr) for x in value
+                    )
                 config[k] = type(value)(items)  # type: ignore[call-arg]
 
 
 def _substitute_copyright_year(
     copyright_line: str, current_year: str, replace_year: str
 ) -> str:
->>>>>>> a84f7009
     """Replace the year in a single copyright line.
 
     Legal formats are:
@@ -693,20 +676,13 @@
     * ``YYYY-YYYY,``
     * ``YYYY-YYYY ``
 
-    The final year in the string is replaced with ``year``.
+    The final year in the string is replaced with ``replace_year``.
     """
     if len(copyright_line) < 4 or not copyright_line[:4].isdigit():
         return copyright_line
 
-<<<<<<< HEAD
-    current_year = time.strftime('%Y')
-
-    if copyright_line[:4] == current_year and copyright_line[4:5] in {'', ' ', ','}:
-        return year + copyright_line[4:]
-=======
     if copyright_line[:4] == current_year and copyright_line[4:5] in {'', ' ', ','}:
         return replace_year + copyright_line[4:]
->>>>>>> a84f7009
 
     if copyright_line[4:5] != '-':
         return copyright_line
@@ -716,11 +692,7 @@
         and copyright_line[5:9] == current_year
         and copyright_line[9:10] in {'', ' ', ','}
     ):
-<<<<<<< HEAD
-        return copyright_line[:5] + year + copyright_line[9:]
-=======
         return copyright_line[:5] + replace_year + copyright_line[9:]
->>>>>>> a84f7009
 
     return copyright_line
 
