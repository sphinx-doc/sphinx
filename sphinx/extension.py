# -*- coding: utf-8 -*-
"""
    sphinx.extension
    ~~~~~~~~~~~~~~~~

    Utilities for Sphinx extensions.

    :copyright: Copyright 2007-2018 by the Sphinx team, see AUTHORS.
    :license: BSD, see LICENSE for details.
"""

from six import iteritems

from sphinx.errors import VersionRequirementError
from sphinx.locale import __
from sphinx.util import logging

<<<<<<< HEAD
if TYPE_CHECKING:
    from typing import Any, Dict  # NOQA
=======
if False:
    # For type annotation
    from typing import Dict  # NOQA
>>>>>>> d97f41c0
    from sphinx.application import Sphinx  # NOQA
    from sphinx.config import Config  # NOQA

logger = logging.getLogger(__name__)


class Extension(object):
    def __init__(self, name, module, **kwargs):
        # type: (unicode, Any, Any) -> None
        self.name = name
        self.module = module
        self.metadata = kwargs
        self.version = kwargs.pop('version', 'unknown version')

        # The extension supports parallel read or not.  The default value
        # is ``None``.  It means the extension does not tell the status.
        # It will be warned on parallel reading.
        self.parallel_read_safe = kwargs.pop('parallel_read_safe', None)

        # The extension supports parallel write or not.  The default value
        # is ``True``.  Sphinx writes parallelly documents even if
        # the extension does not tell its status.
        self.parallel_write_safe = kwargs.pop('parallel_write_safe', True)


def verify_needs_extensions(app, config):
    # type: (Sphinx, Config) -> None
    """Verify the required Sphinx extensions are loaded."""
    if config.needs_extensions is None:
        return

    for extname, reqversion in iteritems(config.needs_extensions):
        extension = app.extensions.get(extname)
        if extension is None:
            logger.warning(__('The %s extension is required by needs_extensions settings, '
                              'but it is not loaded.'), extname)
            continue

        if extension.version == 'unknown version' or reqversion > extension.version:
            raise VersionRequirementError(__('This project needs the extension %s at least in '
                                             'version %s and therefore cannot be built with '
                                             'the loaded version (%s).') %
                                          (extname, reqversion, extension.version))


def setup(app):
    # type: (Sphinx) -> Dict[unicode, Any]
    app.connect('config-inited', verify_needs_extensions)

    return {
        'version': 'builtin',
        'parallel_read_safe': True,
        'parallel_write_safe': True,
    }<|MERGE_RESOLUTION|>--- conflicted
+++ resolved
@@ -15,14 +15,9 @@
 from sphinx.locale import __
 from sphinx.util import logging
 
-<<<<<<< HEAD
-if TYPE_CHECKING:
-    from typing import Any, Dict  # NOQA
-=======
 if False:
     # For type annotation
-    from typing import Dict  # NOQA
->>>>>>> d97f41c0
+    from typing import Any, Dict  # NOQA
     from sphinx.application import Sphinx  # NOQA
     from sphinx.config import Config  # NOQA
 
