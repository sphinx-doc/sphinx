--- conflicted
+++ resolved
@@ -111,30 +111,11 @@
     }
   },
 
-<<<<<<< HEAD
   ngettext: (singular, plural, n) => {
     const translated = Documentation.TRANSLATIONS[singular];
     if (typeof translated !== "undefined")
       return translated[Documentation.PLURAL_EXPR(n)];
     return n === 1 ? singular : plural;
-=======
-  /**
-   * add context elements like header anchor links
-   */
-  addContextElements : function() {
-    $('div[id] > :header:first').each(function() {
-      $('<a class="headerlink">\u00B6</a>').
-      attr('href', '#' + this.id).
-      attr('title', _('Permalink to this heading')).
-      appendTo(this);
-    });
-    $('dt[id]').each(function() {
-      $('<a class="headerlink">\u00B6</a>').
-      attr('href', '#' + this.id).
-      attr('title', _('Permalink to this definition')).
-      appendTo(this);
-    });
->>>>>>> 444dfc50
   },
 
   addTranslations: (catalog) => {
@@ -181,7 +162,6 @@
   /**
    * helper function to hide the search marks again
    */
-<<<<<<< HEAD
   hideSearchWords: () => {
     document
       .querySelectorAll("#searchbox .highlight-link")
@@ -189,14 +169,8 @@
     document
       .querySelectorAll("span.highlighted")
       .forEach((el) => el.classList.remove("highlighted"));
-=======
-  hideSearchWords : function() {
-    $('#searchbox .highlight-link').fadeOut(300);
-    $('span.highlighted').removeClass('highlighted');
-    var url = new URL(window.location);
-    url.searchParams.delete('highlight');
+    new URLSearchParams(window.location.search).delete('highlight')
     window.history.replaceState({}, '', url);
->>>>>>> 444dfc50
   },
 
   /**
