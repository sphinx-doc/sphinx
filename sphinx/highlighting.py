# -*- coding: utf-8 -*-
"""
    sphinx.highlighting
    ~~~~~~~~~~~~~~~~~~~

    Highlight code blocks using Pygments.

    :copyright: Copyright 2007-2014 by the Sphinx team, see AUTHORS.
    :license: BSD, see LICENSE for details.
"""

import sys
import re
import textwrap

try:
    import parser
except ImportError:
    # parser is not available on Jython
    parser = None

from sphinx.util.pycompat import htmlescape
from sphinx.util.texescape import tex_hl_escape_map_new
from sphinx.ext import doctest

try:
    import pygments
    from pygments import highlight
    from pygments.lexers import PythonLexer, PythonConsoleLexer, CLexer, \
         TextLexer, RstLexer
    from pygments.lexers import get_lexer_by_name, guess_lexer
    from pygments.formatters import HtmlFormatter, LatexFormatter
    from pygments.filters import ErrorToken
    from pygments.styles import get_style_by_name
    from pygments.util import ClassNotFound
    from sphinx.pygments_styles import SphinxStyle, NoneStyle
except ImportError:
    pygments = None
    lexers = None
    HtmlFormatter = LatexFormatter = None
else:

    lexers = dict(
        none = TextLexer(),
        python = PythonLexer(),
        pycon = PythonConsoleLexer(),
        pycon3 = PythonConsoleLexer(python3=True),
        rest = RstLexer(),
        c = CLexer(),
    )
    for _lexer in lexers.values():
        _lexer.add_filter('raiseonerror')


escape_hl_chars = {ord(u'\\'): u'\\PYGZbs{}',
                   ord(u'{'): u'\\PYGZob{}',
                   ord(u'}'): u'\\PYGZcb{}'}

# used if Pygments is not available
_LATEX_STYLES = r'''
\newcommand\PYGZbs{\char`\\}
\newcommand\PYGZob{\char`\{}
\newcommand\PYGZcb{\char`\}}
'''

<<<<<<< HEAD
=======
# used if Pygments is available
# use textcomp quote to get a true single quote
_LATEX_ADD_STYLES = r'''
\renewcommand\PYGZsq{\textquotesingle}
'''

parsing_exceptions = (SyntaxError, UnicodeEncodeError)
if sys.version_info < (2, 5):
    # Python <= 2.4 raises MemoryError when parsing an
    # invalid encoding cookie
    parsing_exceptions += MemoryError,

>>>>>>> 53abebda

class PygmentsBridge(object):
    # Set these attributes if you want to have different Pygments formatters
    # than the default ones.
    html_formatter = HtmlFormatter
    latex_formatter = LatexFormatter

    def __init__(self, dest='html', stylename='sphinx',
                 trim_doctest_flags=False):
        self.dest = dest
        if not pygments:
            return
        if stylename is None or stylename == 'sphinx':
            style = SphinxStyle
        elif stylename == 'none':
            style = NoneStyle
        elif '.' in stylename:
            module, stylename = stylename.rsplit('.', 1)
            style = getattr(__import__(module, None, None, ['__name__']),
                            stylename)
        else:
            style = get_style_by_name(stylename)
        self.trim_doctest_flags = trim_doctest_flags
        self.formatter_args = {'style' : style}
        if dest == 'html':
            self.formatter = self.html_formatter
        else:
            self.formatter = self.latex_formatter
            self.formatter_args['commandprefix'] = 'PYG'

    def get_formatter(self, **kwargs):
        kwargs.update(self.formatter_args)
        return self.formatter(**kwargs)

    def unhighlighted(self, source):
        if self.dest == 'html':
            return '<pre>' + htmlescape(source) + '</pre>\n'
        else:
            # first, escape highlighting characters like Pygments does
            source = source.translate(escape_hl_chars)
            # then, escape all characters nonrepresentable in LaTeX
            source = source.translate(tex_hl_escape_map_new)
            return '\\begin{Verbatim}[commandchars=\\\\\\{\\}]\n' + \
                   source + '\\end{Verbatim}\n'

    def try_parse(self, src):
        # Make sure it ends in a newline
        src += '\n'

        # Ignore consistent indentation.
        if src.lstrip('\n').startswith(' '):
            src = textwrap.dedent(src)

        # Replace "..." by a mark which is also a valid python expression
        # (Note, the highlighter gets the original source, this is only done
        #  to allow "..." in code and still highlight it as Python code.)
        mark = "__highlighting__ellipsis__"
        src = src.replace("...", mark)

        # lines beginning with "..." are probably placeholders for suite
        src = re.sub(r"(?m)^(\s*)" + mark + "(.)", r"\1"+ mark + r"# \2", src)

        if sys.version_info < (3, 0) and isinstance(src, unicode):
            # Non-ASCII chars will only occur in string literals
            # and comments.  If we wanted to give them to the parser
            # correctly, we'd have to find out the correct source
            # encoding.  Since it may not even be given in a snippet,
            # just replace all non-ASCII characters.
            src = src.encode('ascii', 'replace')

        if parser is None:
            return True

        try:
            parser.suite(src)
        except (SyntaxError, UnicodeEncodeError):
            return False
        else:
            return True

    def highlight_block(self, source, lang, warn=None, force=False, **kwargs):
        if not isinstance(source, unicode):
            source = source.decode()
        if not pygments:
            return self.unhighlighted(source)

        # find out which lexer to use
        if lang in ('py', 'python'):
            if source.startswith('>>>'):
                # interactive session
                lexer = lexers['pycon']
            elif not force:
                # maybe Python -- try parsing it
                if self.try_parse(source):
                    lexer = lexers['python']
                else:
                    lexer = lexers['none']
            else:
                lexer = lexers['python']
        elif lang in ('python3', 'py3') and source.startswith('>>>'):
            # for py3, recognize interactive sessions, but do not try parsing...
            lexer = lexers['pycon3']
        elif lang == 'guess':
            try:
                lexer = guess_lexer(source)
            except Exception:
                lexer = lexers['none']
        else:
            if lang in lexers:
                lexer = lexers[lang]
            else:
                try:
                    lexer = lexers[lang] = get_lexer_by_name(lang)
                except ClassNotFound:
                    if warn:
                        warn('Pygments lexer name %r is not known' % lang)
                        lexer = lexers['none']
                    else:
                        raise
                else:
                    lexer.add_filter('raiseonerror')

        # trim doctest options if wanted
        if isinstance(lexer, PythonConsoleLexer) and self.trim_doctest_flags:
            source = doctest.blankline_re.sub('', source)
            source = doctest.doctestopt_re.sub('', source)

        # highlight via Pygments
        formatter = self.get_formatter(**kwargs)
        try:
            hlsource = highlight(source, lexer, formatter)
        except ErrorToken:
            # this is most probably not the selected language,
            # so let it pass unhighlighted
            hlsource = highlight(source, lexers['none'], formatter)
        if self.dest == 'html':
            return hlsource
        else:
            if not isinstance(hlsource, unicode):  # Py2 / Pygments < 1.6
                hlsource = hlsource.decode()
            return hlsource.translate(tex_hl_escape_map_new)

    def get_stylesheet(self):
        if not pygments:
            if self.dest == 'latex':
                return _LATEX_STYLES
            # no HTML styles needed
            return ''
        formatter = self.get_formatter()
        if self.dest == 'html':
            return formatter.get_style_defs('.highlight')
        else:
            return formatter.get_style_defs() + _LATEX_ADD_STYLES<|MERGE_RESOLUTION|>--- conflicted
+++ resolved
@@ -63,21 +63,12 @@
 \newcommand\PYGZcb{\char`\}}
 '''
 
-<<<<<<< HEAD
-=======
 # used if Pygments is available
 # use textcomp quote to get a true single quote
 _LATEX_ADD_STYLES = r'''
 \renewcommand\PYGZsq{\textquotesingle}
 '''
 
-parsing_exceptions = (SyntaxError, UnicodeEncodeError)
-if sys.version_info < (2, 5):
-    # Python <= 2.4 raises MemoryError when parsing an
-    # invalid encoding cookie
-    parsing_exceptions += MemoryError,
-
->>>>>>> 53abebda
 
 class PygmentsBridge(object):
     # Set these attributes if you want to have different Pygments formatters
