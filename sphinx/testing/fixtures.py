"""Sphinx test fixtures for pytest"""

from __future__ import annotations

import contextlib
import os
import shutil
import subprocess
import sys
import warnings
from collections.abc import Callable
from typing import TYPE_CHECKING, Optional, cast

import pytest

from sphinx.deprecation import RemovedInSphinx90Warning
from sphinx.testing._internal.cache import AppInfo, LegacyModuleCache, ModuleCache
from sphinx.testing._internal.isolation import Isolation
from sphinx.testing._internal.markers import (
    AppLegacyParams,
    AppParams,
    process_isolate,
    process_sphinx,
    process_test_params,
)
from sphinx.testing._internal.pytest_util import (
    TestRootFinder,
    find_context,
    get_mark_parameters,
)
from sphinx.testing._internal.pytest_xdist import is_pytest_xdist_enabled
from sphinx.testing.util import (
    SphinxTestApp,
    SphinxTestAppLazyBuild,
    SphinxTestAppWrapperForSkipBuilding,
)
from sphinx.util.console import strip_escape_sequences

if TYPE_CHECKING:
    from collections.abc import Iterator
    from io import StringIO
    from pathlib import Path
    from typing import Any, Final, Union

    from _pytest.nodes import Node as PytestNode

    from sphinx.testing._internal.isolation import IsolationPolicy
    from sphinx.testing._internal.markers import TestParams

    AnySphinxTestApp = Union[SphinxTestApp, SphinxTestAppWrapperForSkipBuilding]
    AnyAppParams = Union[AppParams, AppLegacyParams]

DEFAULT_ENABLED_MARKERS: Final[list[str]] = [
    # The marker signature differs from the constructor signature
    # since the way it is processed assumes keyword arguments for
    # the 'testroot' and 'srcdir'. In addition, 'freshenv' and
    # 'isolate' are mutually exclusive arguments (and the latter
    # is recommended over the former).
    (
        'sphinx('
        'buildername="html", *, '
        'testroot="root", srcdir=None, '
        'confoverrides=None, freshenv=None, '
        'warningiserror=False, tags=None, verbosity=0, parallel=0, '
        'keep_going=False, builddir=None, docutils_conf=None, '
        'isolate=False'
        '): arguments to initialize the sphinx test application.'
    ),
    'test_params(*, shared_result=None): test configuration.',
    'isolate(policy=None, /): test isolation policy.',
<<<<<<< HEAD
=======
    'sphinx_no_default_xdist(): disable the default xdist-group on tests',
>>>>>>> 4ec3e12a
]


###############################################################################
# pytest hooks
#
# *** IMPORTANT ***
#
# The hooks must be compatible with the legacy plugin until Sphinx 9.x.
###############################################################################


def pytest_addhooks(pluginmanager: pytest.PytestPluginManager) -> None:
    if pluginmanager.has_plugin('xdist'):
        from sphinx.testing import _xdist_hooks

        # the legacy plugin does not really care about this plugin
        # since it only depends on 'xdist' and not on sphinx itself
        pluginmanager.register(_xdist_hooks, name='sphinx-xdist-hooks')


def pytest_configure(config: pytest.Config) -> None:
    """Register custom markers."""
    for marker in DEFAULT_ENABLED_MARKERS:
        config.addinivalue_line('markers', marker)


@pytest.hookimpl()
def pytest_runtest_makereport(
    item: pytest.Item, call: pytest.CallInfo
) -> pytest.TestReport | None:
    if call.when != 'teardown' or _APP_INFO_KEY not in item.stash:
        return None

    # handle the delayed test report when using xdist
    info = item.stash[_APP_INFO_KEY]
    text = _cleanup_app_info(info.render(nodeid=item.nodeid))
    item.add_report_section(call.when, 'fixture: %r' % 'app', text)
    return pytest.TestReport.from_item_and_call(item, call)


###############################################################################
# sphinx fixtures
###############################################################################


@pytest.fixture()
def sphinx_use_legacy_plugin() -> bool:  # xref RemovedInSphinx90Warning
    """If true, use the legacy implementation of fixtures.
<<<<<<< HEAD

    Redefine this fixture in ``conftest.py`` or at the test level to use
    the new plugin implementation (note that the test code might require
    changes). By default, the new implementation is disabled so that no
    breaking changes occur outside of Sphinx itself.
    """
    return True


@pytest.fixture(scope='session')
def sphinx_test_tempdir(tmp_path_factory: pytest.TempPathFactory) -> Path:
    """Fixture for a temporary directory."""
    return tmp_path_factory.getbasetemp()


@pytest.fixture()
def sphinx_builder(request: pytest.FixtureRequest) -> str:
    """Fixture for the default builder name."""
    return getattr(request, 'param', 'html')


@pytest.fixture()
def sphinx_isolation() -> IsolationPolicy:
    """Fixture for the default isolation policy.

    This fixture is ignored when using the legacy plugin.
    """
    return False


@pytest.fixture()
def rootdir() -> str | os.PathLike[str] | None:
    """Fixture for the directory containing the testroot directories."""
    return None


@pytest.fixture()
def testroot_prefix() -> str | None:
    """Fixture for the testroot directories prefix.

    This fixture is ignored when using the legacy plugin.
    """
    return 'test-'


@pytest.fixture()
def default_testroot() -> str | None:
    """Dynamic fixture for the default testroot ID.

    This fixture is ignored when using the legacy plugin.
    """
    return 'root'


@pytest.fixture()
def testroot_finder(
    rootdir: str | os.PathLike[str] | None,
    testroot_prefix: str | None,
    default_testroot: str | None,
) -> TestRootFinder:
    """Fixture for the testroot finder object."""
    return TestRootFinder(rootdir, testroot_prefix, default_testroot)


###############################################################################
# fixture: app_params()
###############################################################################


def _init_sources(src: str | None, dst: Path, isolation: Isolation) -> None:
    if src is None or dst.exists():
        return

    if not os.path.exists(src):
        pytest.fail(f'no sources found at: {src!r}')

    # make a copy of the testroot
    shutil.copytree(src, dst)

    # make the files read-only if isolation is not specified
    # to protect the tests against some side-effects (not all
    # side-effects will be prevented)
    if isolation is Isolation.minimal:
        for dirpath, _, filenames in os.walk(dst):
            for filename in filenames:
                os.chmod(os.path.join(dirpath, filename), 0o444)


def __app_params_fixture(
    request: pytest.FixtureRequest,
    test_params: TestParams,
    module_cache: ModuleCache,
    sphinx_test_tempdir: Path,
    sphinx_builder: str,
    sphinx_isolation: IsolationPolicy,
    testroot_finder: TestRootFinder,
) -> AppParams:
    default_isolation = process_isolate(request.node, sphinx_isolation)
    shared_result_id = test_params['shared_result']
    args, kwargs = process_sphinx(
        request.node,
        session_temp_dir=sphinx_test_tempdir,
        testroot_finder=testroot_finder,
        default_builder=sphinx_builder,
        default_isolation=default_isolation,
        shared_result=shared_result_id,
    )
    assert shared_result_id == kwargs['shared_result']
    # restore the I/O stream values
    if shared_result_id and (frame := module_cache.restore(shared_result_id)):
        if kwargs.setdefault('status', frame['status']) is not frame['status']:
            fmt = 'cannot use %r when %r is explicitly given'
            pytest.fail(fmt % ('shared_result', 'status'))
        if kwargs.setdefault('warning', frame['warning']) is not frame['warning']:
            fmt = 'cannot use %r when %r is explicitly given'
            pytest.fail(fmt % ('shared_result', 'warning'))

    # copy the testroot files to the test sources directory
    _init_sources(kwargs['testroot_path'], kwargs['srcdir'], kwargs['isolate'])
    return AppParams(args, kwargs)


@pytest.fixture()
def app_params(
    request: pytest.FixtureRequest,
    test_params: TestParams,
    module_cache: ModuleCache,
    shared_result: LegacyModuleCache,  # xref RemovedInSphinx90Warning
    sphinx_test_tempdir: Path,
    sphinx_builder: str,
    sphinx_isolation: IsolationPolicy,
    testroot_finder: TestRootFinder,
    sphinx_use_legacy_plugin: bool,  # xref RemovedInSphinx90Warning
) -> AppParams | AppLegacyParams:
    """Parameters that are specified by ``pytest.mark.sphinx``.

    See :class:`sphinx.testing.util.SphinxTestApp` for the allowed parameters.
    """
    if sphinx_use_legacy_plugin:
        msg = ('legacy implementation of sphinx.testing.fixtures is '
               'deprecated; consider redefining sphinx_use_legacy_plugin() '
               'in conftest.py to return False.')
        warnings.warn(msg, RemovedInSphinx90Warning, stacklevel=2)
        return __app_params_fixture_legacy(
            request, test_params, shared_result,
            sphinx_test_tempdir, testroot_finder.path,
        )

    return __app_params_fixture(
        request, test_params, module_cache,
        sphinx_test_tempdir, sphinx_builder,
        sphinx_isolation, testroot_finder,
    )


###############################################################################
# fixture: test_params()
###############################################################################


@pytest.fixture()
def test_params(request: pytest.FixtureRequest) -> TestParams:
    """Test parameters that are specified by ``pytest.mark.test_params``.

    This ``pytest.mark.test_params`` marker takes an optional keyword argument,
    namely the *shared_result*, which is a string, e.g.::

        def test_no_shared_result(test_params):
            assert test_params['shared_result'] is None

        @pytest.mark.test_params()
        def test_with_random_shared_result(test_params):
            assert test_params['shared_result'] == 'some-random-string'

        @pytest.mark.test_params(shared_result='foo')
        def test_with_explicit_shared_result(test_params):
            assert test_params['shared_result'] == 'foo'

    If the *shared_result* is provided, the ``app.status`` and ``app.warning``
    objects will be shared in the test functions, possibly parametrized, that
    have the same *shared_result* value.

    .. note::

       The *srcdir* parameter of the ``@pytest.mark.sphinx()`` marker and
       the *shared_result* parameter of the ``@pytest.mark.test_params()``
       marker are mutually exclusive.
    """
    return process_test_params(request.node)


###############################################################################
# fixture: app()
###############################################################################


_APP_INFO_KEY: pytest.StashKey[AppInfo] = pytest.StashKey()


def _cleanup_app_info(text: str) -> str:
    if os.name == 'nt':
        text = strip_escape_sequences(text)
        text = text.encode('ascii', errors='backslashreplace').decode('ascii')
    return text


@contextlib.contextmanager
def _app_info_context(
    node: PytestNode,
    app: SphinxTestApp,
    app_params: AppParams,
) -> Iterator[None]:
    # create or get the current :class:`AppInfo` object of the node
    if _APP_INFO_KEY not in node.stash:
        node.stash[_APP_INFO_KEY] = AppInfo(
            builder=app.builder.name,
            testroot_path=app_params.kwargs['testroot_path'],
            shared_result=app_params.kwargs['shared_result'],
            srcdir=os.fsdecode(app.srcdir),
            outdir=os.fsdecode(app.outdir),
        )

    app_info = node.stash[_APP_INFO_KEY]
    yield
    app_info.update(app)

    if not is_pytest_xdist_enabled(node.config) and node.config.option.capture == 'no':
        # With xdist, we will print at the test the information but only
        # if it is being used with '-s', which has no effect when used by
        # xdist since the latter does not support capturing.
        #
        #
        # In addition, use CRLF to avoid being printed inside the
        # progression bar (note that we need to render it here so
        # that the terminal width is correctly determined).
        text = app_info.render(nodeid=node.nodeid)
        print('\n', _cleanup_app_info(text), sep='', end='')  # NoQA: T201


@pytest.fixture()
=======

    Redefine this fixture in ``conftest.py`` or at the test level to use
    the new plugin implementation (note that the test code might require
    changes). By default, the new implementation is disabled so that no
    breaking changes occur outside of Sphinx itself.
    """
    return True


@pytest.fixture(scope='session')
def sphinx_test_tempdir(tmp_path_factory: pytest.TempPathFactory) -> Path:
    """Fixture for a temporary directory."""
    return tmp_path_factory.getbasetemp()


@pytest.fixture()
def sphinx_builder(request: pytest.FixtureRequest) -> str:
    """Fixture for the default builder name."""
    return getattr(request, 'param', 'html')


@pytest.fixture()
def sphinx_isolation() -> IsolationPolicy:
    """Fixture for the default isolation policy.

    This fixture is ignored when using the legacy plugin.
    """
    return False


@pytest.fixture()
def rootdir() -> str | os.PathLike[str] | None:
    """Fixture for the directory containing the testroot directories."""
    return None


@pytest.fixture()
def testroot_prefix() -> str | None:
    """Fixture for the testroot directories prefix.

    This fixture is ignored when using the legacy plugin.
    """
    return 'test-'


@pytest.fixture()
def default_testroot() -> str | None:
    """Dynamic fixture for the default testroot ID.

    This fixture is ignored when using the legacy plugin.
    """
    return 'root'


@pytest.fixture()
def testroot_finder(
    rootdir: str | os.PathLike[str] | None,
    testroot_prefix: str | None,
    default_testroot: str | None,
) -> TestRootFinder:
    """Fixture for the testroot finder object."""
    return TestRootFinder(rootdir, testroot_prefix, default_testroot)


###############################################################################
# fixture: app_params()
###############################################################################


def _init_sources(src: str | None, dst: Path, isolation: Isolation) -> None:
    if src is None or dst.exists():
        return

    if not os.path.exists(src):
        pytest.fail(f'no sources found at: {src!r}')

    # make a copy of the testroot
    shutil.copytree(src, dst)

    # make the files read-only if isolation is not specified
    # to protect the tests against some side-effects (not all
    # side-effects will be prevented)
    if isolation is Isolation.minimal:
        for dirpath, _, filenames in os.walk(dst):
            for filename in filenames:
                os.chmod(os.path.join(dirpath, filename), 0o444)


def __app_params_fixture(
    request: pytest.FixtureRequest,
    test_params: TestParams,
    module_cache: ModuleCache,
    sphinx_test_tempdir: Path,
    sphinx_builder: str,
    sphinx_isolation: IsolationPolicy,
    testroot_finder: TestRootFinder,
) -> AppParams:
    default_isolation = process_isolate(request.node, sphinx_isolation)
    shared_result_id = test_params['shared_result']
    args, kwargs = process_sphinx(
        request.node,
        session_temp_dir=sphinx_test_tempdir,
        testroot_finder=testroot_finder,
        default_builder=sphinx_builder,
        default_isolation=default_isolation,
        shared_result=shared_result_id,
    )
    assert shared_result_id == kwargs['shared_result']
    # restore the I/O stream values
    if shared_result_id and (frame := module_cache.restore(shared_result_id)):
        if kwargs.setdefault('status', frame['status']) is not frame['status']:
            fmt = 'cannot use %r when %r is explicitly given'
            pytest.fail(fmt % ('shared_result', 'status'))
        if kwargs.setdefault('warning', frame['warning']) is not frame['warning']:
            fmt = 'cannot use %r when %r is explicitly given'
            pytest.fail(fmt % ('shared_result', 'warning'))

    # copy the testroot files to the test sources directory
    _init_sources(kwargs['testroot_path'], kwargs['srcdir'], kwargs['isolate'])
    return AppParams(args, kwargs)


@pytest.fixture
def app_params(
    request: pytest.FixtureRequest,
    test_params: TestParams,
    module_cache: ModuleCache,
    shared_result: LegacyModuleCache,  # xref RemovedInSphinx90Warning
    sphinx_test_tempdir: Path,
    sphinx_builder: str,
    sphinx_isolation: IsolationPolicy,
    testroot_finder: TestRootFinder,
    sphinx_use_legacy_plugin: bool,  # xref RemovedInSphinx90Warning
) -> AppParams | AppLegacyParams:
    """Parameters that are specified by ``pytest.mark.sphinx``.

    See :class:`sphinx.testing.util.SphinxTestApp` for the allowed parameters.
    """
    if sphinx_use_legacy_plugin:
        msg = ('legacy implementation of sphinx.testing.fixtures is '
               'deprecated; consider redefining sphinx_use_legacy_plugin() '
               'in conftest.py to return False.')
        warnings.warn(msg, RemovedInSphinx90Warning, stacklevel=2)
        return __app_params_fixture_legacy(
            request, test_params, shared_result,
            sphinx_test_tempdir, testroot_finder.path,
        )

    return __app_params_fixture(
        request, test_params, module_cache,
        sphinx_test_tempdir, sphinx_builder,
        sphinx_isolation, testroot_finder,
    )


###############################################################################
# fixture: test_params()
###############################################################################


@pytest.fixture()
def test_params(request: pytest.FixtureRequest) -> TestParams:
    """Test parameters that are specified by ``pytest.mark.test_params``.

    This ``pytest.mark.test_params`` marker takes an optional keyword argument,
    namely the *shared_result*, which is a string, e.g.::

        def test_no_shared_result(test_params):
            assert test_params['shared_result'] is None

        @pytest.mark.test_params()
        def test_with_random_shared_result(test_params):
            assert test_params['shared_result'] == 'some-random-string'

        @pytest.mark.test_params(shared_result='foo')
        def test_with_explicit_shared_result(test_params):
            assert test_params['shared_result'] == 'foo'

    If the *shared_result* is provided, the ``app.status`` and ``app.warning``
    objects will be shared in the test functions, possibly parametrized, that
    have the same *shared_result* value.

    .. note::

       The *srcdir* parameter of the ``@pytest.mark.sphinx()`` marker and
       the *shared_result* parameter of the ``@pytest.mark.test_params()``
       marker are mutually exclusive.
    """
    return process_test_params(request.node)


###############################################################################
# fixture: app()
###############################################################################


_APP_INFO_KEY: pytest.StashKey[AppInfo] = pytest.StashKey()


def _cleanup_app_info(text: str) -> str:
    if os.name == 'nt':
        text = strip_escape_sequences(text)
        text = text.encode('ascii', errors='backslashreplace').decode('ascii')
    return text


@contextlib.contextmanager
def _app_info_context(
    node: PytestNode,
    app: SphinxTestApp,
    app_params: AppParams,
) -> Iterator[None]:
    # create or get the current :class:`AppInfo` object of the node
    if _APP_INFO_KEY not in node.stash:
        node.stash[_APP_INFO_KEY] = AppInfo(
            builder=app.builder.name,
            testroot_path=app_params.kwargs['testroot_path'],
            shared_result=app_params.kwargs['shared_result'],
            srcdir=os.fsdecode(app.srcdir),
            outdir=os.fsdecode(app.outdir),
        )

    app_info = node.stash[_APP_INFO_KEY]
    yield
    app_info.update(app)

    if not is_pytest_xdist_enabled(node.config) and node.config.option.capture == 'no':
        # With xdist, we will print at the test the information but only
        # if it is being used with '-s', which has no effect when used by
        # xdist since the latter does not support capturing.
        #
        #
        # In addition, use CRLF to avoid being printed inside the
        # progression bar (note that we need to render it here so
        # that the terminal width is correctly determined).
        text = app_info.render(nodeid=node.nodeid)
        print('\n', _cleanup_app_info(text), sep='', end='')  # NoQA: T201


@pytest.fixture()
>>>>>>> 4ec3e12a
def app_info_extras(
    request: pytest.FixtureRequest,
    # ``app`` is not used but is marked as a dependency so that
    # the AppInfo() object is automatically created for *app*
    app: AnySphinxTestApp,  # xref RemovedInSphinx90Warning: update type
    sphinx_use_legacy_plugin: bool,  # xref RemovedInSphinx90Warning
) -> dict[str, Any]:
    """Fixture to update the information to render at the end of a test.

    Use this fixture in a ``conftest.py`` file or in a test file as follows::

        @pytest.fixture(autouse=True)
        def _add_app_info_extras(app, app_info_extras):
            app_info_extras.update(my_extra=1234)
            app_info_extras.update(app_extras=app.extras)

    .. note::

       This fixture is only available if :func:`sphinx_use_legacy_plugin` is
       configured to return ``False`` (i.e., the legacy plugin is disabled).
    """
    # xref RemovedInSphinx90Warning: remove the assert
    assert not sphinx_use_legacy_plugin, 'legacy plugin does not support this fixture'
    assert _APP_INFO_KEY in request.node.stash
    return request.node.stash[_APP_INFO_KEY].extras


def __app_fixture(
    request: pytest.FixtureRequest,
    app_params: AppParams,
    make_app: Callable[..., SphinxTestApp],
    module_cache: ModuleCache,
) -> Iterator[SphinxTestApp]:
    shared_result = app_params.kwargs['shared_result']

    app = make_app(*app_params.args, **app_params.kwargs)
    with _app_info_context(request.node, app, app_params):
        yield app

    if shared_result is not None:
        module_cache.store(shared_result, app)


<<<<<<< HEAD
@pytest.fixture()
=======
@pytest.fixture
>>>>>>> 4ec3e12a
def app(
    request: pytest.FixtureRequest,
    app_params: AnyAppParams,  # xref RemovedInSphinx90Warning: update type
    test_params: TestParams,  # xref RemovedInSphinx90Warning
    make_app: Callable[..., AnySphinxTestApp],  # xref RemovedInSphinx90Warning: update type
    module_cache: ModuleCache,
    shared_result: LegacyModuleCache,  # xref RemovedInSphinx90Warning
    sphinx_use_legacy_plugin: bool,  # xref RemovedInSphinx90Warning
) -> Iterator[AnySphinxTestApp]:  # xref RemovedInSphinx90Warning: update type
    """A :class:`sphinx.application.Sphinx` object suitable for testing."""
    if sphinx_use_legacy_plugin:  # xref RemovedInSphinx90Warning
        # a warning will be emitted by the app_params fixture
        app_params = cast(AppLegacyParams, app_params)
        fixt = __app_fixture_legacy(request, app_params, test_params, make_app, shared_result)
    else:
        # xref RemovedInSphinx90Warning: remove the cast
        app_params = cast(AppParams, app_params)
        make_app = cast(Callable[..., SphinxTestApp], make_app)
        fixt = __app_fixture(request, app_params, make_app, module_cache)

    yield from fixt
    return

###############################################################################
# other fixtures
###############################################################################


@pytest.fixture()
def status(app: AnySphinxTestApp) -> StringIO:  # xref RemovedInSphinx90Warning: narrow type
    """Fixture for the :func:`~sphinx.testing.plugin.app` status stream."""
    return app.status


@pytest.fixture()
def warning(app: AnySphinxTestApp) -> StringIO:  # xref RemovedInSphinx90Warning: narrow type
    """Fixture for the :func:`~sphinx.testing.plugin.app` warning stream."""
    return app.warning


@pytest.fixture()
def make_app(
    test_params: TestParams,
    sphinx_use_legacy_plugin: bool,  # xref RemovedInSphinx90Warning
    # xref RemovedInSphinx90Warning: narrow callable return type
) -> Iterator[Callable[..., AnySphinxTestApp]]:
    """Fixture to create :class:`~sphinx.testing.util.SphinxTestApp` objects."""
    stack: list[SphinxTestApp] = []
    allow_rebuild = test_params['shared_result'] is None

    # xref RemovedInSphinx90Warning: narrow return type
    def make(*args: Any, **kwargs: Any) -> AnySphinxTestApp:
        if allow_rebuild:
            app = SphinxTestApp(*args, **kwargs)
        else:
            if sphinx_use_legacy_plugin:  # xref RemovedInSphinx90Warning
                subject = SphinxTestApp(*args, **kwargs)

                with warnings.catch_warnings():
                    warnings.filterwarnings('ignore', category=RemovedInSphinx90Warning)
                    app = SphinxTestAppWrapperForSkipBuilding(subject)  # type: ignore[assignment]  # NoQA: E501
            else:
                app = SphinxTestAppLazyBuild(*args, **kwargs)
        stack.append(app)
        return app

    syspath = sys.path.copy()
    yield make
    sys.path[:] = syspath

    while stack:
        stack.pop().cleanup()


_MODULE_CACHE_STASH_KEY: pytest.StashKey[ModuleCache] = pytest.StashKey()


@pytest.fixture()
def module_cache(request: pytest.FixtureRequest) -> ModuleCache:
    """A :class:`ModuleStorage` object."""
    module = find_context(request.node, 'module')
    return module.stash.setdefault(_MODULE_CACHE_STASH_KEY, ModuleCache())


@pytest.fixture(scope='module', autouse=True)
def _module_cache_clear(request: pytest.FixtureRequest) -> None:
    """Cleanup the shared result cache for the test module.

    This fixture is automatically invoked.
    """
    module = find_context(request.node, 'module')
    cache = module.stash.get(_MODULE_CACHE_STASH_KEY, None)
    if cache is not None:
        cache.clear()


@pytest.fixture()
# xref RemovedInSphinx90Warning: update type
def if_graphviz_found(app: AnySphinxTestApp) -> None:  # NoQA: PT004
    """
    The test will be skipped when using 'if_graphviz_found' fixture and graphviz
    dot command is not found.
    """
    graphviz_dot = getattr(app.config, 'graphviz_dot', '')
    try:
        if graphviz_dot:
            # print the graphviz_dot version, to check that the binary is available
            subprocess.run([graphviz_dot, '-V'], capture_output=True, check=False)
            return
    except OSError:  # No such file or directory
        pass

    pytest.skip('graphviz "dot" is not available')


_HOST_ONLINE_ERROR = pytest.StashKey[Optional[str]]()


def _query(address: tuple[str, int]) -> str | None:
    import socket

    with socket.socket(socket.AF_INET, socket.SOCK_STREAM) as sock:
        try:
            sock.settimeout(5)
            sock.connect(address)
        except OSError as exc:
            # other type of errors are propagated
            return str(exc)
        return None


@pytest.fixture(scope='session')
def sphinx_remote_query_address() -> tuple[str, int]:
    """Address to which a query is made to check that the host is online.

    By default, onlineness is tested by querying the DNS server ``1.1.1.1``
    but users concerned about privacy might change it in ``conftest.py``.
    """
    return ('1.1.1.1', 80)
<<<<<<< HEAD


@pytest.fixture(scope='session')
def if_online(  # NoQA: PT004
    request: pytest.FixtureRequest,
    sphinx_remote_query_address: tuple[str, int],
) -> None:
    """Skip the test if the host has no connection.

    Usage::

        @pytest.mark.usefixtures('if_online')
        def test_if_host_is_online(): ...
    """
    if _HOST_ONLINE_ERROR not in request.session.stash:
        # do not use setdefault() to avoid creating a socket connection
        lookup_error = _query(sphinx_remote_query_address)
        request.session.stash[_HOST_ONLINE_ERROR] = lookup_error
    if (error := request.session.stash[_HOST_ONLINE_ERROR]) is not None:
        pytest.skip('host appears to be offline (%s)' % error)
=======
>>>>>>> 4ec3e12a


@pytest.fixture(scope='session')
def if_online(  # NoQA: PT004
    request: pytest.FixtureRequest,
    sphinx_remote_query_address: tuple[str, int],
) -> None:
    """Skip the test if the host has no connection.

    Usage::

        @pytest.mark.usefixtures('if_online')
        def test_if_host_is_online(): ...
    """
    if _HOST_ONLINE_ERROR not in request.session.stash:
        # do not use setdefault() to avoid creating a socket connection
        lookup_error = _query(sphinx_remote_query_address)
        request.session.stash[_HOST_ONLINE_ERROR] = lookup_error
    if (error := request.session.stash[_HOST_ONLINE_ERROR]) is not None:
        pytest.skip('host appears to be offline (%s)' % error)


@pytest.fixture
def rollback_sysmodules() -> Iterator[None]:  # NoQA: PT004
    """
    Rollback sys.modules to its value before testing to unload modules
    during tests.

    For example, used in test_ext_autosummary.py to permit unloading the
    target module to clear its cache.
    """
    sysmodules = frozenset(sys.modules)
    try:
        yield
    finally:
        for modname in list(sys.modules):
            if modname not in sysmodules:
                sys.modules.pop(modname)


###############################################################################
# sphinx deprecated fixtures
#
# Once we are in version 9.x, we can remove the private implementations
# and clean-up the fixtures so that they use a single implementation.
###############################################################################


def __app_params_fixture_legacy(  # xref RemovedInSphinx90Warning
    request: pytest.FixtureRequest,
    test_params: TestParams,
    shared_result: LegacyModuleCache,
    sphinx_test_tempdir: Path,
    rootdir: str | os.PathLike[str] | None,
) -> AppLegacyParams:
    """
    Parameters that are specified by 'pytest.mark.sphinx' for
    sphinx.application.Sphinx initialization
    """
    # ##### process pytest.mark.sphinx
    args, kwargs = get_mark_parameters(request.node, 'sphinx')

    # ##### process pytest.mark.test_params
    if test_params['shared_result']:
        if 'srcdir' in kwargs:
            msg = 'You can not specify shared_result and srcdir in same time.'
            pytest.fail(msg)
        kwargs['srcdir'] = test_params['shared_result']
        restore = shared_result.restore(test_params['shared_result'])
        kwargs.update(restore)

    testroot = kwargs.pop('testroot', 'root')
    kwargs['srcdir'] = srcdir = sphinx_test_tempdir / kwargs.get('srcdir', testroot)

    # special support for sphinx/tests
    if rootdir and not srcdir.exists():
        testroot_path = os.path.join(rootdir, 'test-' + testroot)
        shutil.copytree(testroot_path, srcdir)

    return AppLegacyParams(args, kwargs)


def __app_fixture_legacy(  # xref RemovedInSphinx90Warning
    request: pytest.FixtureRequest,
    app_params: AppLegacyParams,
    test_params: TestParams,
    make_app: Callable[..., AnySphinxTestApp],
    shared_result: LegacyModuleCache,
) -> Iterator[AnySphinxTestApp]:
    app = make_app(*app_params.args, **app_params.kwargs)
    yield app

    print('# testroot:', app_params.kwargs.get('testroot', 'root'))
    print('# builder:', app.builder.name)
    print('# srcdir:', app.srcdir)
    print('# outdir:', app.outdir)
    print('# status:', '\n' + app.status.getvalue())
    print('# warning:', '\n' + app.warning.getvalue())

    if test_params['shared_result']:
        shared_result.store(test_params['shared_result'], app)


@pytest.fixture()
def shared_result(  # xref RemovedInSphinx90Warning
    request: pytest.FixtureRequest,
    sphinx_use_legacy_plugin: bool,
) -> LegacyModuleCache:
    if (
        not {'app', 'app_params'}.intersection(request.fixturenames)
        and not sphinx_use_legacy_plugin
    ):
        # warn a direct usage of this fixture
        warnings.warn("this fixture is deprecated", RemovedInSphinx90Warning, stacklevel=2)
    return LegacyModuleCache()


@pytest.fixture(scope='module', autouse=True)
def _shared_result_cache() -> None:  # xref RemovedInSphinx90Warning
    LegacyModuleCache.cache.clear()


SharedResult = LegacyModuleCache  # xref RemovedInSphinx90Warning<|MERGE_RESOLUTION|>--- conflicted
+++ resolved
@@ -68,10 +68,6 @@
     ),
     'test_params(*, shared_result=None): test configuration.',
     'isolate(policy=None, /): test isolation policy.',
-<<<<<<< HEAD
-=======
-    'sphinx_no_default_xdist(): disable the default xdist-group on tests',
->>>>>>> 4ec3e12a
 ]
 
 
@@ -121,7 +117,6 @@
 @pytest.fixture()
 def sphinx_use_legacy_plugin() -> bool:  # xref RemovedInSphinx90Warning
     """If true, use the legacy implementation of fixtures.
-<<<<<<< HEAD
 
     Redefine this fixture in ``conftest.py`` or at the test level to use
     the new plugin implementation (note that the test code might require
@@ -244,7 +239,7 @@
     return AppParams(args, kwargs)
 
 
-@pytest.fixture()
+@pytest.fixture
 def app_params(
     request: pytest.FixtureRequest,
     test_params: TestParams,
@@ -362,248 +357,6 @@
 
 
 @pytest.fixture()
-=======
-
-    Redefine this fixture in ``conftest.py`` or at the test level to use
-    the new plugin implementation (note that the test code might require
-    changes). By default, the new implementation is disabled so that no
-    breaking changes occur outside of Sphinx itself.
-    """
-    return True
-
-
-@pytest.fixture(scope='session')
-def sphinx_test_tempdir(tmp_path_factory: pytest.TempPathFactory) -> Path:
-    """Fixture for a temporary directory."""
-    return tmp_path_factory.getbasetemp()
-
-
-@pytest.fixture()
-def sphinx_builder(request: pytest.FixtureRequest) -> str:
-    """Fixture for the default builder name."""
-    return getattr(request, 'param', 'html')
-
-
-@pytest.fixture()
-def sphinx_isolation() -> IsolationPolicy:
-    """Fixture for the default isolation policy.
-
-    This fixture is ignored when using the legacy plugin.
-    """
-    return False
-
-
-@pytest.fixture()
-def rootdir() -> str | os.PathLike[str] | None:
-    """Fixture for the directory containing the testroot directories."""
-    return None
-
-
-@pytest.fixture()
-def testroot_prefix() -> str | None:
-    """Fixture for the testroot directories prefix.
-
-    This fixture is ignored when using the legacy plugin.
-    """
-    return 'test-'
-
-
-@pytest.fixture()
-def default_testroot() -> str | None:
-    """Dynamic fixture for the default testroot ID.
-
-    This fixture is ignored when using the legacy plugin.
-    """
-    return 'root'
-
-
-@pytest.fixture()
-def testroot_finder(
-    rootdir: str | os.PathLike[str] | None,
-    testroot_prefix: str | None,
-    default_testroot: str | None,
-) -> TestRootFinder:
-    """Fixture for the testroot finder object."""
-    return TestRootFinder(rootdir, testroot_prefix, default_testroot)
-
-
-###############################################################################
-# fixture: app_params()
-###############################################################################
-
-
-def _init_sources(src: str | None, dst: Path, isolation: Isolation) -> None:
-    if src is None or dst.exists():
-        return
-
-    if not os.path.exists(src):
-        pytest.fail(f'no sources found at: {src!r}')
-
-    # make a copy of the testroot
-    shutil.copytree(src, dst)
-
-    # make the files read-only if isolation is not specified
-    # to protect the tests against some side-effects (not all
-    # side-effects will be prevented)
-    if isolation is Isolation.minimal:
-        for dirpath, _, filenames in os.walk(dst):
-            for filename in filenames:
-                os.chmod(os.path.join(dirpath, filename), 0o444)
-
-
-def __app_params_fixture(
-    request: pytest.FixtureRequest,
-    test_params: TestParams,
-    module_cache: ModuleCache,
-    sphinx_test_tempdir: Path,
-    sphinx_builder: str,
-    sphinx_isolation: IsolationPolicy,
-    testroot_finder: TestRootFinder,
-) -> AppParams:
-    default_isolation = process_isolate(request.node, sphinx_isolation)
-    shared_result_id = test_params['shared_result']
-    args, kwargs = process_sphinx(
-        request.node,
-        session_temp_dir=sphinx_test_tempdir,
-        testroot_finder=testroot_finder,
-        default_builder=sphinx_builder,
-        default_isolation=default_isolation,
-        shared_result=shared_result_id,
-    )
-    assert shared_result_id == kwargs['shared_result']
-    # restore the I/O stream values
-    if shared_result_id and (frame := module_cache.restore(shared_result_id)):
-        if kwargs.setdefault('status', frame['status']) is not frame['status']:
-            fmt = 'cannot use %r when %r is explicitly given'
-            pytest.fail(fmt % ('shared_result', 'status'))
-        if kwargs.setdefault('warning', frame['warning']) is not frame['warning']:
-            fmt = 'cannot use %r when %r is explicitly given'
-            pytest.fail(fmt % ('shared_result', 'warning'))
-
-    # copy the testroot files to the test sources directory
-    _init_sources(kwargs['testroot_path'], kwargs['srcdir'], kwargs['isolate'])
-    return AppParams(args, kwargs)
-
-
-@pytest.fixture
-def app_params(
-    request: pytest.FixtureRequest,
-    test_params: TestParams,
-    module_cache: ModuleCache,
-    shared_result: LegacyModuleCache,  # xref RemovedInSphinx90Warning
-    sphinx_test_tempdir: Path,
-    sphinx_builder: str,
-    sphinx_isolation: IsolationPolicy,
-    testroot_finder: TestRootFinder,
-    sphinx_use_legacy_plugin: bool,  # xref RemovedInSphinx90Warning
-) -> AppParams | AppLegacyParams:
-    """Parameters that are specified by ``pytest.mark.sphinx``.
-
-    See :class:`sphinx.testing.util.SphinxTestApp` for the allowed parameters.
-    """
-    if sphinx_use_legacy_plugin:
-        msg = ('legacy implementation of sphinx.testing.fixtures is '
-               'deprecated; consider redefining sphinx_use_legacy_plugin() '
-               'in conftest.py to return False.')
-        warnings.warn(msg, RemovedInSphinx90Warning, stacklevel=2)
-        return __app_params_fixture_legacy(
-            request, test_params, shared_result,
-            sphinx_test_tempdir, testroot_finder.path,
-        )
-
-    return __app_params_fixture(
-        request, test_params, module_cache,
-        sphinx_test_tempdir, sphinx_builder,
-        sphinx_isolation, testroot_finder,
-    )
-
-
-###############################################################################
-# fixture: test_params()
-###############################################################################
-
-
-@pytest.fixture()
-def test_params(request: pytest.FixtureRequest) -> TestParams:
-    """Test parameters that are specified by ``pytest.mark.test_params``.
-
-    This ``pytest.mark.test_params`` marker takes an optional keyword argument,
-    namely the *shared_result*, which is a string, e.g.::
-
-        def test_no_shared_result(test_params):
-            assert test_params['shared_result'] is None
-
-        @pytest.mark.test_params()
-        def test_with_random_shared_result(test_params):
-            assert test_params['shared_result'] == 'some-random-string'
-
-        @pytest.mark.test_params(shared_result='foo')
-        def test_with_explicit_shared_result(test_params):
-            assert test_params['shared_result'] == 'foo'
-
-    If the *shared_result* is provided, the ``app.status`` and ``app.warning``
-    objects will be shared in the test functions, possibly parametrized, that
-    have the same *shared_result* value.
-
-    .. note::
-
-       The *srcdir* parameter of the ``@pytest.mark.sphinx()`` marker and
-       the *shared_result* parameter of the ``@pytest.mark.test_params()``
-       marker are mutually exclusive.
-    """
-    return process_test_params(request.node)
-
-
-###############################################################################
-# fixture: app()
-###############################################################################
-
-
-_APP_INFO_KEY: pytest.StashKey[AppInfo] = pytest.StashKey()
-
-
-def _cleanup_app_info(text: str) -> str:
-    if os.name == 'nt':
-        text = strip_escape_sequences(text)
-        text = text.encode('ascii', errors='backslashreplace').decode('ascii')
-    return text
-
-
-@contextlib.contextmanager
-def _app_info_context(
-    node: PytestNode,
-    app: SphinxTestApp,
-    app_params: AppParams,
-) -> Iterator[None]:
-    # create or get the current :class:`AppInfo` object of the node
-    if _APP_INFO_KEY not in node.stash:
-        node.stash[_APP_INFO_KEY] = AppInfo(
-            builder=app.builder.name,
-            testroot_path=app_params.kwargs['testroot_path'],
-            shared_result=app_params.kwargs['shared_result'],
-            srcdir=os.fsdecode(app.srcdir),
-            outdir=os.fsdecode(app.outdir),
-        )
-
-    app_info = node.stash[_APP_INFO_KEY]
-    yield
-    app_info.update(app)
-
-    if not is_pytest_xdist_enabled(node.config) and node.config.option.capture == 'no':
-        # With xdist, we will print at the test the information but only
-        # if it is being used with '-s', which has no effect when used by
-        # xdist since the latter does not support capturing.
-        #
-        #
-        # In addition, use CRLF to avoid being printed inside the
-        # progression bar (note that we need to render it here so
-        # that the terminal width is correctly determined).
-        text = app_info.render(nodeid=node.nodeid)
-        print('\n', _cleanup_app_info(text), sep='', end='')  # NoQA: T201
-
-
-@pytest.fixture()
->>>>>>> 4ec3e12a
 def app_info_extras(
     request: pytest.FixtureRequest,
     # ``app`` is not used but is marked as a dependency so that
@@ -647,11 +400,7 @@
         module_cache.store(shared_result, app)
 
 
-<<<<<<< HEAD
-@pytest.fixture()
-=======
 @pytest.fixture
->>>>>>> 4ec3e12a
 def app(
     request: pytest.FixtureRequest,
     app_params: AnyAppParams,  # xref RemovedInSphinx90Warning: update type
@@ -791,29 +540,6 @@
     but users concerned about privacy might change it in ``conftest.py``.
     """
     return ('1.1.1.1', 80)
-<<<<<<< HEAD
-
-
-@pytest.fixture(scope='session')
-def if_online(  # NoQA: PT004
-    request: pytest.FixtureRequest,
-    sphinx_remote_query_address: tuple[str, int],
-) -> None:
-    """Skip the test if the host has no connection.
-
-    Usage::
-
-        @pytest.mark.usefixtures('if_online')
-        def test_if_host_is_online(): ...
-    """
-    if _HOST_ONLINE_ERROR not in request.session.stash:
-        # do not use setdefault() to avoid creating a socket connection
-        lookup_error = _query(sphinx_remote_query_address)
-        request.session.stash[_HOST_ONLINE_ERROR] = lookup_error
-    if (error := request.session.stash[_HOST_ONLINE_ERROR]) is not None:
-        pytest.skip('host appears to be offline (%s)' % error)
-=======
->>>>>>> 4ec3e12a
 
 
 @pytest.fixture(scope='session')
