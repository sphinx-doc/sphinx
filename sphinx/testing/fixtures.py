--- conflicted
+++ resolved
@@ -34,11 +34,7 @@
     SphinxTestAppLazyBuild,
     SphinxTestAppWrapperForSkipBuilding,
 )
-<<<<<<< HEAD
-from sphinx.util.console import _strip_escape_sequences
-=======
 from sphinx.util.console import strip_escape_sequences
->>>>>>> f68197b4
 
 if TYPE_CHECKING:
     from collections.abc import Generator
@@ -72,10 +68,6 @@
     ),
     'test_params(*, shared_result=None): test configuration.',
     'isolate(policy=None, /): test isolation policy.',
-<<<<<<< HEAD
-=======
-    'sphinx_no_default_xdist(): disable the default xdist-group on tests',
->>>>>>> f68197b4
 ]
 
 
@@ -326,11 +318,7 @@
 
 def _cleanup_app_info(text: str) -> str:
     if os.name == 'nt':
-<<<<<<< HEAD
-        text = _strip_escape_sequences(text)
-=======
         text = strip_escape_sequences(text)
->>>>>>> f68197b4
         text = text.encode('ascii', errors='backslashreplace').decode('ascii')
     return text
 
