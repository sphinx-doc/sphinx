"""Sphinx test fixtures for pytest"""

from __future__ import annotations

import contextlib
import os
import shutil
import subprocess
import sys
import warnings
from collections.abc import Callable
from typing import TYPE_CHECKING, Optional, cast

import pytest

from sphinx.deprecation import RemovedInSphinx90Warning
from sphinx.testing._internal.cache import AppInfo, LegacyModuleCache, ModuleCache
from sphinx.testing._internal.isolation import Isolation
from sphinx.testing._internal.markers import (
    AppLegacyParams,
    AppParams,
    process_isolate,
    process_sphinx,
    process_test_params,
)
from sphinx.testing._internal.pytest_util import (
    TestRootFinder,
    find_context,
    get_mark_parameters,
)
from sphinx.testing._internal.pytest_xdist import is_pytest_xdist_enabled
from sphinx.testing.util import (
    SphinxTestApp,
    SphinxTestAppLazyBuild,
    SphinxTestAppWrapperForSkipBuilding,
)
from sphinx.util.console import strip_escape_sequences

if TYPE_CHECKING:
    from collections.abc import Iterator
    from io import StringIO
    from pathlib import Path
    from typing import Any, Final, Union

    from _pytest.nodes import Node as PytestNode

    from sphinx.testing._internal.isolation import IsolationPolicy
    from sphinx.testing._internal.markers import TestParams

    AnySphinxTestApp = Union[SphinxTestApp, SphinxTestAppWrapperForSkipBuilding]
    AnyAppParams = Union[AppParams, AppLegacyParams]

DEFAULT_ENABLED_MARKERS: Final[list[str]] = [
    # The marker signature differs from the constructor signature
    # since the way it is processed assumes keyword arguments for
    # the 'testroot' and 'srcdir'. In addition, 'freshenv' and
    # 'isolate' are mutually exclusive arguments (and the latter
    # is recommended over the former).
    (
        'sphinx('
        'buildername="html", *, '
        'testroot="root", srcdir=None, '
        'confoverrides=None, freshenv=None, '
        'warningiserror=False, tags=None, verbosity=0, parallel=0, '
        'keep_going=False, builddir=None, docutils_conf=None, '
        'isolate=False'
        '): arguments to initialize the sphinx test application.'
    ),
    'test_params(*, shared_result=None): test configuration.',
    'isolate(policy=None, /): test isolation policy.',
    'sphinx_no_default_xdist(): disable the default xdist-group on tests',
]


###############################################################################
# pytest hooks
#
# *** IMPORTANT ***
#
# The hooks must be compatible with the legacy plugin until Sphinx 9.x.
###############################################################################


def pytest_addhooks(pluginmanager: pytest.PytestPluginManager) -> None:
    if pluginmanager.has_plugin('xdist'):
        from sphinx.testing import _xdist_hooks

        # the legacy plugin does not really care about this plugin
        # since it only depends on 'xdist' and not on sphinx itself
        pluginmanager.register(_xdist_hooks, name='sphinx-xdist-hooks')


def pytest_configure(config: pytest.Config) -> None:
    """Register custom markers."""
    for marker in DEFAULT_ENABLED_MARKERS:
        config.addinivalue_line('markers', marker)


@pytest.hookimpl()
def pytest_runtest_makereport(
    item: pytest.Item, call: pytest.CallInfo
) -> pytest.TestReport | None:
    if call.when != 'teardown' or _APP_INFO_KEY not in item.stash:
        return None

    # handle the delayed test report when using xdist
    info = item.stash[_APP_INFO_KEY]
    text = _cleanup_app_info(info.render(nodeid=item.nodeid))
    item.add_report_section(call.when, 'fixture: %r' % 'app', text)
    return pytest.TestReport.from_item_and_call(item, call)


###############################################################################
# sphinx fixtures
###############################################################################


<<<<<<< HEAD
@pytest.fixture()
def sphinx_use_legacy_plugin() -> bool:  # xref RemovedInSphinx90Warning
    """If true, use the legacy implementation of fixtures.
=======
@pytest.fixture
def app_params(
    request: Any,
    test_params: dict[str, Any],
    shared_result: SharedResult,
    sphinx_test_tempdir: str,
    rootdir: str,
) -> _app_params:
    """
    Parameters that are specified by 'pytest.mark.sphinx' for
    sphinx.application.Sphinx initialization
    """
    # ##### process pytest.mark.sphinx
>>>>>>> 2bd973e7

    Redefine this fixture in ``conftest.py`` or at the test level to use
    the new plugin implementation (note that the test code might require
    changes). By default, the new implementation is disabled so that no
    breaking changes occur outside of Sphinx itself.
    """
    return True


@pytest.fixture(scope='session')
def sphinx_test_tempdir(tmp_path_factory: pytest.TempPathFactory) -> Path:
    """Fixture for a temporary directory."""
    return tmp_path_factory.getbasetemp()


@pytest.fixture()
def sphinx_builder(request: pytest.FixtureRequest) -> str:
    """Fixture for the default builder name."""
    return getattr(request, 'param', 'html')


@pytest.fixture()
def sphinx_isolation() -> IsolationPolicy:
    """Fixture for the default isolation policy.

    This fixture is ignored when using the legacy plugin.
    """
    return False


@pytest.fixture()
def rootdir() -> str | os.PathLike[str] | None:
    """Fixture for the directory containing the testroot directories."""
    return None


<<<<<<< HEAD
@pytest.fixture()
def testroot_prefix() -> str | None:
    """Fixture for the testroot directories prefix.

    This fixture is ignored when using the legacy plugin.
=======
@pytest.fixture
def test_params(request: Any) -> dict[str, Any]:
>>>>>>> 2bd973e7
    """
    return 'test-'


@pytest.fixture()
def default_testroot() -> str | None:
    """Dynamic fixture for the default testroot ID.

    This fixture is ignored when using the legacy plugin.
    """
    return 'root'


@pytest.fixture()
def testroot_finder(
    rootdir: str | os.PathLike[str] | None,
    testroot_prefix: str | None,
    default_testroot: str | None,
) -> TestRootFinder:
    """Fixture for the testroot finder object."""
    return TestRootFinder(rootdir, testroot_prefix, default_testroot)


###############################################################################
# fixture: app_params()
###############################################################################


def _init_sources(src: str | None, dst: Path, isolation: Isolation) -> None:
    if src is None or dst.exists():
        return

    if not os.path.exists(src):
        pytest.fail(f'no sources found at: {src!r}')

    # make a copy of the testroot
    shutil.copytree(src, dst)

    # make the files read-only if isolation is not specified
    # to protect the tests against some side-effects (not all
    # side-effects will be prevented)
    if isolation is Isolation.minimal:
        for dirpath, _, filenames in os.walk(dst):
            for filename in filenames:
                os.chmod(os.path.join(dirpath, filename), 0o444)


def __app_params_fixture(
    request: pytest.FixtureRequest,
    test_params: TestParams,
    module_cache: ModuleCache,
    sphinx_test_tempdir: Path,
    sphinx_builder: str,
    sphinx_isolation: IsolationPolicy,
    testroot_finder: TestRootFinder,
) -> AppParams:
    default_isolation = process_isolate(request.node, sphinx_isolation)
    shared_result_id = test_params['shared_result']
    args, kwargs = process_sphinx(
        request.node,
        session_temp_dir=sphinx_test_tempdir,
        testroot_finder=testroot_finder,
        default_builder=sphinx_builder,
        default_isolation=default_isolation,
        shared_result=shared_result_id,
    )
    assert shared_result_id == kwargs['shared_result']
    # restore the I/O stream values
    if shared_result_id and (frame := module_cache.restore(shared_result_id)):
        if kwargs.setdefault('status', frame['status']) is not frame['status']:
            fmt = 'cannot use %r when %r is explicitly given'
            pytest.fail(fmt % ('shared_result', 'status'))
        if kwargs.setdefault('warning', frame['warning']) is not frame['warning']:
            fmt = 'cannot use %r when %r is explicitly given'
            pytest.fail(fmt % ('shared_result', 'warning'))

    # copy the testroot files to the test sources directory
    _init_sources(kwargs['testroot_path'], kwargs['srcdir'], kwargs['isolate'])
    return AppParams(args, kwargs)


<<<<<<< HEAD
@pytest.fixture()
def app_params(
    request: pytest.FixtureRequest,
    test_params: TestParams,
    module_cache: ModuleCache,
    shared_result: LegacyModuleCache,  # xref RemovedInSphinx90Warning
    sphinx_test_tempdir: Path,
    sphinx_builder: str,
    sphinx_isolation: IsolationPolicy,
    testroot_finder: TestRootFinder,
    sphinx_use_legacy_plugin: bool,  # xref RemovedInSphinx90Warning
) -> AppParams | AppLegacyParams:
    """Parameters that are specified by ``pytest.mark.sphinx``.

    See :class:`sphinx.testing.util.SphinxTestApp` for the allowed parameters.
=======
@pytest.fixture
def app(
    test_params: dict[str, Any],
    app_params: _app_params,
    make_app: Callable[[], SphinxTestApp],
    shared_result: SharedResult,
) -> Iterator[SphinxTestApp]:
    """
    Provides the 'sphinx.application.Sphinx' object
>>>>>>> 2bd973e7
    """
    if sphinx_use_legacy_plugin:
        msg = ('legacy implementation of sphinx.testing.fixtures is '
               'deprecated; consider redefining sphinx_use_legacy_plugin() '
               'in conftest.py to return False.')
        warnings.warn(msg, RemovedInSphinx90Warning, stacklevel=2)
        return __app_params_fixture_legacy(
            request, test_params, shared_result,
            sphinx_test_tempdir, testroot_finder.path,
        )

<<<<<<< HEAD
    return __app_params_fixture(
        request, test_params, module_cache,
        sphinx_test_tempdir, sphinx_builder,
        sphinx_isolation, testroot_finder,
    )
=======
    print('# testroot:', kwargs.get('testroot', 'root'))
    print('# builder:', app_.builder.name)
    print('# srcdir:', app_.srcdir)
    print('# outdir:', app_.outdir)
    print('# status:', '\n' + app_.status.getvalue())
    print('# warning:', '\n' + app_.warning.getvalue())
>>>>>>> 2bd973e7


###############################################################################
# fixture: test_params()
###############################################################################


<<<<<<< HEAD
@pytest.fixture()
def test_params(request: pytest.FixtureRequest) -> TestParams:
    """Test parameters that are specified by ``pytest.mark.test_params``.

    This ``pytest.mark.test_params`` marker takes an optional keyword argument,
    namely the *shared_result*, which is a string, e.g.::

        def test_no_shared_result(test_params):
            assert test_params['shared_result'] is None

        @pytest.mark.test_params()
        def test_with_random_shared_result(test_params):
            assert test_params['shared_result'] == 'some-random-string'

        @pytest.mark.test_params(shared_result='foo')
        def test_with_explicit_shared_result(test_params):
            assert test_params['shared_result'] == 'foo'

    If the *shared_result* is provided, the ``app.status`` and ``app.warning``
    objects will be shared in the test functions, possibly parametrized, that
    have the same *shared_result* value.

    .. note::

       The *srcdir* parameter of the ``@pytest.mark.sphinx()`` marker and
       the *shared_result* parameter of the ``@pytest.mark.test_params()``
       marker are mutually exclusive.
=======
@pytest.fixture
def status(app: SphinxTestApp) -> StringIO:
>>>>>>> 2bd973e7
    """
    return process_test_params(request.node)


###############################################################################
# fixture: app()
###############################################################################


_APP_INFO_KEY: pytest.StashKey[AppInfo] = pytest.StashKey()


def _cleanup_app_info(text: str) -> str:
    if os.name == 'nt':
        text = strip_escape_sequences(text)
        text = text.encode('ascii', errors='backslashreplace').decode('ascii')
    return text


@contextlib.contextmanager
def _app_info_context(
    node: PytestNode,
    app: SphinxTestApp,
    app_params: AppParams,
) -> Iterator[None]:
    # create or get the current :class:`AppInfo` object of the node
    if _APP_INFO_KEY not in node.stash:
        node.stash[_APP_INFO_KEY] = AppInfo(
            builder=app.builder.name,
            testroot_path=app_params.kwargs['testroot_path'],
            shared_result=app_params.kwargs['shared_result'],
            srcdir=os.fsdecode(app.srcdir),
            outdir=os.fsdecode(app.outdir),
        )

    app_info = node.stash[_APP_INFO_KEY]
    yield
    app_info.update(app)

    if not is_pytest_xdist_enabled(node.config) and node.config.option.capture == 'no':
        # With xdist, we will print at the test the information but only
        # if it is being used with '-s', which has no effect when used by
        # xdist since the latter does not support capturing.
        #
        #
        # In addition, use CRLF to avoid being printed inside the
        # progression bar (note that we need to render it here so
        # that the terminal width is correctly determined).
        text = app_info.render(nodeid=node.nodeid)
        print('\n', _cleanup_app_info(text), sep='', end='')  # NoQA: T201


@pytest.fixture()
def app_info_extras(
    request: pytest.FixtureRequest,
    # ``app`` is not used but is marked as a dependency so that
    # the AppInfo() object is automatically created for *app*
    app: AnySphinxTestApp,  # xref RemovedInSphinx90Warning: update type
    sphinx_use_legacy_plugin: bool,  # xref RemovedInSphinx90Warning
) -> dict[str, Any]:
    """Fixture to update the information to render at the end of a test.

    Use this fixture in a ``conftest.py`` file or in a test file as follows::

        @pytest.fixture(autouse=True)
        def _add_app_info_extras(app, app_info_extras):
            app_info_extras.update(my_extra=1234)
            app_info_extras.update(app_extras=app.extras)

    .. note::

       This fixture is only available if :func:`sphinx_use_legacy_plugin` is
       configured to return ``False`` (i.e., the legacy plugin is disabled).
    """
    # xref RemovedInSphinx90Warning: remove the assert
    assert not sphinx_use_legacy_plugin, 'legacy plugin does not support this fixture'
    assert _APP_INFO_KEY in request.node.stash
    return request.node.stash[_APP_INFO_KEY].extras


def __app_fixture(
    request: pytest.FixtureRequest,
    app_params: AppParams,
    make_app: Callable[..., SphinxTestApp],
    module_cache: ModuleCache,
) -> Iterator[SphinxTestApp]:
    shared_result = app_params.kwargs['shared_result']

    app = make_app(*app_params.args, **app_params.kwargs)
    with _app_info_context(request.node, app, app_params):
        yield app

    if shared_result is not None:
        module_cache.store(shared_result, app)


@pytest.fixture()
def app(
    request: pytest.FixtureRequest,
    app_params: AnyAppParams,  # xref RemovedInSphinx90Warning: update type
    test_params: TestParams,  # xref RemovedInSphinx90Warning
    make_app: Callable[..., AnySphinxTestApp],  # xref RemovedInSphinx90Warning: update type
    module_cache: ModuleCache,
    shared_result: LegacyModuleCache,  # xref RemovedInSphinx90Warning
    sphinx_use_legacy_plugin: bool,  # xref RemovedInSphinx90Warning
) -> Iterator[AnySphinxTestApp]:  # xref RemovedInSphinx90Warning: update type
    """A :class:`sphinx.application.Sphinx` object suitable for testing."""
    if sphinx_use_legacy_plugin:  # xref RemovedInSphinx90Warning
        # a warning will be emitted by the app_params fixture
        app_params = cast(AppLegacyParams, app_params)
        fixt = __app_fixture_legacy(request, app_params, test_params, make_app, shared_result)
    else:
        # xref RemovedInSphinx90Warning: remove the cast
        app_params = cast(AppParams, app_params)
        make_app = cast(Callable[..., SphinxTestApp], make_app)
        fixt = __app_fixture(request, app_params, make_app, module_cache)

    yield from fixt
    return

###############################################################################
# other fixtures
###############################################################################


@pytest.fixture()
def status(app: AnySphinxTestApp) -> StringIO:  # xref RemovedInSphinx90Warning: narrow type
    """Fixture for the :func:`~sphinx.testing.plugin.app` status stream."""
    return app.status


<<<<<<< HEAD
@pytest.fixture()
def warning(app: AnySphinxTestApp) -> StringIO:  # xref RemovedInSphinx90Warning: narrow type
    """Fixture for the :func:`~sphinx.testing.plugin.app` warning stream."""
    return app.warning


@pytest.fixture()
def make_app(
    test_params: TestParams,
    sphinx_use_legacy_plugin: bool,  # xref RemovedInSphinx90Warning
    # xref RemovedInSphinx90Warning: narrow callable return type
) -> Iterator[Callable[..., AnySphinxTestApp]]:
    """Fixture to create :class:`~sphinx.testing.util.SphinxTestApp` objects."""
    stack: list[SphinxTestApp] = []
    allow_rebuild = test_params['shared_result'] is None

    # xref RemovedInSphinx90Warning: narrow return type
    def make(*args: Any, **kwargs: Any) -> AnySphinxTestApp:
        if allow_rebuild:
            app = SphinxTestApp(*args, **kwargs)
        else:
            if sphinx_use_legacy_plugin:  # xref RemovedInSphinx90Warning
                subject = SphinxTestApp(*args, **kwargs)

                with warnings.catch_warnings():
                    warnings.filterwarnings('ignore', category=RemovedInSphinx90Warning)
                    app = SphinxTestAppWrapperForSkipBuilding(subject)  # type: ignore[assignment]  # NoQA: E501
            else:
                app = SphinxTestAppLazyBuild(*args, **kwargs)
        stack.append(app)
        return app

    syspath = sys.path.copy()
=======
@pytest.fixture
def warning(app: SphinxTestApp) -> StringIO:
    """
    Back-compatibility for testing with previous @with_app decorator
    """
    return app.warning


@pytest.fixture
def make_app(test_params: dict[str, Any]) -> Iterator[Callable[[], SphinxTestApp]]:
    """
    Provides make_app function to initialize SphinxTestApp instance.
    if you want to initialize 'app' in your test function. please use this
    instead of using SphinxTestApp class directory.
    """
    apps = []
    syspath = sys.path.copy()

    def make(*args: Any, **kwargs: Any) -> SphinxTestApp:
        status, warning = StringIO(), StringIO()
        kwargs.setdefault('status', status)
        kwargs.setdefault('warning', warning)
        app_: SphinxTestApp
        if test_params['shared_result']:
            app_ = SphinxTestAppWrapperForSkipBuilding(*args, **kwargs)
        else:
            app_ = SphinxTestApp(*args, **kwargs)
        apps.append(app_)
        return app_
>>>>>>> 2bd973e7
    yield make
    sys.path[:] = syspath

    while stack:
        stack.pop().cleanup()


_MODULE_CACHE_STASH_KEY: pytest.StashKey[ModuleCache] = pytest.StashKey()


<<<<<<< HEAD
@pytest.fixture()
def module_cache(request: pytest.FixtureRequest) -> ModuleCache:
    """A :class:`ModuleStorage` object."""
    module = find_context(request.node, 'module')
    return module.stash.setdefault(_MODULE_CACHE_STASH_KEY, ModuleCache())
=======
@pytest.fixture
def shared_result() -> SharedResult:
    return SharedResult()
>>>>>>> 2bd973e7


@pytest.fixture(scope='module', autouse=True)
def _module_cache_clear(request: pytest.FixtureRequest) -> None:
    """Cleanup the shared result cache for the test module.

    This fixture is automatically invoked.
    """
    module = find_context(request.node, 'module')
    cache = module.stash.get(_MODULE_CACHE_STASH_KEY, None)
    if cache is not None:
        cache.clear()


<<<<<<< HEAD
@pytest.fixture()
# xref RemovedInSphinx90Warning: update type
def if_graphviz_found(app: AnySphinxTestApp) -> None:  # NoQA: PT004
=======
@pytest.fixture
def if_graphviz_found(app: SphinxTestApp) -> None:  # NoQA: PT004
>>>>>>> 2bd973e7
    """
    The test will be skipped when using 'if_graphviz_found' fixture and graphviz
    dot command is not found.
    """
    graphviz_dot = getattr(app.config, 'graphviz_dot', '')
    try:
        if graphviz_dot:
            # print the graphviz_dot version, to check that the binary is available
            subprocess.run([graphviz_dot, '-V'], capture_output=True, check=False)
            return
    except OSError:  # No such file or directory
        pass

    pytest.skip('graphviz "dot" is not available')


_HOST_ONLINE_ERROR = pytest.StashKey[Optional[str]]()


def _query(address: tuple[str, int]) -> str | None:
    import socket

    with socket.socket(socket.AF_INET, socket.SOCK_STREAM) as sock:
        try:
            sock.settimeout(5)
            sock.connect(address)
        except OSError as exc:
            # other type of errors are propagated
            return str(exc)
        return None


@pytest.fixture(scope='session')
def sphinx_remote_query_address() -> tuple[str, int]:
    """Address to which a query is made to check that the host is online.

    By default, onlineness is tested by querying the DNS server ``1.1.1.1``
    but users concerned about privacy might change it in ``conftest.py``.
    """
    return ('1.1.1.1', 80)


@pytest.fixture(scope='session')
def if_online(  # NoQA: PT004
    request: pytest.FixtureRequest,
    sphinx_remote_query_address: tuple[str, int],
) -> None:
    """Skip the test if the host has no connection.

    Usage::

        @pytest.mark.usefixtures('if_online')
        def test_if_host_is_online(): ...
    """
    if _HOST_ONLINE_ERROR not in request.session.stash:
        # do not use setdefault() to avoid creating a socket connection
        lookup_error = _query(sphinx_remote_query_address)
        request.session.stash[_HOST_ONLINE_ERROR] = lookup_error
    if (error := request.session.stash[_HOST_ONLINE_ERROR]) is not None:
        pytest.skip('host appears to be offline (%s)' % error)


@pytest.fixture
def rollback_sysmodules() -> Iterator[None]:  # NoQA: PT004
    """
    Rollback sys.modules to its value before testing to unload modules
    during tests.

    For example, used in test_ext_autosummary.py to permit unloading the
    target module to clear its cache.
    """
    sysmodules = frozenset(sys.modules)
    try:
        yield
    finally:
        for modname in list(sys.modules):
            if modname not in sysmodules:
                sys.modules.pop(modname)


###############################################################################
# sphinx deprecated fixtures
#
# Once we are in version 9.x, we can remove the private implementations
# and clean-up the fixtures so that they use a single implementation.
###############################################################################


def __app_params_fixture_legacy(  # xref RemovedInSphinx90Warning
    request: pytest.FixtureRequest,
    test_params: TestParams,
    shared_result: LegacyModuleCache,
    sphinx_test_tempdir: Path,
    rootdir: str | os.PathLike[str] | None,
) -> AppLegacyParams:
    """
    Parameters that are specified by 'pytest.mark.sphinx' for
    sphinx.application.Sphinx initialization
    """
    # ##### process pytest.mark.sphinx
    args, kwargs = get_mark_parameters(request.node, 'sphinx')

    # ##### process pytest.mark.test_params
    if test_params['shared_result']:
        if 'srcdir' in kwargs:
            msg = 'You can not specify shared_result and srcdir in same time.'
            pytest.fail(msg)
        kwargs['srcdir'] = test_params['shared_result']
        restore = shared_result.restore(test_params['shared_result'])
        kwargs.update(restore)

    testroot = kwargs.pop('testroot', 'root')
    kwargs['srcdir'] = srcdir = sphinx_test_tempdir / kwargs.get('srcdir', testroot)

    # special support for sphinx/tests
    if rootdir and not srcdir.exists():
        testroot_path = os.path.join(rootdir, 'test-' + testroot)
        shutil.copytree(testroot_path, srcdir)

    return AppLegacyParams(args, kwargs)


def __app_fixture_legacy(  # xref RemovedInSphinx90Warning
    request: pytest.FixtureRequest,
    app_params: AppLegacyParams,
    test_params: TestParams,
    make_app: Callable[..., AnySphinxTestApp],
    shared_result: LegacyModuleCache,
) -> Iterator[AnySphinxTestApp]:
    app = make_app(*app_params.args, **app_params.kwargs)
    yield app

    print('# testroot:', app_params.kwargs.get('testroot', 'root'))
    print('# builder:', app.builder.name)
    print('# srcdir:', app.srcdir)
    print('# outdir:', app.outdir)
    print('# status:', '\n' + app.status.getvalue())
    print('# warning:', '\n' + app.warning.getvalue())

    if test_params['shared_result']:
        shared_result.store(test_params['shared_result'], app)


@pytest.fixture()
def shared_result(  # xref RemovedInSphinx90Warning
    request: pytest.FixtureRequest,
    sphinx_use_legacy_plugin: bool,
) -> LegacyModuleCache:
    if (
        not {'app', 'app_params'}.intersection(request.fixturenames)
        and not sphinx_use_legacy_plugin
    ):
        # warn a direct usage of this fixture
        warnings.warn("this fixture is deprecated", RemovedInSphinx90Warning, stacklevel=2)
    return LegacyModuleCache()


@pytest.fixture(scope='module', autouse=True)
def _shared_result_cache() -> None:  # xref RemovedInSphinx90Warning
    LegacyModuleCache.cache.clear()


SharedResult = LegacyModuleCache  # xref RemovedInSphinx90Warning<|MERGE_RESOLUTION|>--- conflicted
+++ resolved
@@ -115,25 +115,9 @@
 ###############################################################################
 
 
-<<<<<<< HEAD
 @pytest.fixture()
 def sphinx_use_legacy_plugin() -> bool:  # xref RemovedInSphinx90Warning
     """If true, use the legacy implementation of fixtures.
-=======
-@pytest.fixture
-def app_params(
-    request: Any,
-    test_params: dict[str, Any],
-    shared_result: SharedResult,
-    sphinx_test_tempdir: str,
-    rootdir: str,
-) -> _app_params:
-    """
-    Parameters that are specified by 'pytest.mark.sphinx' for
-    sphinx.application.Sphinx initialization
-    """
-    # ##### process pytest.mark.sphinx
->>>>>>> 2bd973e7
 
     Redefine this fixture in ``conftest.py`` or at the test level to use
     the new plugin implementation (note that the test code might require
@@ -170,16 +154,11 @@
     return None
 
 
-<<<<<<< HEAD
 @pytest.fixture()
 def testroot_prefix() -> str | None:
     """Fixture for the testroot directories prefix.
 
     This fixture is ignored when using the legacy plugin.
-=======
-@pytest.fixture
-def test_params(request: Any) -> dict[str, Any]:
->>>>>>> 2bd973e7
     """
     return 'test-'
 
@@ -261,8 +240,7 @@
     return AppParams(args, kwargs)
 
 
-<<<<<<< HEAD
-@pytest.fixture()
+@pytest.fixture
 def app_params(
     request: pytest.FixtureRequest,
     test_params: TestParams,
@@ -277,17 +255,6 @@
     """Parameters that are specified by ``pytest.mark.sphinx``.
 
     See :class:`sphinx.testing.util.SphinxTestApp` for the allowed parameters.
-=======
-@pytest.fixture
-def app(
-    test_params: dict[str, Any],
-    app_params: _app_params,
-    make_app: Callable[[], SphinxTestApp],
-    shared_result: SharedResult,
-) -> Iterator[SphinxTestApp]:
-    """
-    Provides the 'sphinx.application.Sphinx' object
->>>>>>> 2bd973e7
     """
     if sphinx_use_legacy_plugin:
         msg = ('legacy implementation of sphinx.testing.fixtures is '
@@ -299,20 +266,11 @@
             sphinx_test_tempdir, testroot_finder.path,
         )
 
-<<<<<<< HEAD
     return __app_params_fixture(
         request, test_params, module_cache,
         sphinx_test_tempdir, sphinx_builder,
         sphinx_isolation, testroot_finder,
     )
-=======
-    print('# testroot:', kwargs.get('testroot', 'root'))
-    print('# builder:', app_.builder.name)
-    print('# srcdir:', app_.srcdir)
-    print('# outdir:', app_.outdir)
-    print('# status:', '\n' + app_.status.getvalue())
-    print('# warning:', '\n' + app_.warning.getvalue())
->>>>>>> 2bd973e7
 
 
 ###############################################################################
@@ -320,7 +278,6 @@
 ###############################################################################
 
 
-<<<<<<< HEAD
 @pytest.fixture()
 def test_params(request: pytest.FixtureRequest) -> TestParams:
     """Test parameters that are specified by ``pytest.mark.test_params``.
@@ -348,10 +305,6 @@
        The *srcdir* parameter of the ``@pytest.mark.sphinx()`` marker and
        the *shared_result* parameter of the ``@pytest.mark.test_params()``
        marker are mutually exclusive.
-=======
-@pytest.fixture
-def status(app: SphinxTestApp) -> StringIO:
->>>>>>> 2bd973e7
     """
     return process_test_params(request.node)
 
@@ -448,7 +401,7 @@
         module_cache.store(shared_result, app)
 
 
-@pytest.fixture()
+@pytest.fixture
 def app(
     request: pytest.FixtureRequest,
     app_params: AnyAppParams,  # xref RemovedInSphinx90Warning: update type
@@ -483,7 +436,6 @@
     return app.status
 
 
-<<<<<<< HEAD
 @pytest.fixture()
 def warning(app: AnySphinxTestApp) -> StringIO:  # xref RemovedInSphinx90Warning: narrow type
     """Fixture for the :func:`~sphinx.testing.plugin.app` warning stream."""
@@ -517,37 +469,6 @@
         return app
 
     syspath = sys.path.copy()
-=======
-@pytest.fixture
-def warning(app: SphinxTestApp) -> StringIO:
-    """
-    Back-compatibility for testing with previous @with_app decorator
-    """
-    return app.warning
-
-
-@pytest.fixture
-def make_app(test_params: dict[str, Any]) -> Iterator[Callable[[], SphinxTestApp]]:
-    """
-    Provides make_app function to initialize SphinxTestApp instance.
-    if you want to initialize 'app' in your test function. please use this
-    instead of using SphinxTestApp class directory.
-    """
-    apps = []
-    syspath = sys.path.copy()
-
-    def make(*args: Any, **kwargs: Any) -> SphinxTestApp:
-        status, warning = StringIO(), StringIO()
-        kwargs.setdefault('status', status)
-        kwargs.setdefault('warning', warning)
-        app_: SphinxTestApp
-        if test_params['shared_result']:
-            app_ = SphinxTestAppWrapperForSkipBuilding(*args, **kwargs)
-        else:
-            app_ = SphinxTestApp(*args, **kwargs)
-        apps.append(app_)
-        return app_
->>>>>>> 2bd973e7
     yield make
     sys.path[:] = syspath
 
@@ -558,17 +479,11 @@
 _MODULE_CACHE_STASH_KEY: pytest.StashKey[ModuleCache] = pytest.StashKey()
 
 
-<<<<<<< HEAD
 @pytest.fixture()
 def module_cache(request: pytest.FixtureRequest) -> ModuleCache:
     """A :class:`ModuleStorage` object."""
     module = find_context(request.node, 'module')
     return module.stash.setdefault(_MODULE_CACHE_STASH_KEY, ModuleCache())
-=======
-@pytest.fixture
-def shared_result() -> SharedResult:
-    return SharedResult()
->>>>>>> 2bd973e7
 
 
 @pytest.fixture(scope='module', autouse=True)
@@ -583,14 +498,9 @@
         cache.clear()
 
 
-<<<<<<< HEAD
 @pytest.fixture()
 # xref RemovedInSphinx90Warning: update type
 def if_graphviz_found(app: AnySphinxTestApp) -> None:  # NoQA: PT004
-=======
-@pytest.fixture
-def if_graphviz_found(app: SphinxTestApp) -> None:  # NoQA: PT004
->>>>>>> 2bd973e7
     """
     The test will be skipped when using 'if_graphviz_found' fixture and graphviz
     dot command is not found.
