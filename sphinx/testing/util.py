"""Sphinx test suite utilities"""

from __future__ import annotations

import contextlib
import os
import re
import sys
import warnings
from io import StringIO
from types import MappingProxyType
from typing import TYPE_CHECKING
from xml.etree import ElementTree

from docutils import nodes
from docutils.parsers.rst import directives, roles

import sphinx.application
import sphinx.locale
import sphinx.pycode
from sphinx.deprecation import RemovedInSphinx90Warning
from sphinx.util.docutils import additional_nodes

if TYPE_CHECKING:
    from collections.abc import Mapping
    from pathlib import Path
    from typing import Any

    from docutils.nodes import Node

    from sphinx.environment import BuildEnvironment

__all__ = 'SphinxTestApp', 'SphinxTestAppWrapperForSkipBuilding'


def assert_node(node: Node, cls: Any = None, xpath: str = "", **kwargs: Any) -> None:
    if cls:
        if isinstance(cls, list):
            assert_node(node, cls[0], xpath=xpath, **kwargs)
            if cls[1:]:
                if isinstance(cls[1], tuple):
                    assert_node(node, cls[1], xpath=xpath, **kwargs)
                else:
                    assert isinstance(node, nodes.Element), \
                        'The node%s does not have any children' % xpath
                    assert len(node) == 1, \
                        'The node%s has %d child nodes, not one' % (xpath, len(node))
                    assert_node(node[0], cls[1:], xpath=xpath + "[0]", **kwargs)
        elif isinstance(cls, tuple):
            assert isinstance(node, (list, nodes.Element)), \
                'The node%s does not have any items' % xpath
            assert len(node) == len(cls), \
                'The node%s has %d child nodes, not %r' % (xpath, len(node), len(cls))
            for i, nodecls in enumerate(cls):
                path = xpath + "[%d]" % i
                assert_node(node[i], nodecls, xpath=path, **kwargs)
        elif isinstance(cls, str):
            assert node == cls, f'The node {xpath!r} is not {cls!r}: {node!r}'
        else:
            assert isinstance(node, cls), \
                f'The node{xpath} is not subclass of {cls!r}: {node!r}'

    if kwargs:
        assert isinstance(node, nodes.Element), \
            'The node%s does not have any attributes' % xpath

        for key, value in kwargs.items():
            if key not in node:
                if (key := key.replace('_', '-')) not in node:
                    msg = f'The node{xpath} does not have {key!r} attribute: {node!r}'
                    raise AssertionError(msg)
            assert node[key] == value, \
                f'The node{xpath}[{key}] is not {value!r}: {node[key]!r}'


def etree_parse(path: str) -> Any:
    with warnings.catch_warnings(record=False):
        warnings.filterwarnings("ignore", category=DeprecationWarning)
        return ElementTree.parse(path)  # NoQA: S314  # using known data in tests


class SphinxTestApp(sphinx.application.Sphinx):
    """A subclass of :class:`~sphinx.application.Sphinx` for tests.

    The constructor uses some better default values for the initialization
    parameters and supports arbitrary keywords stored in the :attr:`extras`
    read-only mapping.

    It is recommended to use::

        @pytest.mark.sphinx('html')
        def test(app):
            app = ...

    instead of::

        def test():
            app = SphinxTestApp('html', srcdir=srcdir)

    In the former case, the 'app' fixture takes care of setting the source
    directory, whereas in the latter, the user must provide it themselves.
    """

<<<<<<< HEAD
    # Allow the builder name to be passed as a keyword argument
    # but only make it positional-only for ``pytest.mark.sphinx``
    # so that an exception can be raised if the constructor is
    # directly called and multiple values for the builder name
    # are given.

    def __init__(
        self,
        /,
        buildername: str = 'html',
        *,
        srcdir: Path,
        confoverrides: dict[str, Any] | None = None,
        status: StringIO | None = None,
        warning: StringIO | None = None,
        freshenv: bool = False,
        warningiserror: bool = False,
        tags: list[str] | None = None,
        verbosity: int = 0,
        parallel: int = 0,
        keep_going: bool = False,
        # extra constructor arguments
        builddir: Path | None = None,
        docutils_conf: str | None = None,
=======
    # see https://github.com/sphinx-doc/sphinx/pull/12089 for the
    # discussion on how the signature of this class should be used

    def __init__(
        self,
        /,  # to allow 'self' as an extras
        buildername: str = 'html',
        srcdir: Path | None = None,
        builddir: Path | None = None,  # extra constructor argument
        freshenv: bool = False,  # argument is not in the same order as in the superclass
        confoverrides: dict[str, Any] | None = None,
        status: StringIO | None = None,
        warning: StringIO | None = None,
        tags: list[str] | None = None,
        docutils_conf: str | None = None,  # extra constructor argument
        parallel: int = 0,
        # additional arguments at the end to keep the signature
        verbosity: int = 0,  # argument is not in the same order as in the superclass
        keep_going: bool = False,
        warningiserror: bool = False,  # argument is not in the same order as in the superclass
>>>>>>> f60e97e1
        # unknown keyword arguments
        **extras: Any,
    ) -> None:
        if verbosity == -1:
            quiet = True
            verbosity = 0
        else:
            quiet = False

        if status is None:
            # ensure that :attr:`status` is a StringIO and not sys.stdout
            # but allow the stream to be /dev/null by passing verbosity=-1
            status = None if quiet else StringIO()
        elif not isinstance(status, StringIO):
            err = "%r must be an io.StringIO object, got: %s" % ('status', type(status))
            raise TypeError(err)

        if warning is None:
            # ensure that :attr:`warning` is a StringIO and not sys.stderr
            # but allow the stream to be /dev/null by passing verbosity=-1
            warning = None if quiet else StringIO()
        elif not isinstance(warning, StringIO):
            err = '%r must be an io.StringIO object, got: %s' % ('warning', type(warning))
            raise TypeError(err)

        if verbosity == -1:
            quiet = True
            verbosity = 0
        else:
            quiet = False

        if status is None:
            # ensure that :attr:`status` is a StringIO and not sys.stdout
            # but allow the stream to be /dev/null by passing verbosity=-1
            status = None if quiet else StringIO()
        elif not isinstance(status, StringIO):
            err = "%r must be an io.StringIO object, got: %s" % ('status', type(status))
            raise TypeError(err)

        if warning is None:
            # ensure that :attr:`warning` is a StringIO and not sys.stderr
            # but allow the stream to be /dev/null by passing verbosity=-1
            warning = None if quiet else StringIO()
        elif not isinstance(warning, StringIO):
            err = '%r must be an io.StringIO object, got: %s' % ('warning', type(warning))
            raise TypeError(err)

        self.docutils_conf_path = srcdir / 'docutils.conf'
        if docutils_conf is not None:
            self.docutils_conf_path.write_text(docutils_conf, encoding='utf8')

        if builddir is None:
            builddir = srcdir / '_build'

        confdir = srcdir
        outdir = builddir.joinpath(buildername)
        outdir.mkdir(parents=True, exist_ok=True)
        doctreedir = builddir.joinpath('doctrees')
        doctreedir.mkdir(parents=True, exist_ok=True)
        if confoverrides is None:
            confoverrides = {}

        self._saved_path = sys.path.copy()
        self.extras: Mapping[str, Any] = MappingProxyType(extras)
        """Extras keyword arguments."""

        try:
            super().__init__(
                srcdir, confdir, outdir, doctreedir, buildername,
                confoverrides=confoverrides, status=status, warning=warning,
                freshenv=freshenv, warningiserror=warningiserror, tags=tags,
                verbosity=verbosity, parallel=parallel, keep_going=keep_going,
                pdb=False,
            )
        except Exception:
            self.cleanup()
            raise

    @property
    def status(self) -> StringIO:
        """The in-memory text I/O for the application status messages."""
        # sphinx.application.Sphinx uses StringIO for a quiet stream
        assert isinstance(self._status, StringIO)
        return self._status

    @property
    def warning(self) -> StringIO:
        """The in-memory text I/O for the application warning messages."""
        # sphinx.application.Sphinx uses StringIO for a quiet stream
        assert isinstance(self._warning, StringIO)
        return self._warning

    def cleanup(self, doctrees: bool = False) -> None:
        sys.path[:] = self._saved_path
        _clean_up_global_state()
        with contextlib.suppress(FileNotFoundError):
            os.remove(self.docutils_conf_path)

    def __repr__(self) -> str:
        return f'<{self.__class__.__name__} buildername={self.builder.name!r}>'

    def build(self, force_all: bool = False, filenames: list[str] | None = None) -> None:
        self.env._pickled_doctree_cache.clear()
        super().build(force_all, filenames)


class SphinxTestAppLazyBuild(SphinxTestApp):
    """Class to speed-up tests with common resources.

    This class is used to speed up the test by skipping ``app.build()`` if
    it has already been built and there are any output files.

    Note that it is incorrect to use ``app.build(force_all=True)`` since
    this flag assumes that the sources must be read once again to generate
    the output, e.g.::

        @pytest.mark.sphinx('text', testroot='foo')
        @pytest.mark.test_params(shared_result='foo')
        def test_foo_project_text1(app):
            app.build()

        @pytest.mark.sphinx('text', testroot='foo')
        @pytest.mark.test_params(shared_result='foo')
        def test_foo_project_text2(app):
            # If we execute test_foo_project_text1() before,
            # then we should assume that the build phase is
            # a no-op. So "force_all" should have no effect.
            app.build(force_all=True)  # BAD

    Be careful not to use different values for *filenames* in a lazy build
    since only the first set of filenames that produce an output would be
    considered.
    """

    def _init_env(self, freshenv: bool) -> BuildEnvironment:
        if freshenv:
            raise ValueError('cannot use %r in lazy builds' % 'freshenv=True')
        return super()._init_env(freshenv)

    def build(self, force_all: bool = False, filenames: list[str] | None = None) -> None:
        if force_all:
            raise ValueError('cannot use %r in lazy builds' % 'force_all=True')

        # see: https://docs.python.org/3/library/os.html#os.scandir
        with os.scandir(self.outdir) as it:
            has_files = next(it, None) is not None

        if not has_files:  # build if no files were already built
            super().build(force_all=False, filenames=filenames)


# for backward compatibility
class SphinxTestAppWrapperForSkipBuilding:
    """Class to speed-up tests with common resources.

    This class is used to speed up the test by skipping ``app.build()`` if
    it has already been built and there are any output files.
    """

    def __init__(self, app_: SphinxTestApp) -> None:
        warnings.warn(
            f'{self.__class__.__name__!r} is deprecated, use '
            f'{SphinxTestAppLazyBuild.__name__!r} instead',
            category=RemovedInSphinx90Warning, stacklevel=2,
        )
        self.app = app_

    def __getattr__(self, name: str) -> Any:
        return getattr(self.app, name)

    def build(self, *args: Any, **kwargs: Any) -> None:
        if not os.listdir(self.app.outdir):
            # if listdir is empty, do build.
            self.app.build(*args, **kwargs)
            # otherwise, we can use built cache


def strip_escseq(text: str) -> str:
    return re.sub('\x1b.*?m', '', text)


def _clean_up_global_state() -> None:
    # clean up Docutils global state
    directives._directives.clear()  # type: ignore[attr-defined]
    roles._roles.clear()  # type: ignore[attr-defined]
    for node in additional_nodes:
        delattr(nodes.GenericNodeVisitor, f'visit_{node.__name__}')
        delattr(nodes.GenericNodeVisitor, f'depart_{node.__name__}')
        delattr(nodes.SparseNodeVisitor, f'visit_{node.__name__}')
        delattr(nodes.SparseNodeVisitor, f'depart_{node.__name__}')
    additional_nodes.clear()

    # clean up Sphinx global state
    sphinx.locale.translators.clear()

    # clean up autodoc global state
    sphinx.pycode.ModuleAnalyzer.cache.clear()<|MERGE_RESOLUTION|>--- conflicted
+++ resolved
@@ -101,32 +101,6 @@
     directory, whereas in the latter, the user must provide it themselves.
     """
 
-<<<<<<< HEAD
-    # Allow the builder name to be passed as a keyword argument
-    # but only make it positional-only for ``pytest.mark.sphinx``
-    # so that an exception can be raised if the constructor is
-    # directly called and multiple values for the builder name
-    # are given.
-
-    def __init__(
-        self,
-        /,
-        buildername: str = 'html',
-        *,
-        srcdir: Path,
-        confoverrides: dict[str, Any] | None = None,
-        status: StringIO | None = None,
-        warning: StringIO | None = None,
-        freshenv: bool = False,
-        warningiserror: bool = False,
-        tags: list[str] | None = None,
-        verbosity: int = 0,
-        parallel: int = 0,
-        keep_going: bool = False,
-        # extra constructor arguments
-        builddir: Path | None = None,
-        docutils_conf: str | None = None,
-=======
     # see https://github.com/sphinx-doc/sphinx/pull/12089 for the
     # discussion on how the signature of this class should be used
 
@@ -147,31 +121,10 @@
         verbosity: int = 0,  # argument is not in the same order as in the superclass
         keep_going: bool = False,
         warningiserror: bool = False,  # argument is not in the same order as in the superclass
->>>>>>> f60e97e1
         # unknown keyword arguments
         **extras: Any,
     ) -> None:
-        if verbosity == -1:
-            quiet = True
-            verbosity = 0
-        else:
-            quiet = False
-
-        if status is None:
-            # ensure that :attr:`status` is a StringIO and not sys.stdout
-            # but allow the stream to be /dev/null by passing verbosity=-1
-            status = None if quiet else StringIO()
-        elif not isinstance(status, StringIO):
-            err = "%r must be an io.StringIO object, got: %s" % ('status', type(status))
-            raise TypeError(err)
-
-        if warning is None:
-            # ensure that :attr:`warning` is a StringIO and not sys.stderr
-            # but allow the stream to be /dev/null by passing verbosity=-1
-            warning = None if quiet else StringIO()
-        elif not isinstance(warning, StringIO):
-            err = '%r must be an io.StringIO object, got: %s' % ('warning', type(warning))
-            raise TypeError(err)
+        assert srcdir is not None
 
         if verbosity == -1:
             quiet = True
