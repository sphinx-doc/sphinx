"""Allow graphviz-formatted graphs to be included inline in generated documents.
"""

from __future__ import annotations

import posixpath
import re
import subprocess
<<<<<<< HEAD
import xml.etree.ElementTree as ET
from itertools import chain
from os import path
from subprocess import CalledProcessError
from typing import Any
from urllib.parse import urlparse, urlunparse
=======
from hashlib import sha1
from os import path
from subprocess import CalledProcessError
from typing import TYPE_CHECKING, Any
>>>>>>> c9d4a1a2

from docutils import nodes
from docutils.nodes import Node
from docutils.parsers.rst import Directive, directives

import sphinx
from sphinx.application import Sphinx
from sphinx.errors import SphinxError
from sphinx.locale import _, __
from sphinx.util import logging
from sphinx.util.docutils import SphinxDirective, SphinxTranslator
from sphinx.util.i18n import search_image_for_language
from sphinx.util.nodes import set_source_info
from sphinx.util.osutil import ensuredir
from sphinx.util.typing import OptionSpec
from sphinx.writers.html import HTML5Translator
from sphinx.writers.latex import LaTeXTranslator
from sphinx.writers.manpage import ManualPageTranslator
from sphinx.writers.texinfo import TexinfoTranslator
from sphinx.writers.text import TextTranslator

if TYPE_CHECKING:
    from sphinx.config import Config

logger = logging.getLogger(__name__)


class GraphvizError(SphinxError):
    category = 'Graphviz error'


class ClickableMapDefinition:
    """A manipulator for clickable map file of graphviz."""
    maptag_re = re.compile('<map id="(.*?)"')
    href_re = re.compile('href=".*?"')

    def __init__(self, filename: str, content: str, dot: str = '') -> None:
        self.id: str | None = None
        self.filename = filename
        self.content = content.splitlines()
        self.clickable: list[str] = []

        self.parse(dot=dot)

    def parse(self, dot: str) -> None:
        matched = self.maptag_re.match(self.content[0])
        if not matched:
            raise GraphvizError('Invalid clickable map file found: %s' % self.filename)

        self.id = matched.group(1)
        if self.id == '%3':
            # graphviz generates wrong ID if graph name not specified
            # https://gitlab.com/graphviz/graphviz/issues/1327
            hashed = sha1(dot.encode(), usedforsecurity=False).hexdigest()
            self.id = 'grapviz%s' % hashed[-10:]
            self.content[0] = self.content[0].replace('%3', self.id)

        for line in self.content:
            if self.href_re.search(line):
                self.clickable.append(line)

    def generate_clickable_map(self) -> str:
        """Generate clickable map tags if clickable item exists.

        If not exists, this only returns empty string.
        """
        if self.clickable:
            return '\n'.join([self.content[0]] + self.clickable + [self.content[-1]])
        else:
            return ''


class graphviz(nodes.General, nodes.Inline, nodes.Element):
    pass


def figure_wrapper(directive: Directive, node: graphviz, caption: str) -> nodes.figure:
    figure_node = nodes.figure('', node)
    if 'align' in node:
        figure_node['align'] = node.attributes.pop('align')

    inodes, messages = directive.state.inline_text(caption, directive.lineno)
    caption_node = nodes.caption(caption, '', *inodes)
    caption_node.extend(messages)
    set_source_info(directive, caption_node)
    figure_node += caption_node
    return figure_node


def align_spec(argument: Any) -> str:
    return directives.choice(argument, ('left', 'center', 'right'))


class Graphviz(SphinxDirective):
    """
    Directive to insert arbitrary dot markup.
    """
    has_content = True
    required_arguments = 0
    optional_arguments = 1
    final_argument_whitespace = False
    option_spec: OptionSpec = {
        'alt': directives.unchanged,
        'align': align_spec,
        'caption': directives.unchanged,
        'layout': directives.unchanged,
        'graphviz_dot': directives.unchanged,  # an old alias of `layout` option
        'name': directives.unchanged,
        'class': directives.class_option,
    }

    def run(self) -> list[Node]:
        if self.arguments:
            document = self.state.document
            if self.content:
                return [document.reporter.warning(
                    __('Graphviz directive cannot have both content and '
                       'a filename argument'), line=self.lineno)]
            argument = search_image_for_language(self.arguments[0], self.env)
            rel_filename, filename = self.env.relfn2path(argument)
            self.env.note_dependency(rel_filename)
            try:
                with open(filename, encoding='utf-8') as fp:
                    dotcode = fp.read()
            except OSError:
                return [document.reporter.warning(
                    __('External Graphviz file %r not found or reading '
                       'it failed') % filename, line=self.lineno)]
        else:
            dotcode = '\n'.join(self.content)
            rel_filename = None
            if not dotcode.strip():
                return [self.state_machine.reporter.warning(
                    __('Ignoring "graphviz" directive without content.'),
                    line=self.lineno)]
        node = graphviz()
        node['code'] = dotcode
        node['options'] = {'docname': self.env.docname}

        if 'graphviz_dot' in self.options:
            node['options']['graphviz_dot'] = self.options['graphviz_dot']
        if 'layout' in self.options:
            node['options']['graphviz_dot'] = self.options['layout']
        if 'alt' in self.options:
            node['alt'] = self.options['alt']
        if 'align' in self.options:
            node['align'] = self.options['align']
        if 'class' in self.options:
            node['classes'] = self.options['class']
        if rel_filename:
            node['filename'] = rel_filename

        if 'caption' not in self.options:
            self.add_name(node)
            return [node]
        else:
            figure = figure_wrapper(self, node, self.options['caption'])
            self.add_name(figure)
            return [figure]


class GraphvizSimple(SphinxDirective):
    """
    Directive to insert arbitrary dot markup.
    """
    has_content = True
    required_arguments = 1
    optional_arguments = 0
    final_argument_whitespace = False
    option_spec: OptionSpec = {
        'alt': directives.unchanged,
        'align': align_spec,
        'caption': directives.unchanged,
        'layout': directives.unchanged,
        'graphviz_dot': directives.unchanged,  # an old alias of `layout` option
        'name': directives.unchanged,
        'class': directives.class_option,
    }

    def run(self) -> list[Node]:
        node = graphviz()
        node['code'] = '%s %s {\n%s\n}\n' % \
                       (self.name, self.arguments[0], '\n'.join(self.content))
        node['options'] = {'docname': self.env.docname}
        if 'graphviz_dot' in self.options:
            node['options']['graphviz_dot'] = self.options['graphviz_dot']
        if 'layout' in self.options:
            node['options']['graphviz_dot'] = self.options['layout']
        if 'alt' in self.options:
            node['alt'] = self.options['alt']
        if 'align' in self.options:
            node['align'] = self.options['align']
        if 'class' in self.options:
            node['classes'] = self.options['class']

        if 'caption' not in self.options:
            self.add_name(node)
            return [node]
        else:
            figure = figure_wrapper(self, node, self.options['caption'])
            self.add_name(figure)
            return [figure]


def fix_svg_relative_paths(self: SphinxTranslator, filepath: str) -> None:
    """Change relative links in generated svg files to be relative to imgpath."""
    tree = ET.parse(filepath)
    root = tree.getroot()
    ns = {'svg': 'http://www.w3.org/2000/svg', 'xlink': 'http://www.w3.org/1999/xlink'}
    href_name = f'{{{ns["xlink"]}}}href'
    modified = False

    for element in chain(
        root.findall('.//svg:image[@xlink:href]', ns),
        root.findall('.//svg:a[@xlink:href]', ns)
    ):
        parsed_url = urlparse(element.attrib[href_name])
        if parsed_url.netloc:
            # not a relative link
            continue

        old_path = path.join(self.builder.outdir, parsed_url.path)
        new_path = path.relpath(
            old_path,
            start=path.join(self.builder.outdir, self.builder.imgpath)
        )
        modified_url = urlunparse(parsed_url._replace(path=new_path))

        element.set(href_name, modified_url)
        modified = True

    if modified:
        tree.write(filepath)


def render_dot(self: SphinxTranslator, code: str, options: dict, format: str,
               prefix: str = 'graphviz', filename: str | None = None,
               ) -> tuple[str | None, str | None]:
    """Render graphviz code into a PNG or PDF output file."""
    graphviz_dot = options.get('graphviz_dot', self.builder.config.graphviz_dot)
    hashkey = (code + str(options) + str(graphviz_dot) +
               str(self.builder.config.graphviz_dot_args)).encode()

    fname = f'{prefix}-{sha1(hashkey, usedforsecurity=False).hexdigest()}.{format}'
    relfn = posixpath.join(self.builder.imgpath, fname)
    outfn = path.join(self.builder.outdir, self.builder.imagedir, fname)

    if path.isfile(outfn):
        return relfn, outfn

    if (hasattr(self.builder, '_graphviz_warned_dot') and
       self.builder._graphviz_warned_dot.get(graphviz_dot)):
        return None, None

    ensuredir(path.dirname(outfn))

    dot_args = [graphviz_dot]
    dot_args.extend(self.builder.config.graphviz_dot_args)
    dot_args.extend(['-T' + format, '-o' + outfn])

    docname = options.get('docname', 'index')
    if filename:
        cwd = path.dirname(path.join(self.builder.srcdir, filename))
    else:
        cwd = path.dirname(path.join(self.builder.srcdir, docname))

    if format == 'png':
        dot_args.extend(['-Tcmapx', '-o%s.map' % outfn])

    try:
        ret = subprocess.run(dot_args, input=code.encode(), capture_output=True,
                             cwd=cwd, check=True)
    except OSError:
        logger.warning(__('dot command %r cannot be run (needed for graphviz '
                          'output), check the graphviz_dot setting'), graphviz_dot)
        if not hasattr(self.builder, '_graphviz_warned_dot'):
            self.builder._graphviz_warned_dot = {}  # type: ignore
        self.builder._graphviz_warned_dot[graphviz_dot] = True  # type: ignore
        return None, None
    except CalledProcessError as exc:
        raise GraphvizError(__('dot exited with error:\n[stderr]\n%r\n'
                               '[stdout]\n%r') % (exc.stderr, exc.stdout)) from exc
    if not path.isfile(outfn):
        raise GraphvizError(__('dot did not produce an output file:\n[stderr]\n%r\n'
                               '[stdout]\n%r') % (ret.stderr, ret.stdout))

    if format == 'svg':
        fix_svg_relative_paths(self, outfn)

    return relfn, outfn


def render_dot_html(self: HTML5Translator, node: graphviz, code: str, options: dict,
                    prefix: str = 'graphviz', imgcls: str | None = None,
                    alt: str | None = None, filename: str | None = None,
                    ) -> tuple[str, str]:
    format = self.builder.config.graphviz_output_format
    try:
        if format not in ('png', 'svg'):
            raise GraphvizError(__("graphviz_output_format must be one of 'png', "
                                   "'svg', but is %r") % format)
        fname, outfn = render_dot(self, code, options, format, prefix, filename)
    except GraphvizError as exc:
        logger.warning(__('dot code %r: %s'), code, exc)
        raise nodes.SkipNode from exc

    classes = [imgcls, 'graphviz'] + node.get('classes', [])
    imgcls = ' '.join(filter(None, classes))

    if fname is None:
        self.body.append(self.encode(code))
    else:
        if alt is None:
            alt = node.get('alt', self.encode(code).strip())
        if 'align' in node:
            self.body.append('<div align="%s" class="align-%s">' %
                             (node['align'], node['align']))
        if format == 'svg':
            self.body.append('<div class="graphviz">')
            self.body.append('<object data="%s" type="image/svg+xml" class="%s">\n' %
                             (fname, imgcls))
            self.body.append('<p class="warning">%s</p>' % alt)
            self.body.append('</object></div>\n')
        else:
            assert outfn is not None
            with open(outfn + '.map', encoding='utf-8') as mapfile:
                imgmap = ClickableMapDefinition(outfn + '.map', mapfile.read(), dot=code)
                if imgmap.clickable:
                    # has a map
                    self.body.append('<div class="graphviz">')
                    self.body.append('<img src="%s" alt="%s" usemap="#%s" class="%s" />' %
                                     (fname, alt, imgmap.id, imgcls))
                    self.body.append('</div>\n')
                    self.body.append(imgmap.generate_clickable_map())
                else:
                    # nothing in image map
                    self.body.append('<div class="graphviz">')
                    self.body.append('<img src="%s" alt="%s" class="%s" />' %
                                     (fname, alt, imgcls))
                    self.body.append('</div>\n')
        if 'align' in node:
            self.body.append('</div>\n')

    raise nodes.SkipNode


def html_visit_graphviz(self: HTML5Translator, node: graphviz) -> None:
    render_dot_html(self, node, node['code'], node['options'], filename=node.get('filename'))


def render_dot_latex(self: LaTeXTranslator, node: graphviz, code: str,
                     options: dict, prefix: str = 'graphviz', filename: str | None = None,
                     ) -> None:
    try:
        fname, outfn = render_dot(self, code, options, 'pdf', prefix, filename)
    except GraphvizError as exc:
        logger.warning(__('dot code %r: %s'), code, exc)
        raise nodes.SkipNode from exc

    is_inline = self.is_inline(node)

    if not is_inline:
        pre = ''
        post = ''
        if 'align' in node:
            if node['align'] == 'left':
                pre = '{'
                post = r'\hspace*{\fill}}'
            elif node['align'] == 'right':
                pre = r'{\hspace*{\fill}'
                post = '}'
            elif node['align'] == 'center':
                pre = r'{\hfill'
                post = r'\hspace*{\fill}}'
        self.body.append('\n%s' % pre)

    self.body.append(r'\sphinxincludegraphics[]{%s}' % fname)

    if not is_inline:
        self.body.append('%s\n' % post)

    raise nodes.SkipNode


def latex_visit_graphviz(self: LaTeXTranslator, node: graphviz) -> None:
    render_dot_latex(self, node, node['code'], node['options'], filename=node.get('filename'))


def render_dot_texinfo(self: TexinfoTranslator, node: graphviz, code: str,
                       options: dict, prefix: str = 'graphviz') -> None:
    try:
        fname, outfn = render_dot(self, code, options, 'png', prefix)
    except GraphvizError as exc:
        logger.warning(__('dot code %r: %s'), code, exc)
        raise nodes.SkipNode from exc
    if fname is not None:
        self.body.append('@image{%s,,,[graphviz],png}\n' % fname[:-4])
    raise nodes.SkipNode


def texinfo_visit_graphviz(self: TexinfoTranslator, node: graphviz) -> None:
    render_dot_texinfo(self, node, node['code'], node['options'])


def text_visit_graphviz(self: TextTranslator, node: graphviz) -> None:
    if 'alt' in node.attributes:
        self.add_text(_('[graph: %s]') % node['alt'])
    else:
        self.add_text(_('[graph]'))
    raise nodes.SkipNode


def man_visit_graphviz(self: ManualPageTranslator, node: graphviz) -> None:
    if 'alt' in node.attributes:
        self.body.append(_('[graph: %s]') % node['alt'])
    else:
        self.body.append(_('[graph]'))
    raise nodes.SkipNode


def on_config_inited(_app: Sphinx, config: Config) -> None:
    css_path = path.join(sphinx.package_dir, 'templates', 'graphviz', 'graphviz.css')
    config.html_static_path.append(css_path)


def setup(app: Sphinx) -> dict[str, Any]:
    app.add_node(graphviz,
                 html=(html_visit_graphviz, None),
                 latex=(latex_visit_graphviz, None),
                 texinfo=(texinfo_visit_graphviz, None),
                 text=(text_visit_graphviz, None),
                 man=(man_visit_graphviz, None))
    app.add_directive('graphviz', Graphviz)
    app.add_directive('graph', GraphvizSimple)
    app.add_directive('digraph', GraphvizSimple)
    app.add_config_value('graphviz_dot', 'dot', 'html')
    app.add_config_value('graphviz_dot_args', [], 'html')
    app.add_config_value('graphviz_output_format', 'png', 'html')
    app.add_css_file('graphviz.css')
    app.connect('config-inited', on_config_inited)
    return {'version': sphinx.__display_version__, 'parallel_read_safe': True}<|MERGE_RESOLUTION|>--- conflicted
+++ resolved
@@ -6,19 +6,13 @@
 import posixpath
 import re
 import subprocess
-<<<<<<< HEAD
 import xml.etree.ElementTree as ET
+from hashlib import sha1
 from itertools import chain
 from os import path
 from subprocess import CalledProcessError
-from typing import Any
+from typing import TYPE_CHECKING, Any
 from urllib.parse import urlparse, urlunparse
-=======
-from hashlib import sha1
-from os import path
-from subprocess import CalledProcessError
-from typing import TYPE_CHECKING, Any
->>>>>>> c9d4a1a2
 
 from docutils import nodes
 from docutils.nodes import Node
