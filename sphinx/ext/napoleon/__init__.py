# -*- coding: utf-8 -*-
"""
    sphinx.ext.napoleon
    ~~~~~~~~~~~~~~~~~~~

    Support for NumPy and Google style docstrings.

    :copyright: Copyright 2007-2018 by the Sphinx team, see AUTHORS.
    :license: BSD, see LICENSE for details.
"""

<<<<<<< HEAD
from six import iteritems

from sphinx import __display_version__ as __version__
=======
import sphinx
from sphinx.application import Sphinx
>>>>>>> 37d58ab9
from sphinx.ext.napoleon.docstring import GoogleDocstring, NumpyDocstring

if False:
    # For type annotation
    from typing import Any, Dict, List  # NOQA


class Config:
    """Sphinx napoleon extension settings in `conf.py`.

    Listed below are all the settings used by napoleon and their default
    values. These settings can be changed in the Sphinx `conf.py` file. Make
    sure that "sphinx.ext.napoleon" is enabled in `conf.py`::

        # conf.py

        # Add any Sphinx extension module names here, as strings
        extensions = ['sphinx.ext.napoleon']

        # Napoleon settings
        napoleon_google_docstring = True
        napoleon_numpy_docstring = True
        napoleon_include_init_with_doc = False
        napoleon_include_private_with_doc = False
        napoleon_include_special_with_doc = False
        napoleon_use_admonition_for_examples = False
        napoleon_use_admonition_for_notes = False
        napoleon_use_admonition_for_references = False
        napoleon_use_ivar = False
        napoleon_use_param = True
        napoleon_use_rtype = True
        napoleon_use_keyword = True
        napoleon_custom_sections = None

    .. _Google style:
       https://google.github.io/styleguide/pyguide.html
    .. _NumPy style:
       https://github.com/numpy/numpy/blob/master/doc/HOWTO_DOCUMENT.rst.txt

    Attributes
    ----------
    napoleon_google_docstring : :obj:`bool` (Defaults to True)
        True to parse `Google style`_ docstrings. False to disable support
        for Google style docstrings.
    napoleon_numpy_docstring : :obj:`bool` (Defaults to True)
        True to parse `NumPy style`_ docstrings. False to disable support
        for NumPy style docstrings.
    napoleon_include_init_with_doc : :obj:`bool` (Defaults to False)
        True to list ``__init___`` docstrings separately from the class
        docstring. False to fall back to Sphinx's default behavior, which
        considers the ``__init___`` docstring as part of the class
        documentation.

        **If True**::

            def __init__(self):
                \"\"\"
                This will be included in the docs because it has a docstring
                \"\"\"

            def __init__(self):
                # This will NOT be included in the docs

    napoleon_include_private_with_doc : :obj:`bool` (Defaults to False)
        True to include private members (like ``_membername``) with docstrings
        in the documentation. False to fall back to Sphinx's default behavior.

        **If True**::

            def _included(self):
                \"\"\"
                This will be included in the docs because it has a docstring
                \"\"\"
                pass

            def _skipped(self):
                # This will NOT be included in the docs
                pass

    napoleon_include_special_with_doc : :obj:`bool` (Defaults to False)
        True to include special members (like ``__membername__``) with
        docstrings in the documentation. False to fall back to Sphinx's
        default behavior.

        **If True**::

            def __str__(self):
                \"\"\"
                This will be included in the docs because it has a docstring
                \"\"\"
                return unicode(self).encode('utf-8')

            def __unicode__(self):
                # This will NOT be included in the docs
                return unicode(self.__class__.__name__)

    napoleon_use_admonition_for_examples : :obj:`bool` (Defaults to False)
        True to use the ``.. admonition::`` directive for the **Example** and
        **Examples** sections. False to use the ``.. rubric::`` directive
        instead. One may look better than the other depending on what HTML
        theme is used.

        This `NumPy style`_ snippet will be converted as follows::

            Example
            -------
            This is just a quick example

        **If True**::

            .. admonition:: Example

               This is just a quick example

        **If False**::

            .. rubric:: Example

            This is just a quick example

    napoleon_use_admonition_for_notes : :obj:`bool` (Defaults to False)
        True to use the ``.. admonition::`` directive for **Notes** sections.
        False to use the ``.. rubric::`` directive instead.

        Note
        ----
        The singular **Note** section will always be converted to a
        ``.. note::`` directive.

        See Also
        --------
        :attr:`napoleon_use_admonition_for_examples`

    napoleon_use_admonition_for_references : :obj:`bool` (Defaults to False)
        True to use the ``.. admonition::`` directive for **References**
        sections. False to use the ``.. rubric::`` directive instead.

        See Also
        --------
        :attr:`napoleon_use_admonition_for_examples`

    napoleon_use_ivar : :obj:`bool` (Defaults to False)
        True to use the ``:ivar:`` role for instance variables. False to use
        the ``.. attribute::`` directive instead.

        This `NumPy style`_ snippet will be converted as follows::

            Attributes
            ----------
            attr1 : int
                Description of `attr1`

        **If True**::

            :ivar attr1: Description of `attr1`
            :vartype attr1: int

        **If False**::

            .. attribute:: attr1

               Description of `attr1`

               :type: int

    napoleon_use_param : :obj:`bool` (Defaults to True)
        True to use a ``:param:`` role for each function parameter. False to
        use a single ``:parameters:`` role for all the parameters.

        This `NumPy style`_ snippet will be converted as follows::

            Parameters
            ----------
            arg1 : str
                Description of `arg1`
            arg2 : int, optional
                Description of `arg2`, defaults to 0

        **If True**::

            :param arg1: Description of `arg1`
            :type arg1: str
            :param arg2: Description of `arg2`, defaults to 0
            :type arg2: int, optional

        **If False**::

            :parameters: * **arg1** (*str*) --
                           Description of `arg1`
                         * **arg2** (*int, optional*) --
                           Description of `arg2`, defaults to 0

    napoleon_use_keyword : :obj:`bool` (Defaults to True)
        True to use a ``:keyword:`` role for each function keyword argument.
        False to use a single ``:keyword arguments:`` role for all the
        keywords.

        This behaves similarly to  :attr:`napoleon_use_param`. Note unlike
        docutils, ``:keyword:`` and ``:param:`` will not be treated the same
        way - there will be a separate "Keyword Arguments" section, rendered
        in the same fashion as "Parameters" section (type links created if
        possible)

        See Also
        --------
        :attr:`napoleon_use_param`

    napoleon_use_rtype : :obj:`bool` (Defaults to True)
        True to use the ``:rtype:`` role for the return type. False to output
        the return type inline with the description.

        This `NumPy style`_ snippet will be converted as follows::

            Returns
            -------
            bool
                True if successful, False otherwise

        **If True**::

            :returns: True if successful, False otherwise
            :rtype: bool

        **If False**::

            :returns: *bool* -- True if successful, False otherwise

    napoleon_custom_sections : :obj:`list` (Defaults to None)
        Add a list of custom sections to include, expanding the list of parsed sections.

        The entries can either be strings or tuples, depending on the intention:
          * To create a custom "generic" section, just pass a string.
          * To create an alias for an existing section, pass a tuple containing the
            alias name and the original, in that order.

        If an entry is just a string, it is interpreted as a header for a generic
        section. If the entry is a tuple/list/indexed container, the first entry
        is the name of the section, the second is the section key to emulate.


    """
    _config_values = {
        'napoleon_google_docstring': (True, 'env'),
        'napoleon_numpy_docstring': (True, 'env'),
        'napoleon_include_init_with_doc': (False, 'env'),
        'napoleon_include_private_with_doc': (False, 'env'),
        'napoleon_include_special_with_doc': (False, 'env'),
        'napoleon_use_admonition_for_examples': (False, 'env'),
        'napoleon_use_admonition_for_notes': (False, 'env'),
        'napoleon_use_admonition_for_references': (False, 'env'),
        'napoleon_use_ivar': (False, 'env'),
        'napoleon_use_param': (True, 'env'),
        'napoleon_use_rtype': (True, 'env'),
        'napoleon_use_keyword': (True, 'env'),
        'napoleon_custom_sections': (None, 'env')
    }

    def __init__(self, **settings):
        # type: (Any) -> None
        for name, (default, rebuild) in self._config_values.items():
            setattr(self, name, default)
        for name, value in settings.items():
            setattr(self, name, value)


def setup(app):
    # type: (Sphinx) -> Dict[unicode, Any]
    """Sphinx extension setup function.

    When the extension is loaded, Sphinx imports this module and executes
    the ``setup()`` function, which in turn notifies Sphinx of everything
    the extension offers.

    Parameters
    ----------
    app : sphinx.application.Sphinx
        Application object representing the Sphinx process

    See Also
    --------
    `The Sphinx documentation on Extensions
    <http://sphinx-doc.org/extensions.html>`_

    `The Extension Tutorial <http://sphinx-doc.org/extdev/tutorial.html>`_

    `The Extension API <http://sphinx-doc.org/extdev/appapi.html>`_

    """
    from sphinx.application import Sphinx
    if not isinstance(app, Sphinx):
        return  # probably called by tests

    _patch_python_domain()

    app.setup_extension('sphinx.ext.autodoc')
    app.connect('autodoc-process-docstring', _process_docstring)
    app.connect('autodoc-skip-member', _skip_member)

    for name, (default, rebuild) in Config._config_values.items():
        app.add_config_value(name, default, rebuild)
    return {'version': __version__, 'parallel_read_safe': True}


def _patch_python_domain():
    # type: () -> None
    try:
        from sphinx.domains.python import PyTypedField
    except ImportError:
        pass
    else:
        import sphinx.domains.python
        from sphinx.locale import _
        for doc_field in sphinx.domains.python.PyObject.doc_field_types:
            if doc_field.name == 'parameter':
                doc_field.names = ('param', 'parameter', 'arg', 'argument')
                break
        sphinx.domains.python.PyObject.doc_field_types.append(
            PyTypedField('keyword', label=_('Keyword Arguments'),
                         names=('keyword', 'kwarg', 'kwparam'),
                         typerolename='obj', typenames=('paramtype', 'kwtype'),
                         can_collapse=True))


def _process_docstring(app, what, name, obj, options, lines):
    # type: (Sphinx, unicode, unicode, Any, Any, List[unicode]) -> None
    """Process the docstring for a given python object.

    Called when autodoc has read and processed a docstring. `lines` is a list
    of docstring lines that `_process_docstring` modifies in place to change
    what Sphinx outputs.

    The following settings in conf.py control what styles of docstrings will
    be parsed:

    * ``napoleon_google_docstring`` -- parse Google style docstrings
    * ``napoleon_numpy_docstring`` -- parse NumPy style docstrings

    Parameters
    ----------
    app : sphinx.application.Sphinx
        Application object representing the Sphinx process.
    what : str
        A string specifying the type of the object to which the docstring
        belongs. Valid values: "module", "class", "exception", "function",
        "method", "attribute".
    name : str
        The fully qualified name of the object.
    obj : module, class, exception, function, method, or attribute
        The object to which the docstring belongs.
    options : sphinx.ext.autodoc.Options
        The options given to the directive: an object with attributes
        inherited_members, undoc_members, show_inheritance and noindex that
        are True if the flag option of same name was given to the auto
        directive.
    lines : list of str
        The lines of the docstring, see above.

        .. note:: `lines` is modified *in place*

    """
    result_lines = lines
    docstring = None  # type: GoogleDocstring
    if app.config.napoleon_numpy_docstring:
        docstring = NumpyDocstring(result_lines, app.config, app, what, name,
                                   obj, options)
        result_lines = docstring.lines()
    if app.config.napoleon_google_docstring:
        docstring = GoogleDocstring(result_lines, app.config, app, what, name,
                                    obj, options)
        result_lines = docstring.lines()
    lines[:] = result_lines[:]


def _skip_member(app, what, name, obj, skip, options):
    # type: (Sphinx, unicode, unicode, Any, bool, Any) -> bool
    """Determine if private and special class members are included in docs.

    The following settings in conf.py determine if private and special class
    members or init methods are included in the generated documentation:

    * ``napoleon_include_init_with_doc`` --
      include init methods if they have docstrings
    * ``napoleon_include_private_with_doc`` --
      include private members if they have docstrings
    * ``napoleon_include_special_with_doc`` --
      include special members if they have docstrings

    Parameters
    ----------
    app : sphinx.application.Sphinx
        Application object representing the Sphinx process
    what : str
        A string specifying the type of the object to which the member
        belongs. Valid values: "module", "class", "exception", "function",
        "method", "attribute".
    name : str
        The name of the member.
    obj : module, class, exception, function, method, or attribute.
        For example, if the member is the __init__ method of class A, then
        `obj` will be `A.__init__`.
    skip : bool
        A boolean indicating if autodoc will skip this member if `_skip_member`
        does not override the decision
    options : sphinx.ext.autodoc.Options
        The options given to the directive: an object with attributes
        inherited_members, undoc_members, show_inheritance and noindex that
        are True if the flag option of same name was given to the auto
        directive.

    Returns
    -------
    bool
        True if the member should be skipped during creation of the docs,
        False if it should be included in the docs.

    """
    has_doc = getattr(obj, '__doc__', False)
    is_member = (what == 'class' or what == 'exception' or what == 'module')
    if name != '__weakref__' and has_doc and is_member:
        cls_is_owner = False
        if what == 'class' or what == 'exception':
            qualname = getattr(obj, '__qualname__', '')
            cls_path, _, _ = qualname.rpartition('.')
            if cls_path:
                try:
                    if '.' in cls_path:
                        import importlib
                        import functools

                        mod = importlib.import_module(obj.__module__)
                        mod_path = cls_path.split('.')
                        cls = functools.reduce(getattr, mod_path, mod)
                    else:
                        cls = obj.__globals__[cls_path]
                except Exception:
                    cls_is_owner = False
                else:
                    cls_is_owner = (cls and hasattr(cls, name) and  # type: ignore
                                    name in cls.__dict__)
            else:
                cls_is_owner = False

        if what == 'module' or cls_is_owner:
            is_init = (name == '__init__')
            is_special = (not is_init and name.startswith('__') and
                          name.endswith('__'))
            is_private = (not is_init and not is_special and
                          name.startswith('_'))
            inc_init = app.config.napoleon_include_init_with_doc
            inc_special = app.config.napoleon_include_special_with_doc
            inc_private = app.config.napoleon_include_private_with_doc
            if ((is_special and inc_special) or
                    (is_private and inc_private) or
                    (is_init and inc_init)):
                return False
    return None<|MERGE_RESOLUTION|>--- conflicted
+++ resolved
@@ -9,14 +9,9 @@
     :license: BSD, see LICENSE for details.
 """
 
-<<<<<<< HEAD
 from six import iteritems
 
 from sphinx import __display_version__ as __version__
-=======
-import sphinx
-from sphinx.application import Sphinx
->>>>>>> 37d58ab9
 from sphinx.ext.napoleon.docstring import GoogleDocstring, NumpyDocstring
 
 if False:
