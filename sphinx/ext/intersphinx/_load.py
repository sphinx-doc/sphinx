--- conflicted
+++ resolved
@@ -43,19 +43,12 @@
     for name, value in config.intersphinx_mapping.copy().items():
         # ensure that intersphinx projects are always named
         if not isinstance(name, str):
-<<<<<<< HEAD
-            LOGGER.warning(
-                __('intersphinx identifier %r is not string. Ignored'),
-                name, type='intersphinx', subtype='config',
-            )
-=======
             errors += 1
             msg = __(
                 'Invalid intersphinx project identifier `%r` in intersphinx_mapping. '
                 'Project identifiers must be non-empty strings.'
             )
             LOGGER.error(msg % name)
->>>>>>> 487099c6
             del config.intersphinx_mapping[name]
             continue
         if not name:
