"""Extension to create automatic documentation from code docstrings.

Automatically insert docstrings for functions, classes or whole modules into
the doctree, thus avoiding duplication between docstrings and documentation
for those who like elaborate docstrings.
"""

from __future__ import annotations

import functools
import operator
import re
import sys
from inspect import Parameter, Signature
from typing import TYPE_CHECKING, Any, NewType, TypeVar

from docutils.statemachine import StringList

import sphinx
from sphinx.config import ENUM, Config
from sphinx.errors import PycodeError
from sphinx.ext.autodoc.importer import get_class_members, import_module, import_object
from sphinx.ext.autodoc.mock import ismock, mock, undecorate
from sphinx.locale import _, __
from sphinx.pycode import ModuleAnalyzer
from sphinx.util import inspect, logging
from sphinx.util.docstrings import prepare_docstring, separate_metadata
from sphinx.util.inspect import (
    evaluate_signature,
    getdoc,
    object_description,
    safe_getattr,
    stringify_signature,
)
from sphinx.util.typing import (
    ExtensionMetadata,
    OptionSpec,
    get_type_hints,
    restify,
    stringify_annotation,
)

if TYPE_CHECKING:
    from collections.abc import Callable, Iterator, Sequence
    from types import ModuleType
    from typing import ClassVar, Literal, TypeAlias

    from sphinx.application import Sphinx
    from sphinx.environment import BuildEnvironment, _CurrentDocument
    from sphinx.events import EventManager
    from sphinx.ext.autodoc.directive import DocumenterBridge

    _AutodocObjType = Literal[
        'module', 'class', 'exception', 'function', 'method', 'attribute'
    ]
    _AutodocProcessDocstringListener: TypeAlias = Callable[
        [Sphinx, _AutodocObjType, str, Any, dict[str, bool], list[str]], None
    ]

logger = logging.getLogger(__name__)


# This type isn't exposed directly in any modules, but can be found
# here in most Python versions
MethodDescriptorType = type(type.__subclasses__)


#: extended signature RE: with explicit module name separated by ::
py_ext_sig_re = re.compile(
    r"""^ ([\w.]+::)?            # explicit module name
          ([\w.]+\.)?            # module and/or class name(s)
          (\w+)  \s*             # thing name
          (?: \[\s*(.*)\s*])?    # optional: type parameters list
          (?: \((.*)\)           # optional: arguments
           (?:\s* -> \s* (.*))?  #           return annotation
          )? $                   # and nothing more
    """,
    re.VERBOSE,
)
special_member_re = re.compile(r'^__\S+__$')


def identity(x: Any) -> Any:
    return x


class _All:
    """A special value for :*-members: that matches to any member."""

    def __contains__(self, item: Any) -> bool:
        return True

    def append(self, item: Any) -> None:
        pass  # nothing


class _Empty:
    """A special value for :exclude-members: that never matches to any member."""

    def __contains__(self, item: Any) -> bool:
        return False


ALL = _All()
EMPTY = _Empty()
UNINITIALIZED_ATTR = object()
INSTANCEATTR = object()
SLOTSATTR = object()


def members_option(arg: Any) -> object | list[str]:
    """Used to convert the :members: option to auto directives."""
    if arg in {None, True}:
        return ALL
    elif arg is False:
        return None
    else:
        return [x.strip() for x in arg.split(',') if x.strip()]


def exclude_members_option(arg: Any) -> object | set[str]:
    """Used to convert the :exclude-members: option."""
    if arg in {None, True}:
        return EMPTY
    return {x.strip() for x in arg.split(',') if x.strip()}


def inherited_members_option(arg: Any) -> set[str]:
    """Used to convert the :inherited-members: option to auto directives."""
    if arg in {None, True}:
        return {'object'}
    elif arg:
        return {x.strip() for x in arg.split(',')}
    else:
        return set()


def member_order_option(arg: Any) -> str | None:
    """Used to convert the :member-order: option to auto directives."""
    if arg in {None, True}:
        return None
    elif arg in {'alphabetical', 'bysource', 'groupwise'}:
        return arg
    else:
        raise ValueError(__('invalid value for member-order option: %s') % arg)


def class_doc_from_option(arg: Any) -> str | None:
    """Used to convert the :class-doc-from: option to autoclass directives."""
    if arg in {'both', 'class', 'init'}:
        return arg
    else:
        raise ValueError(__('invalid value for class-doc-from option: %s') % arg)


SUPPRESS = object()


def annotation_option(arg: Any) -> Any:
    if arg in {None, True}:
        # suppress showing the representation of the object
        return SUPPRESS
    else:
        return arg


def bool_option(arg: Any) -> bool:
    """Used to convert flag options to auto directives.  (Instead of
    directives.flag(), which returns None).
    """
    return True


def merge_members_option(options: dict) -> None:
    """Merge :private-members: and :special-members: options to the
    :members: option.
    """
    if options.get('members') is ALL:
        # merging is not needed when members: ALL
        return

    members = options.setdefault('members', [])
    for key in ('private-members', 'special-members'):
        other_members = options.get(key)
        if other_members is not None and other_members is not ALL:
            for member in other_members:
                if member not in members:
                    members.append(member)


# Some useful event listener factories for autodoc-process-docstring.


def cut_lines(
    pre: int, post: int = 0, what: Sequence[str] | None = None
) -> _AutodocProcessDocstringListener:
    """Return a listener that removes the first *pre* and last *post*
    lines of every docstring.  If *what* is a sequence of strings,
    only docstrings of a type in *what* will be processed.

    Use like this (e.g. in the ``setup()`` function of :file:`conf.py`)::

       from sphinx.ext.autodoc import cut_lines
       app.connect('autodoc-process-docstring', cut_lines(4, what={'module'}))

    This can (and should) be used in place of :confval:`automodule_skip_lines`.
    """
    if not what:
        what_unique: frozenset[str] = frozenset()
    elif isinstance(what, str):  # strongly discouraged
        what_unique = frozenset({what})
    else:
        what_unique = frozenset(what)

    def process(
        app: Sphinx,
        what_: _AutodocObjType,
        name: str,
        obj: Any,
        options: dict[str, bool],
        lines: list[str],
    ) -> None:
        if what_unique and what_ not in what_unique:
            return
        del lines[:pre]
        if post:
            # remove one trailing blank line.
            if lines and not lines[-1]:
                lines.pop(-1)
            del lines[-post:]
        # make sure there is a blank line at the end
        if lines and lines[-1]:
            lines.append('')

    return process


def between(
    marker: str,
    what: Sequence[str] | None = None,
    keepempty: bool = False,
    exclude: bool = False,
) -> _AutodocProcessDocstringListener:
    """Return a listener that either keeps, or if *exclude* is True excludes,
    lines between lines that match the *marker* regular expression.  If no line
    matches, the resulting docstring would be empty, so no change will be made
    unless *keepempty* is true.

    If *what* is a sequence of strings, only docstrings of a type in *what* will
    be processed.
    """
    marker_re = re.compile(marker)

    def process(
        app: Sphinx,
        what_: _AutodocObjType,
        name: str,
        obj: Any,
        options: dict[str, bool],
        lines: list[str],
    ) -> None:
        if what and what_ not in what:
            return
        deleted = 0
        delete = not exclude
        orig_lines = lines.copy()
        for i, line in enumerate(orig_lines):
            if delete:
                lines.pop(i - deleted)
                deleted += 1
            if marker_re.match(line):
                delete = not delete
                if delete:
                    lines.pop(i - deleted)
                    deleted += 1
        if not lines and not keepempty:
            lines[:] = orig_lines
        # make sure there is a blank line at the end
        if lines and lines[-1]:
            lines.append('')

    return process


# This class is used only in ``sphinx.ext.autodoc.directive``,
# But we define this class here to keep compatibility (see #4538)
class Options(dict[str, Any]):
    """A dict/attribute hybrid that returns None on nonexisting keys."""

    def copy(self) -> Options:
        return Options(super().copy())

    def __getattr__(self, name: str) -> Any:
        try:
            return self[name.replace('_', '-')]
        except KeyError:
            return None


class ObjectMember:
    """A member of object.

    This is used for the result of `Documenter.get_module_members()` to
    represent each member of the object.
    """

    def __init__(
        self,
        name: str,
        obj: Any,
        *,
        docstring: str | None = None,
        class_: Any = None,
        skipped: bool = False,
    ) -> None:
        self.__name__ = name
        self.object = obj
        self.docstring = docstring
        self.skipped = skipped
        self.class_ = class_


class Documenter:
    """
    A Documenter knows how to autodocument a single object type.  When
    registered with the AutoDirective, it will be used to document objects
    of that type when needed by autodoc.

    Its *objtype* attribute selects what auto directive it is assigned to
    (the directive name is 'auto' + objtype), and what directive it generates
    by default, though that can be overridden by an attribute called
    *directivetype*.

    A Documenter has an *option_spec* that works like a docutils directive's;
    in fact, it will be used to parse an auto directive's options that matches
    the Documenter.
    """

    #: name by which the directive is called (auto...) and the default
    #: generated directive name
    objtype = 'object'
    #: indentation by which to indent the directive content
    content_indent = '   '
    #: priority if multiple documenters return True from can_document_member
    priority = 0
    #: order if autodoc_member_order is set to 'groupwise'
    member_order = 0
    #: true if the generated content may contain titles
    titles_allowed = True

    option_spec: ClassVar[OptionSpec] = {
        'no-index': bool_option,
        'noindex': bool_option,
    }

    def get_attr(self, obj: Any, name: str, *defargs: Any) -> Any:
        """getattr() override for types such as Zope interfaces."""
        return autodoc_attrgetter(self.env.app, obj, name, *defargs)

    @classmethod
    def can_document_member(
        cls: type[Documenter], member: Any, membername: str, isattr: bool, parent: Any
    ) -> bool:
        """Called to see if a member can be documented by this Documenter."""
        msg = 'must be implemented in subclasses'
        raise NotImplementedError(msg)

    def __init__(
        self, directive: DocumenterBridge, name: str, indent: str = ''
    ) -> None:
        self.directive = directive
        self.config: Config = directive.env.config
        self.env: BuildEnvironment = directive.env
        self._current_document: _CurrentDocument = directive.env.current_document
        self._events: EventManager = directive.env.events
        self.options = directive.genopt
        self.name = name
        self.indent = indent
        # the module and object path within the module, and the fully
        # qualified name (all set after resolve_name succeeds)
        self.modname: str = ''
        self.module: ModuleType | None = None
        self.objpath: list[str] = []
        self.fullname = ''
        # extra signature items (arguments and return annotation,
        # also set after resolve_name succeeds)
        self.args: str | None = None
        self.retann: str = ''
        # the object to document (set after import_object succeeds)
        self.object: Any = None
        self.object_name = ''
        # the parent/owner of the object to document
        self.parent: Any = None
        # the module analyzer to get at attribute docs, or None
        self.analyzer: ModuleAnalyzer | None = None

    @property
    def documenters(self) -> dict[str, type[Documenter]]:
        """Returns registered Documenter classes"""
        return self.env.app.registry.documenters

    def add_line(self, line: str, source: str, *lineno: int) -> None:
        """Append one line of generated reST to the output."""
        if line.strip():  # not a blank line
            self.directive.result.append(self.indent + line, source, *lineno)
        else:
            self.directive.result.append('', source, *lineno)

    def resolve_name(
        self, modname: str | None, parents: Any, path: str, base: str
    ) -> tuple[str | None, list[str]]:
        """Resolve the module and name of the object to document given by the
        arguments and the current module/class.

        Must return a pair of the module name and a chain of attributes; for
        example, it would return ``('zipfile', ['ZipFile', 'open'])`` for the
        ``zipfile.ZipFile.open`` method.
        """
        msg = 'must be implemented in subclasses'
        raise NotImplementedError(msg)

    def parse_name(self) -> bool:
        """Determine what module to import and what attribute to document.

        Returns True and sets *self.modname*, *self.objpath*, *self.fullname*,
        *self.args* and *self.retann* if parsing and resolving was successful.
        """
        # first, parse the definition -- auto directives for classes and
        # functions can contain a signature which is then used instead of
        # an autogenerated one
        matched = py_ext_sig_re.match(self.name)
        if matched is None:
            logger.warning(
                __('invalid signature for auto%s (%r)'),
                self.objtype,
                self.name,
                type='autodoc',
            )
            return False
        explicit_modname, path, base, tp_list, args, retann = matched.groups()

        # support explicit module and class name separation via ::
        if explicit_modname is not None:
            modname = explicit_modname[:-2]
            parents = path.rstrip('.').split('.') if path else []
        else:
            modname = None
            parents = []

        with mock(self.config.autodoc_mock_imports):
            modname, self.objpath = self.resolve_name(modname, parents, path, base)

        if not modname:
            return False

        self.modname = modname
        self.args = args
        self.retann = retann
<<<<<<< HEAD
        self.fullname = '.'.join([self.modname, *self.objpath])
=======
        self.fullname = '.'.join((self.modname or '', *self.objpath))
>>>>>>> 5ff37400
        return True

    def import_object(self, raiseerror: bool = False) -> bool:
        """Import the object given by *self.modname* and *self.objpath* and set
        it as *self.object*.

        Returns True if successful, False if an error occurred.
        """
        with mock(self.config.autodoc_mock_imports):
            try:
                ret = import_object(
                    self.modname, self.objpath, self.objtype, attrgetter=self.get_attr
                )
                self.module, self.parent, self.object_name, self.object = ret
                if ismock(self.object):
                    self.object = undecorate(self.object)
                return True
            except ImportError as exc:
                if raiseerror:
                    raise
                logger.warning(exc.args[0], type='autodoc', subtype='import_object')
                self.env.note_reread()
                return False

    def get_real_modname(self) -> str:
        """Get the real module name of an object to document.

        It can differ from the name of the module through which the object was
        imported.
        """
        return self.get_attr(self.object, '__module__', None) or self.modname

    def check_module(self) -> bool:
        """Check if *self.object* is really defined in the module given by
        *self.modname*.
        """
        if self.options.imported_members:
            return True

        subject = inspect.unpartial(self.object)
        modname = self.get_attr(subject, '__module__', None)
        return not modname or modname == self.modname

    def format_args(self, **kwargs: Any) -> str:
        """Format the argument signature of *self.object*.

        Should return None if the object does not have a signature.
        """
        return ''

    def format_name(self) -> str:
        """Format the name of *self.object*.

        This normally should be something that can be parsed by the generated
        directive, but doesn't need to be (Sphinx will display it unparsed
        then).
        """
        # normally the name doesn't contain the module (except for module
        # directives of course)
        return '.'.join(self.objpath) or self.modname

    def _call_format_args(self, **kwargs: Any) -> str:
        if kwargs:
            try:
                return self.format_args(**kwargs)
            except TypeError:
                # avoid chaining exceptions, by putting nothing here
                pass

        # retry without arguments for old documenters
        return self.format_args()

    def format_signature(self, **kwargs: Any) -> str:
        """Format the signature (arguments and return annotation) of the object.

        Let the user process it via the ``autodoc-process-signature`` event.
        """
        if self.args is not None:
            # signature given explicitly
            args = f'({self.args})'
            retann = self.retann
        else:
            # try to introspect the signature
            try:
                retann = None
                args = self._call_format_args(**kwargs)
                if args:
                    matched = re.match(r'^(\(.*\))\s+->\s+(.*)$', args)
                    if matched:
                        args = matched.group(1)
                        retann = matched.group(2)
            except Exception as exc:
                logger.warning(
                    __('error while formatting arguments for %s: %s'),
                    self.fullname,
                    exc,
                    type='autodoc',
                )
                args = None

        result = self._events.emit_firstresult(
            'autodoc-process-signature',
            self.objtype,
            self.fullname,
            self.object,
            self.options,
            args,
            retann,
        )
        if result:
            args, retann = result

        if args is not None:
            return args + ((' -> %s' % retann) if retann else '')
        else:
            return ''

    def add_directive_header(self, sig: str) -> None:
        """Add the directive header and options to the generated content."""
        domain = getattr(self, 'domain', 'py')
        directive = getattr(self, 'directivetype', self.objtype)
        name = self.format_name()
        sourcename = self.get_sourcename()

        # one signature per line, indented by column
        prefix = f'.. {domain}:{directive}:: '
        for i, sig_line in enumerate(sig.split('\n')):
            self.add_line(f'{prefix}{name}{sig_line}', sourcename)
            if i == 0:
                prefix = ' ' * len(prefix)

        if self.options.no_index or self.options.noindex:
            self.add_line('   :no-index:', sourcename)
        if self.objpath:
            # Be explicit about the module, this is necessary since .. class::
            # etc. don't support a prepended module name
            self.add_line('   :module: %s' % self.modname, sourcename)

    def get_doc(self) -> list[list[str]] | None:
        """Decode and return lines of the docstring(s) for the object.

        When it returns None, autodoc-process-docstring will not be called for this
        object.
        """
        docstring = getdoc(
            self.object,
            self.get_attr,
            self.config.autodoc_inherit_docstrings,
            self.parent,
            self.object_name,
        )
        if docstring:
            tab_width = self.directive.state.document.settings.tab_width
            return [prepare_docstring(docstring, tab_width)]
        return []

    def process_doc(self, docstrings: list[list[str]]) -> Iterator[str]:
        """Let the user process the docstrings before adding them."""
        for docstringlines in docstrings:
            if self._events is not None:
                # let extensions preprocess docstrings
                self._events.emit(
                    'autodoc-process-docstring',
                    self.objtype,
                    self.fullname,
                    self.object,
                    self.options,
                    docstringlines,
                )

                if docstringlines and docstringlines[-1]:
                    # append a blank line to the end of the docstring
                    docstringlines.append('')

            yield from docstringlines

    def get_sourcename(self) -> str:
        obj_module = inspect.safe_getattr(self.object, '__module__', None)
        obj_qualname = inspect.safe_getattr(self.object, '__qualname__', None)
        if obj_module and obj_qualname:
            # Get the correct location of docstring from self.object
            # to support inherited methods
            fullname = f'{self.object.__module__}.{self.object.__qualname__}'
        else:
            fullname = self.fullname

        if self.analyzer:
            return f'{self.analyzer.srcname}:docstring of {fullname}'
        else:
            return 'docstring of %s' % fullname

    def add_content(self, more_content: StringList | None) -> None:
        """Add content from docstrings, attribute documentation and user."""
        docstring = True

        # set sourcename and add content from attribute documentation
        sourcename = self.get_sourcename()
        if self.analyzer:
            attr_docs = self.analyzer.find_attr_docs()
            if self.objpath:
                key = ('.'.join(self.objpath[:-1]), self.objpath[-1])
                if key in attr_docs:
                    docstring = False
                    # make a copy of docstring for attributes to avoid cache
                    # the change of autodoc-process-docstring event.
                    attribute_docstrings = [list(attr_docs[key])]

                    for i, line in enumerate(self.process_doc(attribute_docstrings)):
                        self.add_line(line, sourcename, i)

        # add content from docstrings
        if docstring:
            docstrings = self.get_doc()
            if docstrings is None:
                # Do not call autodoc-process-docstring on get_doc() returns None.
                pass
            else:
                if not docstrings:
                    # append at least a dummy docstring, so that the event
                    # autodoc-process-docstring is fired and can add some
                    # content if desired
                    docstrings.append([])
                for i, line in enumerate(self.process_doc(docstrings)):
                    self.add_line(line, sourcename, i)

        # add additional content (e.g. from document), if present
        if more_content:
            for line, src in zip(more_content.data, more_content.items, strict=True):
                self.add_line(line, src[0], src[1])

    def get_object_members(self, want_all: bool) -> tuple[bool, list[ObjectMember]]:
        """Return `(members_check_module, members)` where `members` is a
        list of `(membername, member)` pairs of the members of *self.object*.

        If *want_all* is True, return all members.  Else, only return those
        members given by *self.options.members* (which may also be None).
        """
        msg = 'must be implemented in subclasses'
        raise NotImplementedError(msg)

    def filter_members(
        self, members: list[ObjectMember], want_all: bool
    ) -> list[tuple[str, Any, bool]]:
        """Filter the given member list.

        Members are skipped if

        - they are private (except if given explicitly or the private-members
          option is set)
        - they are special methods (except if given explicitly or the
          special-members option is set)
        - they are undocumented (except if the undoc-members option is set)

        The user can override the skipping decision by connecting to the
        ``autodoc-skip-member`` event.
        """

        def is_filtered_inherited_member(name: str, obj: Any) -> bool:
            inherited_members = self.options.inherited_members or set()

            if inspect.isclass(self.object):
                for cls in self.object.__mro__:
                    if cls.__name__ in inherited_members and cls != self.object:
                        # given member is a member of specified *super class*
                        return True
                    if name in cls.__dict__:
                        return False
                    if name in self.get_attr(cls, '__annotations__', {}):
                        return False
                    if isinstance(obj, ObjectMember) and obj.class_ is cls:
                        return False

            return False

        ret = []

        # search for members in source code too
        namespace = '.'.join(self.objpath)  # will be empty for modules

        if self.analyzer:
            attr_docs = self.analyzer.find_attr_docs()
        else:
            attr_docs = {}

        # process members and determine which to skip
        for obj in members:
            membername = obj.__name__
            member = obj.object

            # if isattr is True, the member is documented as an attribute
            isattr = member is INSTANCEATTR or (namespace, membername) in attr_docs

            try:
                doc = getdoc(
                    member,
                    self.get_attr,
                    self.config.autodoc_inherit_docstrings,
                    self.object,
                    membername,
                )
                if not isinstance(doc, str):
                    # Ignore non-string __doc__
                    doc = None

                # if the member __doc__ is the same as self's __doc__, it's just
                # inherited and therefore not the member's doc
                cls = self.get_attr(member, '__class__', None)
                if cls:
                    cls_doc = self.get_attr(cls, '__doc__', None)
                    if cls_doc == doc:
                        doc = None

                if isinstance(obj, ObjectMember) and obj.docstring:
                    # hack for ClassDocumenter to inject docstring via ObjectMember
                    doc = obj.docstring

                doc, metadata = separate_metadata(doc)
                has_doc = bool(doc)

                if 'private' in metadata:
                    # consider a member private if docstring has "private" metadata
                    isprivate = True
                elif 'public' in metadata:
                    # consider a member public if docstring has "public" metadata
                    isprivate = False
                else:
                    isprivate = membername.startswith('_')

                keep = False
                if ismock(member) and (namespace, membername) not in attr_docs:
                    # mocked module or object
                    pass
                elif (
                    self.options.exclude_members
                    and membername in self.options.exclude_members
                ):
                    # remove members given by exclude-members
                    keep = False
                elif want_all and special_member_re.match(membername):
                    # special __methods__
                    if (
                        self.options.special_members
                        and membername in self.options.special_members
                    ):
                        if membername == '__doc__':  # NoQA: SIM114
                            keep = False
                        elif is_filtered_inherited_member(membername, obj):
                            keep = False
                        else:
                            keep = has_doc or self.options.undoc_members
                    else:
                        keep = False
                elif (namespace, membername) in attr_docs:
                    if want_all and isprivate:
                        if self.options.private_members is None:
                            keep = False
                        else:
                            keep = membername in self.options.private_members
                    else:
                        # keep documented attributes
                        keep = True
                elif want_all and isprivate:
                    if has_doc or self.options.undoc_members:
                        if self.options.private_members is None:  # NoQA: SIM114
                            keep = False
                        elif is_filtered_inherited_member(membername, obj):
                            keep = False
                        else:
                            keep = membername in self.options.private_members
                    else:
                        keep = False
                else:
                    if self.options.members is ALL and is_filtered_inherited_member(
                        membername, obj
                    ):
                        keep = False
                    else:
                        # ignore undocumented members if :undoc-members: is not given
                        keep = has_doc or self.options.undoc_members

                if isinstance(obj, ObjectMember) and obj.skipped:
                    # forcedly skipped member (ex. a module attribute not defined in __all__)
                    keep = False

                # give the user a chance to decide whether this member
                # should be skipped
                if self._events is not None:
                    # let extensions preprocess docstrings
                    skip_user = self._events.emit_firstresult(
                        'autodoc-skip-member',
                        self.objtype,
                        membername,
                        member,
                        not keep,
                        self.options,
                    )
                    if skip_user is not None:
                        keep = not skip_user
            except Exception as exc:
                logger.warning(
                    __(
                        'autodoc: failed to determine %s.%s (%r) to be documented, '
                        'the following exception was raised:\n%s'
                    ),
                    self.name,
                    membername,
                    member,
                    exc,
                    type='autodoc',
                )
                keep = False

            if keep:
                ret.append((membername, member, isattr))

        return ret

    def document_members(self, all_members: bool = False) -> None:
        """Generate reST for member documentation.

        If *all_members* is True, document all members, else those given by
        *self.options.members*.
        """
        # set current namespace for finding members
        self._current_document.autodoc_module = self.modname
        if self.objpath:
            self._current_document.autodoc_class = self.objpath[0]

        want_all = (
            all_members or self.options.inherited_members or self.options.members is ALL
        )
        # find out which members are documentable
        members_check_module, members = self.get_object_members(want_all)

        # document non-skipped members
<<<<<<< HEAD
        member_documenters: list[tuple[Documenter, bool]] = []
        for (mname, member, isattr) in self.filter_members(members, want_all):
            classes = [cls for cls in self.documenters.values()
                       if cls.can_document_member(member, mname, isattr, self)]
=======
        memberdocumenters: list[tuple[Documenter, bool]] = []
        for mname, member, isattr in self.filter_members(members, want_all):
            classes = [
                cls
                for cls in self.documenters.values()
                if cls.can_document_member(member, mname, isattr, self)
            ]
>>>>>>> 5ff37400
            if not classes:
                # don't know how to document this member
                continue
            # prefer the documenter with the highest priority
            classes.sort(key=lambda cls: cls.priority)
            # give explicitly separated module name, so that members
            # of inner classes can be documented
            full_mname = f'{self.modname}::' + '.'.join((*self.objpath, mname))
            documenter = classes[-1](self.directive, full_mname, self.indent)
            member_documenters.append((documenter, isattr))

        member_order = self.options.member_order or self.config.autodoc_member_order
<<<<<<< HEAD
        # We now try to import all objects before ordering them. This is to
        # avoid possible circular imports if we were to import objects after
        # their associated documenters have been sorted.
        member_documenters = [
            (documenter, isattr) for documenter, isattr in member_documenters
            if documenter.parse_name() and documenter.import_object()
        ]
        member_documenters = self.sort_members(member_documenters, member_order)

        for documenter, isattr in member_documenters:
            assert documenter.modname
            # We can directly call ._generate() since the documenters
            # already called parse_name() and import_object() before.
            #
            # Note that those two methods above do not emit events, so
            # whatever objects we deduced should not have changed.
            documenter._generate(
                all_members=True, real_modname=self.real_modname,
                check_module=members_check_module and not isattr)
=======
        memberdocumenters = self.sort_members(memberdocumenters, member_order)

        for documenter, isattr in memberdocumenters:
            documenter.generate(
                all_members=True,
                real_modname=self.real_modname,
                check_module=members_check_module and not isattr,
            )
>>>>>>> 5ff37400

        # reset current objects
        self._current_document.autodoc_module = ''
        self._current_document.autodoc_class = ''

    def sort_members(
        self, documenters: list[tuple[Documenter, bool]], order: str
    ) -> list[tuple[Documenter, bool]]:
        """Sort the given member list."""
        if order == 'groupwise':
            # sort by group; alphabetically within groups
            documenters.sort(key=lambda e: (e[0].member_order, e[0].name))
        elif order == 'bysource':
            # By default, member discovery order matches source order,
            # as dicts are insertion-ordered from Python 3.7.
            if self.analyzer:
                # sort by source order, by virtue of the module analyzer
                tagorder = self.analyzer.tagorder

                def keyfunc(entry: tuple[Documenter, bool]) -> int:
                    fullname = entry[0].name.split('::')[1]
                    return tagorder.get(fullname, len(tagorder))

                documenters.sort(key=keyfunc)
        else:  # alphabetical
            documenters.sort(key=lambda e: e[0].name)

        return documenters

    def generate(
        self,
        more_content: StringList | None = None,
        real_modname: str | None = None,
        check_module: bool = False,
        all_members: bool = False,
    ) -> None:
        """Generate reST for the object given by *self.name*, and possibly for
        its members.

        If *more_content* is given, include that content. If *real_modname* is
        given, use that module name to find attribute docs. If *check_module* is
        True, only generate if the object is defined in the module name it is
        imported from. If *all_members* is True, document all members.
        """
        if not self.parse_name():
            # need a module to import
            logger.warning(
                __(
                    "don't know which module to import for autodocumenting "
                    '%r (try placing a "module" or "currentmodule" directive '
                    'in the document, or giving an explicit module name)'
                ),
                self.name,
                type='autodoc',
            )
            return

        # now, import the module and get object to document
        if not self.import_object():
            return

        self._generate(more_content, real_modname, check_module, all_members)

    def _generate(
        self,
        more_content: StringList | None = None,
        real_modname: str | None = None,
        check_module: bool = False,
        all_members: bool = False,
    ) -> None:
        # If there is no real module defined, figure out which to use.
        # The real module is used in the module analyzer to look up the module
        # where the attribute documentation would actually be found in.
        # This is used for situations where you have a module that collects the
        # functions and classes of internal submodules.
        guess_modname = self.get_real_modname()
        self.real_modname: str = real_modname or guess_modname

        # try to also get a source code analyzer for attribute docs
        try:
            self.analyzer = ModuleAnalyzer.for_module(self.real_modname)
            # parse right now, to get PycodeErrors on parsing (results will
            # be cached anyway)
            self.analyzer.find_attr_docs()
        except PycodeError as exc:
            logger.debug('[autodoc] module analyzer failed: %s', exc)
            # no source file -- e.g. for builtin and C modules
            self.analyzer = None
            # at least add the module.__file__ as a dependency
            if module___file__ := getattr(self.module, '__file__', ''):
                self.directive.record_dependencies.add(module___file__)
        else:
            self.directive.record_dependencies.add(self.analyzer.srcname)

        if self.real_modname != guess_modname:
            # Add module to dependency list if target object is defined in other module.
            try:
                analyzer = ModuleAnalyzer.for_module(guess_modname)
                self.directive.record_dependencies.add(analyzer.srcname)
            except PycodeError:
                pass

        docstrings: list[str] = functools.reduce(
            operator.iadd, self.get_doc() or [], []
        )
        if ismock(self.object) and not docstrings:
            logger.warning(
                __('A mocked object is detected: %r'), self.name, type='autodoc'
            )

        # check __module__ of object (for members not given explicitly)
        if check_module:
            if not self.check_module():
                return

        sourcename = self.get_sourcename()

        # make sure that the result starts with an empty line.  This is
        # necessary for some situations where another directive preprocesses
        # reST and no starting newline is present
        self.add_line('', sourcename)

        # format the object's signature, if any
        try:
            sig = self.format_signature()
        except Exception as exc:
            logger.warning(
                __('error while formatting signature for %s: %s'),
                self.fullname,
                exc,
                type='autodoc',
            )
            return

        # generate the directive header and options, if applicable
        self.add_directive_header(sig)
        self.add_line('', sourcename)

        # e.g. the module directive doesn't have content
        self.indent += self.content_indent

        # add all content (from docstrings, attribute docs etc.)
        self.add_content(more_content)

        # document members, if possible
        self.document_members(all_members)


class ModuleDocumenter(Documenter):
    """
    Specialized Documenter subclass for modules.
    """

    objtype = 'module'
    content_indent = ''
    _extra_indent = '   '

    option_spec: ClassVar[OptionSpec] = {
        'members': members_option,
        'undoc-members': bool_option,
        'no-index': bool_option,
        'inherited-members': inherited_members_option,
        'show-inheritance': bool_option,
        'synopsis': identity,
        'platform': identity,
        'deprecated': bool_option,
        'member-order': member_order_option,
        'exclude-members': exclude_members_option,
        'private-members': members_option,
        'special-members': members_option,
        'imported-members': bool_option,
        'ignore-module-all': bool_option,
        'no-value': bool_option,
        'noindex': bool_option,
    }

    def __init__(self, *args: Any) -> None:
        super().__init__(*args)
        merge_members_option(self.options)
        self.__all__: Sequence[str] | None = None

    def add_content(self, more_content: StringList | None) -> None:
        old_indent = self.indent
        self.indent += self._extra_indent
        super().add_content(None)
        self.indent = old_indent
        if more_content:
            for line, src in zip(more_content.data, more_content.items, strict=True):
                self.add_line(line, src[0], src[1])

    @classmethod
    def can_document_member(
        cls: type[Documenter], member: Any, membername: str, isattr: bool, parent: Any
    ) -> bool:
        # don't document submodules automatically
        return False

    def resolve_name(
        self, modname: str | None, parents: Any, path: str, base: str
    ) -> tuple[str | None, list[str]]:
        if modname is not None:
            logger.warning(
                __('"::" in automodule name doesn\'t make sense'), type='autodoc'
            )
        return (path or '') + base, []

    def parse_name(self) -> bool:
        ret = super().parse_name()
        if self.args or self.retann:
            logger.warning(
                __('signature arguments or return annotation given for automodule %s'),
                self.fullname,
                type='autodoc',
            )
        return ret

    def import_object(self, raiseerror: bool = False) -> bool:
        ret = super().import_object(raiseerror)

        try:
            if not self.options.ignore_module_all:
                self.__all__ = inspect.getall(self.object)
        except ValueError as exc:
            # invalid __all__ found.
            logger.warning(
                __(
                    '__all__ should be a list of strings, not %r '
                    '(in module %s) -- ignoring __all__'
                ),
                exc.args[0],
                self.fullname,
                type='autodoc',
            )

        return ret

    def add_directive_header(self, sig: str) -> None:
        Documenter.add_directive_header(self, sig)

        sourcename = self.get_sourcename()

        # add some module-specific options
        if self.options.synopsis:
            self.add_line('   :synopsis: ' + self.options.synopsis, sourcename)
        if self.options.platform:
            self.add_line('   :platform: ' + self.options.platform, sourcename)
        if self.options.deprecated:
            self.add_line('   :deprecated:', sourcename)

    def get_module_members(self) -> dict[str, ObjectMember]:
        """Get members of target module."""
        if self.analyzer:
            attr_docs = self.analyzer.attr_docs
        else:
            attr_docs = {}

        members: dict[str, ObjectMember] = {}
        for name in dir(self.object):
            try:
                value = safe_getattr(self.object, name, None)
                if ismock(value):
                    value = undecorate(value)
                docstring = attr_docs.get(('', name), [])
                members[name] = ObjectMember(
                    name, value, docstring='\n'.join(docstring)
                )
            except AttributeError:
                continue

        # annotation only member (ex. attr: int)
        for name in inspect.getannotations(self.object):
            if name not in members:
                docstring = attr_docs.get(('', name), [])
                members[name] = ObjectMember(
                    name, INSTANCEATTR, docstring='\n'.join(docstring)
                )

        return members

    def get_object_members(self, want_all: bool) -> tuple[bool, list[ObjectMember]]:
        members = self.get_module_members()
        if want_all:
            if self.__all__ is None:
                # for implicit module members, check __module__ to avoid
                # documenting imported objects
                return True, list(members.values())
            else:
                for member in members.values():
                    if member.__name__ not in self.__all__:
                        member.skipped = True

                return False, list(members.values())
        else:
            memberlist = self.options.members or []
            ret = []
            for name in memberlist:
                if name in members:
                    ret.append(members[name])
                else:
                    logger.warning(
                        __(
                            'missing attribute mentioned in :members: option: '
                            'module %s, attribute %s'
                        ),
                        safe_getattr(self.object, '__name__', '???'),
                        name,
                        type='autodoc',
                    )
            return False, ret

    def sort_members(
        self, documenters: list[tuple[Documenter, bool]], order: str
    ) -> list[tuple[Documenter, bool]]:
        if order == 'bysource' and self.__all__:
            assert self.__all__ is not None
            module_all = self.__all__
            module_all_set = set(module_all)
            module_all_len = len(module_all)

            # Sort alphabetically first (for members not listed on the __all__)
            documenters.sort(key=lambda e: e[0].name)

            # Sort by __all__
            def keyfunc(entry: tuple[Documenter, bool]) -> int:
                name = entry[0].name.split('::')[1]
                if name in module_all_set:
                    return module_all.index(name)
                else:
                    return module_all_len

            documenters.sort(key=keyfunc)

            return documenters
        else:
            return super().sort_members(documenters, order)


class ModuleLevelDocumenter(Documenter):
    """
    Specialized Documenter subclass for objects on module level (functions,
    classes, data/constants).
    """

    def resolve_name(
        self, modname: str | None, parents: Any, path: str, base: str
    ) -> tuple[str | None, list[str]]:
        if modname is not None:
            return modname, [*parents, base]
        if path:
            modname = path.rstrip('.')
            return modname, [*parents, base]

        # if documenting a toplevel object without explicit module,
        # it can be contained in another auto directive ...
        modname = self._current_document.autodoc_module
        # ... or in the scope of a module directive
        if not modname:
            modname = self.env.ref_context.get('py:module')
        # ... else, it stays None, which means invalid
        return modname, [*parents, base]


class ClassLevelDocumenter(Documenter):
    """
    Specialized Documenter subclass for objects on class level (methods,
    attributes).
    """

    def resolve_name(
        self, modname: str | None, parents: Any, path: str, base: str
    ) -> tuple[str | None, list[str]]:
        if modname is not None:
            return modname, [*parents, base]

        if path:
            mod_cls = path.rstrip('.')
        else:
            # if documenting a class-level object without path,
            # there must be a current class, either from a parent
            # auto directive ...
            mod_cls = self._current_document.autodoc_class
            # ... or from a class directive
            if not mod_cls:
                mod_cls = self.env.ref_context.get('py:class', '')
                # ... if still falsy, there's no way to know
                if not mod_cls:
                    return None, []
        modname, sep, cls = mod_cls.rpartition('.')
        parents = [cls]
        # if the module name is still missing, get it like above
        if not modname:
            modname = self._current_document.autodoc_module
        if not modname:
            modname = self.env.ref_context.get('py:module')
        # ... else, it stays None, which means invalid
        return modname, [*parents, base]


class DocstringSignatureMixin:
    """
    Mixin for FunctionDocumenter and MethodDocumenter to provide the
    feature of reading the signature from the docstring.
    """

    _new_docstrings: list[list[str]] | None = None
    _signatures: list[str] = []

    def _find_signature(self) -> tuple[str | None, str | None] | None:
        # candidates of the object name
        valid_names = [self.objpath[-1]]  # type: ignore[attr-defined]
        if isinstance(self, ClassDocumenter):
            valid_names.append('__init__')
            if hasattr(self.object, '__mro__'):
                valid_names.extend(cls.__name__ for cls in self.object.__mro__)

        docstrings = self.get_doc()
        if docstrings is None:
            return None, None
        self._new_docstrings = docstrings[:]
        self._signatures = []
        result = None
        for i, doclines in enumerate(docstrings):
            for j, line in enumerate(doclines):
                if not line:
                    # no lines in docstring, no match
                    break

                if line.endswith('\\'):
                    line = line.rstrip('\\').rstrip()

                # match first line of docstring against signature RE
                match = py_ext_sig_re.match(line)
                if not match:
                    break
                exmod, path, base, tp_list, args, retann = match.groups()

                # the base name must match ours
                if base not in valid_names:
                    break

                # re-prepare docstring to ignore more leading indentation
                directive = self.directive  # type: ignore[attr-defined]
                tab_width = directive.state.document.settings.tab_width
                self._new_docstrings[i] = prepare_docstring(
                    '\n'.join(doclines[j + 1 :]), tab_width
                )

                if result is None:
                    # first signature
                    result = args, retann
                else:
                    # subsequent signatures
                    self._signatures.append(f'({args}) -> {retann}')

            if result is not None:
                # finish the loop when signature found
                break

        return result

    def get_doc(self) -> list[list[str]] | None:
        if self._new_docstrings is not None:
            return self._new_docstrings
        return super().get_doc()  # type: ignore[misc]

    def format_signature(self, **kwargs: Any) -> str:
        self.args: str | None
        if self.args is None and self.config.autodoc_docstring_signature:  # type: ignore[attr-defined]
            # only act if a signature is not explicitly given already, and if
            # the feature is enabled
            result = self._find_signature()
            if result is not None:
                self.args, self.retann = result
        sig = super().format_signature(**kwargs)  # type: ignore[misc]
        if self._signatures:
            return '\n'.join((sig, *self._signatures))
        else:
            return sig


class DocstringStripSignatureMixin(DocstringSignatureMixin):
    """
    Mixin for AttributeDocumenter to provide the
    feature of stripping any function signature from the docstring.
    """

    def format_signature(self, **kwargs: Any) -> str:
        if self.args is None and self.config.autodoc_docstring_signature:  # type: ignore[attr-defined]
            # only act if a signature is not explicitly given already, and if
            # the feature is enabled
            result = self._find_signature()
            if result is not None:
                # Discarding _args is a only difference with
                # DocstringSignatureMixin.format_signature.
                # Documenter.format_signature use self.args value to format.
                _args, self.retann = result
        return super().format_signature(**kwargs)


class FunctionDocumenter(DocstringSignatureMixin, ModuleLevelDocumenter):  # type: ignore[misc]
    """
    Specialized Documenter subclass for functions.
    """

    objtype = 'function'
    member_order = 30

    @classmethod
    def can_document_member(
        cls: type[Documenter], member: Any, membername: str, isattr: bool, parent: Any
    ) -> bool:
        # supports functions, builtins and bound methods exported at the module level
        return (
            inspect.isfunction(member)
            or inspect.isbuiltin(member)
            or (inspect.isroutine(member) and isinstance(parent, ModuleDocumenter))
        )

    def format_args(self, **kwargs: Any) -> str:
        if self.config.autodoc_typehints in {'none', 'description'}:
            kwargs.setdefault('show_annotation', False)
        if self.config.autodoc_typehints_format == 'short':
            kwargs.setdefault('unqualified_typehints', True)

        try:
            self._events.emit('autodoc-before-process-signature', self.object, False)
            sig = inspect.signature(
                self.object, type_aliases=self.config.autodoc_type_aliases
            )
            args = stringify_signature(sig, **kwargs)
        except TypeError as exc:
            logger.warning(
                __('Failed to get a function signature for %s: %s'), self.fullname, exc
            )
            return ''
        except ValueError:
            args = ''

        if self.config.strip_signature_backslash:
            # escape backslashes for reST
            args = args.replace('\\', '\\\\')
        return args

    def document_members(self, all_members: bool = False) -> None:
        pass

    def add_directive_header(self, sig: str) -> None:
        sourcename = self.get_sourcename()
        super().add_directive_header(sig)

        is_coro = inspect.iscoroutinefunction(self.object)
        is_acoro = inspect.isasyncgenfunction(self.object)
        if is_coro or is_acoro:
            self.add_line('   :async:', sourcename)

    def format_signature(self, **kwargs: Any) -> str:
        if self.config.autodoc_typehints_format == 'short':
            kwargs.setdefault('unqualified_typehints', True)

        sigs = []
        if (
            self.analyzer
            and '.'.join(self.objpath) in self.analyzer.overloads
            and self.config.autodoc_typehints != 'none'
        ):
            # Use signatures for overloaded functions instead of the implementation function.
            overloaded = True
        else:
            overloaded = False
            sig = super().format_signature(**kwargs)
            sigs.append(sig)

        if inspect.is_singledispatch_function(self.object):
            # append signature of singledispatch'ed functions
            for typ, func in self.object.registry.items():
                if typ is object:
                    pass  # default implementation. skipped.
                else:
                    dispatchfunc = self.annotate_to_first_argument(func, typ)
                    if dispatchfunc:
                        documenter = FunctionDocumenter(self.directive, '')
                        documenter.object = dispatchfunc
                        documenter.objpath = ['']
                        sigs.append(documenter.format_signature())
        if overloaded and self.analyzer is not None:
            actual = inspect.signature(
                self.object, type_aliases=self.config.autodoc_type_aliases
            )
            __globals__ = safe_getattr(self.object, '__globals__', {})
            for overload in self.analyzer.overloads['.'.join(self.objpath)]:
                overload = self.merge_default_value(actual, overload)
                overload = evaluate_signature(
                    overload, __globals__, self.config.autodoc_type_aliases
                )

                sig = stringify_signature(overload, **kwargs)
                sigs.append(sig)

        return '\n'.join(sigs)

    def merge_default_value(self, actual: Signature, overload: Signature) -> Signature:
        """Merge default values of actual implementation to the overload variants."""
        parameters = list(overload.parameters.values())
        for i, param in enumerate(parameters):
            actual_param = actual.parameters.get(param.name)
            if actual_param and param.default == '...':
                parameters[i] = param.replace(default=actual_param.default)

        return overload.replace(parameters=parameters)

    def annotate_to_first_argument(self, func: Callable, typ: type) -> Callable | None:
        """Annotate type hint to the first argument of function if needed."""
        try:
            sig = inspect.signature(func, type_aliases=self.config.autodoc_type_aliases)
        except TypeError as exc:
            logger.warning(
                __('Failed to get a function signature for %s: %s'), self.fullname, exc
            )
            return None
        except ValueError:
            return None

        if len(sig.parameters) == 0:
            return None

        def dummy():  # type: ignore[no-untyped-def]  # NoQA: ANN202
            pass

        params = list(sig.parameters.values())
        if params[0].annotation is Parameter.empty:
            params[0] = params[0].replace(annotation=typ)
            try:
                dummy.__signature__ = sig.replace(parameters=params)  # type: ignore[attr-defined]
                return dummy
            except (AttributeError, TypeError):
                # failed to update signature (ex. built-in or extension types)
                return None

        return func


class DecoratorDocumenter(FunctionDocumenter):
    """
    Specialized Documenter subclass for decorator functions.
    """

    objtype = 'decorator'

    # must be lower than FunctionDocumenter
    priority = -1

    def format_args(self, **kwargs: Any) -> str:
        args = super().format_args(**kwargs)
        if ',' in args:
            return args
        else:
            return ''


# Types which have confusing metaclass signatures it would be best not to show.
# These are listed by name, rather than storing the objects themselves, to avoid
# needing to import the modules.
_METACLASS_CALL_BLACKLIST = frozenset({
    'enum.EnumType.__call__',
})


# Types whose __new__ signature is a pass-through.
_CLASS_NEW_BLACKLIST = frozenset({
    'typing.Generic.__new__',
})


class ClassDocumenter(DocstringSignatureMixin, ModuleLevelDocumenter):  # type: ignore[misc]
    """
    Specialized Documenter subclass for classes.
    """

    objtype = 'class'
    member_order = 20
    option_spec: ClassVar[OptionSpec] = {
        'members': members_option,
        'undoc-members': bool_option,
        'no-index': bool_option,
        'inherited-members': inherited_members_option,
        'show-inheritance': bool_option,
        'member-order': member_order_option,
        'exclude-members': exclude_members_option,
        'private-members': members_option,
        'special-members': members_option,
        'class-doc-from': class_doc_from_option,
        'noindex': bool_option,
    }

    # Must be higher than FunctionDocumenter, ClassDocumenter, and
    # AttributeDocumenter as NewType can be an attribute and is a class
    # after Python 3.10.
    priority = 15

    _signature_class: Any = None
    _signature_method_name: str = ''

    def __init__(self, *args: Any) -> None:
        super().__init__(*args)

        if self.config.autodoc_class_signature == 'separated':
            self.options = self.options.copy()

            # show __init__() method
            if self.options.special_members is None:
                self.options['special-members'] = ['__new__', '__init__']
            else:
                self.options.special_members.append('__new__')
                self.options.special_members.append('__init__')

        merge_members_option(self.options)

    @classmethod
    def can_document_member(
        cls: type[Documenter], member: Any, membername: str, isattr: bool, parent: Any
    ) -> bool:
        return isinstance(member, type) or (
            isattr and isinstance(member, NewType | TypeVar)
        )

    def import_object(self, raiseerror: bool = False) -> bool:
        ret = super().import_object(raiseerror)
        # if the class is documented under another name, document it
        # as data/attribute
        if ret:
            if hasattr(self.object, '__name__'):
                self.doc_as_attr = self.objpath[-1] != self.object.__name__
            else:
                self.doc_as_attr = True
            if isinstance(self.object, NewType | TypeVar):
                modname = getattr(self.object, '__module__', self.modname)
                if modname != self.modname and self.modname.startswith(modname):
                    bases = self.modname[len(modname) :].strip('.').split('.')
                    self.objpath = bases + self.objpath
                    self.modname = modname
        return ret

    def _get_signature(self) -> tuple[Any | None, str | None, Signature | None]:
        if isinstance(self.object, NewType | TypeVar):
            # Suppress signature
            return None, None, None

        def get_user_defined_function_or_method(obj: Any, attr: str) -> Any:
            """Get the `attr` function or method from `obj`, if it is user-defined."""
            if inspect.is_builtin_class_method(obj, attr):
                return None
            attr = self.get_attr(obj, attr, None)
            if not (inspect.ismethod(attr) or inspect.isfunction(attr)):
                return None
            return attr

        # This sequence is copied from inspect._signature_from_callable.
        # ValueError means that no signature could be found, so we keep going.

        # First, we check if obj has a __signature__ attribute
        if hasattr(self.object, '__signature__'):
            object_sig = self.object.__signature__
            if isinstance(object_sig, Signature):
                return None, None, object_sig
            if sys.version_info[:2] in {(3, 12), (3, 13)} and callable(object_sig):
                # Support for enum.Enum.__signature__ in Python 3.12
                if isinstance(object_sig_str := object_sig(), str):
                    return None, None, inspect.signature_from_str(object_sig_str)

        # Next, let's see if it has an overloaded __call__ defined
        # in its metaclass
        call = get_user_defined_function_or_method(type(self.object), '__call__')

        if call is not None:
            if f'{call.__module__}.{call.__qualname__}' in _METACLASS_CALL_BLACKLIST:
                call = None

        if call is not None:
            self._events.emit('autodoc-before-process-signature', call, True)
            try:
                sig = inspect.signature(
                    call,
                    bound_method=True,
                    type_aliases=self.config.autodoc_type_aliases,
                )
                return type(self.object), '__call__', sig
            except ValueError:
                pass

        # Now we check if the 'obj' class has a '__new__' method
        new = get_user_defined_function_or_method(self.object, '__new__')

        if new is not None:
            if f'{new.__module__}.{new.__qualname__}' in _CLASS_NEW_BLACKLIST:
                new = None

        if new is not None:
            self._events.emit('autodoc-before-process-signature', new, True)
            try:
                sig = inspect.signature(
                    new,
                    bound_method=True,
                    type_aliases=self.config.autodoc_type_aliases,
                )
                return self.object, '__new__', sig
            except ValueError:
                pass

        # Finally, we should have at least __init__ implemented
        init = get_user_defined_function_or_method(self.object, '__init__')
        if init is not None:
            self._events.emit('autodoc-before-process-signature', init, True)
            try:
                sig = inspect.signature(
                    init,
                    bound_method=True,
                    type_aliases=self.config.autodoc_type_aliases,
                )
                return self.object, '__init__', sig
            except ValueError:
                pass

        # None of the attributes are user-defined, so fall back to let inspect
        # handle it.
        # We don't know the exact method that inspect.signature will read
        # the signature from, so just pass the object itself to our hook.
        self._events.emit('autodoc-before-process-signature', self.object, False)
        try:
            sig = inspect.signature(
                self.object,
                bound_method=False,
                type_aliases=self.config.autodoc_type_aliases,
            )
            return None, None, sig
        except ValueError:
            pass

        # Still no signature: happens e.g. for old-style classes
        # with __init__ in C and no `__text_signature__`.
        return None, None, None

    def format_args(self, **kwargs: Any) -> str:
        if self.config.autodoc_typehints in {'none', 'description'}:
            kwargs.setdefault('show_annotation', False)
        if self.config.autodoc_typehints_format == 'short':
            kwargs.setdefault('unqualified_typehints', True)

        try:
            self._signature_class, _signature_method_name, sig = self._get_signature()
        except TypeError as exc:
            # __signature__ attribute contained junk
            logger.warning(
                __('Failed to get a constructor signature for %s: %s'),
                self.fullname,
                exc,
            )
            return ''
        self._signature_method_name = _signature_method_name or ''

        if sig is None:
            return ''

        return stringify_signature(sig, show_return_annotation=False, **kwargs)

    def _find_signature(self) -> tuple[str | None, str | None] | None:
        result = super()._find_signature()
        if result is not None:
            # Strip a return value from signature of constructor in docstring (first entry)
            result = (result[0], None)

        for i, sig in enumerate(self._signatures):
            if sig.endswith(' -> None'):
                # Strip a return value from signatures of constructor in docstring (subsequent
                # entries)
                self._signatures[i] = sig[:-8]

        return result

    def format_signature(self, **kwargs: Any) -> str:
        if self.doc_as_attr:
            return ''
        if self.config.autodoc_class_signature == 'separated':
            # do not show signatures
            return ''

        if self.config.autodoc_typehints_format == 'short':
            kwargs.setdefault('unqualified_typehints', True)

        sig = super().format_signature()
        sigs = []

        overloads = self.get_overloaded_signatures()
        if overloads and self.config.autodoc_typehints != 'none':
            # Use signatures for overloaded methods instead of the implementation method.
            method = safe_getattr(
                self._signature_class, self._signature_method_name, None
            )
            __globals__ = safe_getattr(method, '__globals__', {})
            for overload in overloads:
                overload = evaluate_signature(
                    overload, __globals__, self.config.autodoc_type_aliases
                )

                parameters = list(overload.parameters.values())
                overload = overload.replace(
                    parameters=parameters[1:], return_annotation=Parameter.empty
                )
                sig = stringify_signature(overload, **kwargs)
                sigs.append(sig)
        else:
            sigs.append(sig)

        return '\n'.join(sigs)

    def get_overloaded_signatures(self) -> list[Signature]:
        if self._signature_class and self._signature_method_name:
            for cls in self._signature_class.__mro__:
                try:
                    analyzer = ModuleAnalyzer.for_module(cls.__module__)
                    analyzer.analyze()
                    qualname = f'{cls.__qualname__}.{self._signature_method_name}'
                    if qualname in analyzer.overloads:
                        return analyzer.overloads.get(qualname, [])
                    elif qualname in analyzer.tagorder:
                        # the constructor is defined in the class, but not overridden.
                        return []
                except PycodeError:
                    pass

        return []

    def get_canonical_fullname(self) -> str | None:
        __modname__ = safe_getattr(self.object, '__module__', self.modname)
        __qualname__ = safe_getattr(self.object, '__qualname__', None)
        if __qualname__ is None:
            __qualname__ = safe_getattr(self.object, '__name__', None)
        if __qualname__ and '<locals>' in __qualname__:
            # No valid qualname found if the object is defined as locals
            __qualname__ = None

        if __modname__ and __qualname__:
            return f'{__modname__}.{__qualname__}'
        else:
            return None

    def add_directive_header(self, sig: str) -> None:
        sourcename = self.get_sourcename()

        if self.doc_as_attr:
            self.directivetype = 'attribute'
        super().add_directive_header(sig)

        if isinstance(self.object, NewType | TypeVar):
            return

        if self.analyzer and '.'.join(self.objpath) in self.analyzer.finals:
            self.add_line('   :final:', sourcename)

        canonical_fullname = self.get_canonical_fullname()
        if (
            not self.doc_as_attr
            and not isinstance(self.object, NewType)
            and canonical_fullname
            and self.fullname != canonical_fullname
        ):
            self.add_line('   :canonical: %s' % canonical_fullname, sourcename)

        # add inheritance info, if wanted
        if not self.doc_as_attr and self.options.show_inheritance:
            if inspect.getorigbases(self.object):
                # A subclass of generic types
                # refs: PEP-560 <https://peps.python.org/pep-0560/>
                bases = list(self.object.__orig_bases__)
            elif hasattr(self.object, '__bases__') and len(self.object.__bases__):
                # A normal class
                bases = list(self.object.__bases__)
            else:
                bases = []

            self._events.emit(
                'autodoc-process-bases', self.fullname, self.object, self.options, bases
            )

            if self.config.autodoc_typehints_format == 'short':
                base_classes = [restify(cls, 'smart') for cls in bases]
            else:
                base_classes = [restify(cls) for cls in bases]

            sourcename = self.get_sourcename()
            self.add_line('', sourcename)
            self.add_line('   ' + _('Bases: %s') % ', '.join(base_classes), sourcename)

    def get_object_members(self, want_all: bool) -> tuple[bool, list[ObjectMember]]:
        members = get_class_members(
            self.object,
            self.objpath,
            self.get_attr,
            self.config.autodoc_inherit_docstrings,
        )
        if not want_all:
            if not self.options.members:
                return False, []
            # specific members given
            selected = []
            for name in self.options.members:
                if name in members:
                    selected.append(members[name])
                else:
                    logger.warning(
                        __('missing attribute %s in object %s'),
                        name,
                        self.fullname,
                        type='autodoc',
                    )
            return False, selected
        elif self.options.inherited_members:
            return False, list(members.values())
        else:
            return False, [m for m in members.values() if m.class_ == self.object]

    def get_doc(self) -> list[list[str]] | None:
        if isinstance(self.object, TypeVar):
            if self.object.__doc__ == TypeVar.__doc__:
                return []
        if self.doc_as_attr:
            # Don't show the docstring of the class when it is an alias.
            if self.get_variable_comment():
                return []
            else:
                return None

        lines = getattr(self, '_new_docstrings', None)
        if lines is not None:
            return lines

        classdoc_from = self.options.get(
            'class-doc-from', self.config.autoclass_content
        )

        docstrings = []
        attrdocstring = getdoc(self.object, self.get_attr)
        if attrdocstring:
            docstrings.append(attrdocstring)

        # for classes, what the "docstring" is can be controlled via a
        # config value; the default is only the class docstring
        if classdoc_from in {'both', 'init'}:
            __init__ = self.get_attr(self.object, '__init__', None)
            initdocstring = getdoc(
                __init__,
                self.get_attr,
                self.config.autodoc_inherit_docstrings,
                self.object,
                '__init__',
            )
            # for new-style classes, no __init__ means default __init__
            if initdocstring is not None and (
                initdocstring == object.__init__.__doc__  # for pypy
                or initdocstring.strip() == object.__init__.__doc__  # for !pypy
            ):
                initdocstring = None
            if not initdocstring:
                # try __new__
                __new__ = self.get_attr(self.object, '__new__', None)
                initdocstring = getdoc(
                    __new__,
                    self.get_attr,
                    self.config.autodoc_inherit_docstrings,
                    self.object,
                    '__new__',
                )
                # for new-style classes, no __new__ means default __new__
                if initdocstring is not None and (
                    initdocstring == object.__new__.__doc__  # for pypy
                    or initdocstring.strip() == object.__new__.__doc__  # for !pypy
                ):
                    initdocstring = None
            if initdocstring:
                if classdoc_from == 'init':
                    docstrings = [initdocstring]
                else:
                    docstrings.append(initdocstring)

        tab_width = self.directive.state.document.settings.tab_width
        return [prepare_docstring(docstring, tab_width) for docstring in docstrings]

    def get_variable_comment(self) -> list[str] | None:
        try:
            key = ('', '.'.join(self.objpath))
            if self.doc_as_attr:
                analyzer = ModuleAnalyzer.for_module(self.modname)
            else:
                analyzer = ModuleAnalyzer.for_module(self.get_real_modname())
            analyzer.analyze()
            return list(analyzer.attr_docs.get(key, []))
        except PycodeError:
            return None

    def add_content(self, more_content: StringList | None) -> None:
        if isinstance(self.object, NewType):
            if self.config.autodoc_typehints_format == 'short':
                supertype = restify(self.object.__supertype__, 'smart')
            else:
                supertype = restify(self.object.__supertype__)

            more_content = StringList([_('alias of %s') % supertype, ''], source='')
        if isinstance(self.object, TypeVar):
            attrs = [repr(self.object.__name__)]
            for constraint in self.object.__constraints__:
                if self.config.autodoc_typehints_format == 'short':
                    attrs.append(stringify_annotation(constraint, 'smart'))
                else:
                    attrs.append(stringify_annotation(constraint))
            if self.object.__bound__:
                if self.config.autodoc_typehints_format == 'short':
                    bound = restify(self.object.__bound__, 'smart')
                else:
                    bound = restify(self.object.__bound__)
                attrs.append(r'bound=\ ' + bound)
            if self.object.__covariant__:
                attrs.append('covariant=True')
            if self.object.__contravariant__:
                attrs.append('contravariant=True')

            more_content = StringList(
                [_('alias of TypeVar(%s)') % ', '.join(attrs), ''], source=''
            )
        if self.doc_as_attr and self.modname != self.get_real_modname():
            try:
                # override analyzer to obtain doccomment around its definition.
                self.analyzer = ModuleAnalyzer.for_module(self.modname)
                self.analyzer.analyze()
            except PycodeError:
                pass

        if self.doc_as_attr and not self.get_variable_comment():
            try:
                if self.config.autodoc_typehints_format == 'short':
                    alias = restify(self.object, 'smart')
                else:
                    alias = restify(self.object)
                more_content = StringList([_('alias of %s') % alias], source='')
            except AttributeError:
                pass  # Invalid class object is passed.

        super().add_content(more_content)

    def document_members(self, all_members: bool = False) -> None:
        if self.doc_as_attr:
            return
        super().document_members(all_members)

    def generate(
        self,
        more_content: StringList | None = None,
        real_modname: str | None = None,
        check_module: bool = False,
        all_members: bool = False,
    ) -> None:
        # Do not pass real_modname and use the name from the __module__
        # attribute of the class.
        # If a class gets imported into the module real_modname
        # the analyzer won't find the source of the class, if
        # it looks in real_modname.
        return super().generate(
            more_content=more_content,
            check_module=check_module,
            all_members=all_members,
        )


class ExceptionDocumenter(ClassDocumenter):
    """
    Specialized ClassDocumenter subclass for exceptions.
    """

    objtype = 'exception'
    member_order = 10

    # needs a higher priority than ClassDocumenter
    priority = ClassDocumenter.priority + 5

    @classmethod
    def can_document_member(
        cls: type[Documenter], member: Any, membername: str, isattr: bool, parent: Any
    ) -> bool:
        try:
            return isinstance(member, type) and issubclass(member, BaseException)
        except TypeError as exc:
            # It's possible for a member to be considered a type, but fail
            # issubclass checks due to not being a class. For example:
            # https://github.com/sphinx-doc/sphinx/issues/11654#issuecomment-1696790436
            msg = (
                f'{cls.__name__} failed to discern if member {member} with'
                f' membername {membername} is a BaseException subclass.'
            )
            raise ValueError(msg) from exc


class DataDocumenterMixinBase:
    # define types of instance variables
    config: Config
    env: BuildEnvironment
    modname: str
    parent: Any
    object: Any
    objpath: list[str]

    def should_suppress_directive_header(self) -> bool:
        """Check directive header should be suppressed."""
        return False

    def should_suppress_value_header(self) -> bool:
        """Check :value: header should be suppressed."""
        return False

    def update_content(self, more_content: StringList) -> None:
        """Update docstring, for example with TypeVar variance."""
        pass


class GenericAliasMixin(DataDocumenterMixinBase):
    """
    Mixin for DataDocumenter and AttributeDocumenter to provide the feature for
    supporting GenericAliases.
    """

    def should_suppress_directive_header(self) -> bool:
        return (
            inspect.isgenericalias(self.object)
            or super().should_suppress_directive_header()
        )

    def update_content(self, more_content: StringList) -> None:
        if inspect.isgenericalias(self.object):
            if self.config.autodoc_typehints_format == 'short':
                alias = restify(self.object, 'smart')
            else:
                alias = restify(self.object)

            more_content.append(_('alias of %s') % alias, '')
            more_content.append('', '')

        super().update_content(more_content)


class UninitializedGlobalVariableMixin(DataDocumenterMixinBase):
    """
    Mixin for DataDocumenter to provide the feature for supporting uninitialized
    (type annotation only) global variables.
    """

    def import_object(self, raiseerror: bool = False) -> bool:
        try:
            return super().import_object(raiseerror=True)  # type: ignore[misc]
        except ImportError as exc:
            # annotation only instance variable (PEP-526)
            try:
                with mock(self.config.autodoc_mock_imports):
                    parent = import_module(self.modname)
                    annotations = get_type_hints(
                        parent,
                        None,
                        self.config.autodoc_type_aliases,
                        include_extras=True,
                    )
                    if self.objpath[-1] in annotations:
                        self.object = UNINITIALIZED_ATTR
                        self.parent = parent
                        return True
            except ImportError:
                pass

            if raiseerror:
                raise
            logger.warning(exc.args[0], type='autodoc', subtype='import_object')
            self.env.note_reread()
            return False

    def should_suppress_value_header(self) -> bool:
        return (
            self.object is UNINITIALIZED_ATTR or super().should_suppress_value_header()
        )

    def get_doc(self) -> list[list[str]] | None:
        if self.object is UNINITIALIZED_ATTR:
            return []
        else:
            return super().get_doc()  # type: ignore[misc]


class DataDocumenter(
    GenericAliasMixin, UninitializedGlobalVariableMixin, ModuleLevelDocumenter
):
    """
    Specialized Documenter subclass for data items.
    """

    objtype = 'data'
    member_order = 40
    priority = -10
    option_spec: ClassVar[OptionSpec] = dict(ModuleLevelDocumenter.option_spec)
    option_spec['annotation'] = annotation_option
    option_spec['no-value'] = bool_option

    @classmethod
    def can_document_member(
        cls: type[Documenter], member: Any, membername: str, isattr: bool, parent: Any
    ) -> bool:
        return isinstance(parent, ModuleDocumenter) and isattr

    def update_annotations(self, parent: Any) -> None:
        """Update __annotations__ to support type_comment and so on."""
        annotations = dict(inspect.getannotations(parent))
        parent.__annotations__ = annotations

        try:
            analyzer = ModuleAnalyzer.for_module(self.modname)
            analyzer.analyze()
            for (classname, attrname), annotation in analyzer.annotations.items():
                if not classname and attrname not in annotations:
                    annotations[attrname] = annotation
        except PycodeError:
            pass

    def import_object(self, raiseerror: bool = False) -> bool:
        ret = super().import_object(raiseerror)
        if self.parent:
            self.update_annotations(self.parent)

        return ret

    def should_suppress_value_header(self) -> bool:
        if super().should_suppress_value_header():
            return True
        else:
            doc = self.get_doc() or []
            docstring, metadata = separate_metadata(
                '\n'.join(functools.reduce(operator.iadd, doc, []))
            )
            if 'hide-value' in metadata:
                return True

        return False

    def add_directive_header(self, sig: str) -> None:
        super().add_directive_header(sig)
        sourcename = self.get_sourcename()
        if (
            self.options.annotation is SUPPRESS
            or self.should_suppress_directive_header()
        ):
            pass
        elif self.options.annotation:
            self.add_line('   :annotation: %s' % self.options.annotation, sourcename)
        else:
            if self.config.autodoc_typehints != 'none':
                # obtain annotation for this data
                annotations = get_type_hints(
                    self.parent,
                    None,
                    self.config.autodoc_type_aliases,
                    include_extras=True,
                )
                if self.objpath[-1] in annotations:
                    if self.config.autodoc_typehints_format == 'short':
                        objrepr = stringify_annotation(
                            annotations.get(self.objpath[-1]), 'smart'
                        )
                    else:
                        objrepr = stringify_annotation(
                            annotations.get(self.objpath[-1]),
                            'fully-qualified-except-typing',
                        )
                    self.add_line('   :type: ' + objrepr, sourcename)

            try:
                if (
                    self.options.no_value
                    or self.should_suppress_value_header()
                    or ismock(self.object)
                ):
                    pass
                else:
                    objrepr = object_description(self.object)
                    self.add_line('   :value: ' + objrepr, sourcename)
            except ValueError:
                pass

    def document_members(self, all_members: bool = False) -> None:
        pass

    def get_real_modname(self) -> str:
        real_modname = self.get_attr(self.parent or self.object, '__module__', None)
        return real_modname or self.modname

    def get_module_comment(self, attrname: str) -> list[str] | None:
        try:
            analyzer = ModuleAnalyzer.for_module(self.modname)
            analyzer.analyze()
            key = ('', attrname)
            if key in analyzer.attr_docs:
                return list(analyzer.attr_docs[key])
        except PycodeError:
            pass

        return None

    def get_doc(self) -> list[list[str]] | None:
        # Check the variable has a docstring-comment
        comment = self.get_module_comment(self.objpath[-1])
        if comment:
            return [comment]
        else:
            return super().get_doc()

    def add_content(self, more_content: StringList | None) -> None:
        # Disable analyzing variable comment on Documenter.add_content() to control it on
        # DataDocumenter.add_content()
        self.analyzer = None

        if not more_content:
            more_content = StringList()

        self.update_content(more_content)
        super().add_content(more_content)


class MethodDocumenter(DocstringSignatureMixin, ClassLevelDocumenter):  # type: ignore[misc]
    """
    Specialized Documenter subclass for methods (normal, static and class).
    """

    objtype = 'method'
    directivetype = 'method'
    member_order = 50
    priority = 1  # must be more than FunctionDocumenter

    @classmethod
    def can_document_member(
        cls: type[Documenter], member: Any, membername: str, isattr: bool, parent: Any
    ) -> bool:
        return inspect.isroutine(member) and not isinstance(parent, ModuleDocumenter)

    def import_object(self, raiseerror: bool = False) -> bool:
        ret = super().import_object(raiseerror)
        if not ret:
            return ret

        # to distinguish classmethod/staticmethod
<<<<<<< HEAD
        obj = self.parent.__dict__.get(self.object_name, self.object)
        if inspect.isstaticmethod(obj, cls=self.parent, name=self.object_name):
            # document static members before class and regular methods
            self.member_order -= 2
        elif inspect.isclassmethod(obj):
            # document class methods before regular methods
            self.member_order -= 1
=======
        obj = self.parent.__dict__.get(self.object_name)
        if obj is None:
            obj = self.object

        obj_is_staticmethod = inspect.isstaticmethod(
            obj, cls=self.parent, name=self.object_name
        )
        if inspect.isclassmethod(obj) or obj_is_staticmethod:
            # document class and static members before ordinary ones
            self.member_order = self.member_order - 1

>>>>>>> 5ff37400
        return ret

    def format_args(self, **kwargs: Any) -> str:
        if self.config.autodoc_typehints in {'none', 'description'}:
            kwargs.setdefault('show_annotation', False)
        if self.config.autodoc_typehints_format == 'short':
            kwargs.setdefault('unqualified_typehints', True)

        try:
            if self.object == object.__init__ and self.parent != object:  # NoQA: E721
                # Classes not having own __init__() method are shown as no arguments.
                #
                # Note: The signature of object.__init__() is (self, /, *args, **kwargs).
                #       But it makes users confused.
                args = '()'
            else:
                if inspect.isstaticmethod(
                    self.object, cls=self.parent, name=self.object_name
                ):
                    self._events.emit(
                        'autodoc-before-process-signature', self.object, False
                    )
                    sig = inspect.signature(
                        self.object,
                        bound_method=False,
                        type_aliases=self.config.autodoc_type_aliases,
                    )
                else:
                    self._events.emit(
                        'autodoc-before-process-signature', self.object, True
                    )
                    sig = inspect.signature(
                        self.object,
                        bound_method=True,
                        type_aliases=self.config.autodoc_type_aliases,
                    )
                args = stringify_signature(sig, **kwargs)
        except TypeError as exc:
            logger.warning(
                __('Failed to get a method signature for %s: %s'), self.fullname, exc
            )
            return ''
        except ValueError:
            args = ''

        if self.config.strip_signature_backslash:
            # escape backslashes for reST
            args = args.replace('\\', '\\\\')
        return args

    def add_directive_header(self, sig: str) -> None:
        super().add_directive_header(sig)

        sourcename = self.get_sourcename()
        obj = self.parent.__dict__.get(self.object_name, self.object)
        if inspect.isabstractmethod(obj):
            self.add_line('   :abstractmethod:', sourcename)
        if inspect.iscoroutinefunction(obj) or inspect.isasyncgenfunction(obj):
            self.add_line('   :async:', sourcename)
        if (
            inspect.isclassmethod(obj)
            or inspect.is_singledispatch_method(obj)
            and inspect.isclassmethod(obj.func)
        ):
            self.add_line('   :classmethod:', sourcename)
        if inspect.isstaticmethod(obj, cls=self.parent, name=self.object_name):
            self.add_line('   :staticmethod:', sourcename)
        if self.analyzer and '.'.join(self.objpath) in self.analyzer.finals:
            self.add_line('   :final:', sourcename)

    def document_members(self, all_members: bool = False) -> None:
        pass

    def format_signature(self, **kwargs: Any) -> str:
        if self.config.autodoc_typehints_format == 'short':
            kwargs.setdefault('unqualified_typehints', True)

        sigs = []
        if (
            self.analyzer
            and '.'.join(self.objpath) in self.analyzer.overloads
            and self.config.autodoc_typehints != 'none'
        ):
            # Use signatures for overloaded methods instead of the implementation method.
            overloaded = True
        else:
            overloaded = False
            sig = super().format_signature(**kwargs)
            sigs.append(sig)

        meth = self.parent.__dict__.get(self.objpath[-1])
        if inspect.is_singledispatch_method(meth):
            # append signature of singledispatch'ed functions
            for typ, func in meth.dispatcher.registry.items():
                if typ is object:
                    pass  # default implementation. skipped.
                else:
                    if inspect.isclassmethod(func):
                        func = func.__func__
                    dispatchmeth = self.annotate_to_first_argument(func, typ)
                    if dispatchmeth:
                        documenter = MethodDocumenter(self.directive, '')
                        documenter.parent = self.parent
                        documenter.object = dispatchmeth
                        documenter.objpath = ['']
                        sigs.append(documenter.format_signature())
        if overloaded and self.analyzer is not None:
            if inspect.isstaticmethod(
                self.object, cls=self.parent, name=self.object_name
            ):
                actual = inspect.signature(
                    self.object,
                    bound_method=False,
                    type_aliases=self.config.autodoc_type_aliases,
                )
            else:
                actual = inspect.signature(
                    self.object,
                    bound_method=True,
                    type_aliases=self.config.autodoc_type_aliases,
                )

            __globals__ = safe_getattr(self.object, '__globals__', {})
            for overload in self.analyzer.overloads['.'.join(self.objpath)]:
                overload = self.merge_default_value(actual, overload)
                overload = evaluate_signature(
                    overload, __globals__, self.config.autodoc_type_aliases
                )

                if not inspect.isstaticmethod(
                    self.object, cls=self.parent, name=self.object_name
                ):
                    parameters = list(overload.parameters.values())
                    overload = overload.replace(parameters=parameters[1:])
                sig = stringify_signature(overload, **kwargs)
                sigs.append(sig)

        return '\n'.join(sigs)

    def merge_default_value(self, actual: Signature, overload: Signature) -> Signature:
        """Merge default values of actual implementation to the overload variants."""
        parameters = list(overload.parameters.values())
        for i, param in enumerate(parameters):
            actual_param = actual.parameters.get(param.name)
            if actual_param and param.default == '...':
                parameters[i] = param.replace(default=actual_param.default)

        return overload.replace(parameters=parameters)

    def annotate_to_first_argument(self, func: Callable, typ: type) -> Callable | None:
        """Annotate type hint to the first argument of function if needed."""
        try:
            sig = inspect.signature(func, type_aliases=self.config.autodoc_type_aliases)
        except TypeError as exc:
            logger.warning(
                __('Failed to get a method signature for %s: %s'), self.fullname, exc
            )
            return None
        except ValueError:
            return None

        if len(sig.parameters) == 1:
            return None

        def dummy():  # type: ignore[no-untyped-def]  # NoQA: ANN202
            pass

        params = list(sig.parameters.values())
        if params[1].annotation is Parameter.empty:
            params[1] = params[1].replace(annotation=typ)
            try:
                dummy.__signature__ = sig.replace(  # type: ignore[attr-defined]
                    parameters=params
                )
                return dummy
            except (AttributeError, TypeError):
                # failed to update signature (ex. built-in or extension types)
                return None

        return func

    def get_doc(self) -> list[list[str]] | None:
        if self._new_docstrings is not None:
            # docstring already returned previously, then modified by
            # `DocstringSignatureMixin`.  Just return the previously-computed
            # result, so that we don't lose the processing done by
            # `DocstringSignatureMixin`.
            return self._new_docstrings
        if self.objpath[-1] == '__init__':
            docstring = getdoc(
                self.object,
                self.get_attr,
                self.config.autodoc_inherit_docstrings,
                self.parent,
                self.object_name,
            )
            if docstring is not None and (
                docstring == object.__init__.__doc__  # for pypy
                or docstring.strip() == object.__init__.__doc__  # for !pypy
            ):
                docstring = None
            if docstring:
                tab_width = self.directive.state.document.settings.tab_width
                return [prepare_docstring(docstring, tabsize=tab_width)]
            else:
                return []
        elif self.objpath[-1] == '__new__':
            docstring = getdoc(
                self.object,
                self.get_attr,
                self.config.autodoc_inherit_docstrings,
                self.parent,
                self.object_name,
            )
            if docstring is not None and (
                docstring == object.__new__.__doc__  # for pypy
                or docstring.strip() == object.__new__.__doc__  # for !pypy
            ):
                docstring = None
            if docstring:
                tab_width = self.directive.state.document.settings.tab_width
                return [prepare_docstring(docstring, tabsize=tab_width)]
            else:
                return []
        else:
            return super().get_doc()


class NonDataDescriptorMixin(DataDocumenterMixinBase):
    """
    Mixin for AttributeDocumenter to provide the feature for supporting non
    data-descriptors.

    .. note:: This mix-in must be inherited after other mix-ins.  Otherwise, docstring
              and :value: header will be suppressed unexpectedly.
    """

    def import_object(self, raiseerror: bool = False) -> bool:
        ret = super().import_object(raiseerror)  # type: ignore[misc]
        if ret and not inspect.isattributedescriptor(self.object):
            self.non_data_descriptor = True
        else:
            self.non_data_descriptor = False

        return ret

    def should_suppress_value_header(self) -> bool:
        return (
            not getattr(self, 'non_data_descriptor', False)
            or super().should_suppress_directive_header()
        )

    def get_doc(self) -> list[list[str]] | None:
        if getattr(self, 'non_data_descriptor', False):
            # the docstring of non datadescriptor is very probably the wrong thing
            # to display
            return None
        else:
            return super().get_doc()  # type: ignore[misc]


class SlotsMixin(DataDocumenterMixinBase):
    """
    Mixin for AttributeDocumenter to provide the feature for supporting __slots__.
    """

    def isslotsattribute(self) -> bool:
        """Check the subject is an attribute in __slots__."""
        try:
            if parent___slots__ := inspect.getslots(self.parent):
                return self.objpath[-1] in parent___slots__
            else:
                return False
        except (ValueError, TypeError):
            return False

    def import_object(self, raiseerror: bool = False) -> bool:
        ret = super().import_object(raiseerror)  # type: ignore[misc]
        if self.isslotsattribute():
            self.object = SLOTSATTR

        return ret

    def should_suppress_value_header(self) -> bool:
        if self.object is SLOTSATTR:
            return True
        else:
            return super().should_suppress_value_header()

    def get_doc(self) -> list[list[str]] | None:
        if self.object is SLOTSATTR:
            try:
                parent___slots__ = inspect.getslots(self.parent)
                if parent___slots__ and (
                    docstring := parent___slots__.get(self.objpath[-1])
                ):
                    docstring = prepare_docstring(docstring)
                    return [docstring]
                else:
                    return []
            except ValueError as exc:
                logger.warning(
                    __('Invalid __slots__ found on %s. Ignored.'),
                    (self.parent.__qualname__, exc),
                    type='autodoc',
                )
                return []
        else:
            return super().get_doc()  # type: ignore[misc]


class RuntimeInstanceAttributeMixin(DataDocumenterMixinBase):
    """
    Mixin for AttributeDocumenter to provide the feature for supporting runtime
    instance attributes (that are defined in __init__() methods with doc-comments).

    Example:

        class Foo:
            def __init__(self):
                self.attr = None  #: This is a target of this mix-in.
    """

    RUNTIME_INSTANCE_ATTRIBUTE = object()

    def is_runtime_instance_attribute(self, parent: Any) -> bool:
        """Check the subject is an attribute defined in __init__()."""
        # An instance variable defined in __init__().
        if self.get_attribute_comment(parent, self.objpath[-1]):  # type: ignore[attr-defined]
            return True
        return self.is_runtime_instance_attribute_not_commented(parent)

    def is_runtime_instance_attribute_not_commented(self, parent: Any) -> bool:
        """Check the subject is an attribute defined in __init__() without comment."""
        for cls in inspect.getmro(parent):
            try:
                module = safe_getattr(cls, '__module__')
                qualname = safe_getattr(cls, '__qualname__')

                analyzer = ModuleAnalyzer.for_module(module)
                analyzer.analyze()
                if qualname and self.objpath:
                    key = f'{qualname}.{self.objpath[-1]}'
                    if key in analyzer.tagorder:
                        return True
            except (AttributeError, PycodeError):
                pass

        return False

    def import_object(self, raiseerror: bool = False) -> bool:
        """Check the existence of runtime instance attribute after failing to import the
        attribute.
        """
        try:
            return super().import_object(raiseerror=True)  # type: ignore[misc]
        except ImportError as exc:
            try:
                with mock(self.config.autodoc_mock_imports):
                    ret = import_object(
                        self.modname,
                        self.objpath[:-1],
                        'class',
                        attrgetter=self.get_attr,  # type: ignore[attr-defined]
                    )
                    parent = ret[3]
                    if self.is_runtime_instance_attribute(parent):
                        self.object = self.RUNTIME_INSTANCE_ATTRIBUTE
                        self.parent = parent
                        return True
            except ImportError:
                pass

            if raiseerror:
                raise
            logger.warning(exc.args[0], type='autodoc', subtype='import_object')
            self.env.note_reread()
            return False

    def should_suppress_value_header(self) -> bool:
        return (
            self.object is self.RUNTIME_INSTANCE_ATTRIBUTE
            or super().should_suppress_value_header()
        )

    def get_doc(self) -> list[list[str]] | None:
        if (
            self.object is self.RUNTIME_INSTANCE_ATTRIBUTE
            and self.is_runtime_instance_attribute_not_commented(self.parent)
        ):
            return None
        else:
            return super().get_doc()  # type: ignore[misc]


class UninitializedInstanceAttributeMixin(DataDocumenterMixinBase):
    """
    Mixin for AttributeDocumenter to provide the feature for supporting uninitialized
    instance attributes (PEP-526 styled, annotation only attributes).

    Example:

        class Foo:
            attr: int  #: This is a target of this mix-in.
    """

    def is_uninitialized_instance_attribute(self, parent: Any) -> bool:
        """Check the subject is an annotation only attribute."""
        annotations = get_type_hints(
            parent, None, self.config.autodoc_type_aliases, include_extras=True
        )
        return self.objpath[-1] in annotations

    def import_object(self, raiseerror: bool = False) -> bool:
        """Check the existence of uninitialized instance attribute when failed to import
        the attribute.
        """
        try:
            return super().import_object(raiseerror=True)  # type: ignore[misc]
        except ImportError as exc:
            try:
                ret = import_object(
                    self.modname,
                    self.objpath[:-1],
                    'class',
                    attrgetter=self.get_attr,  # type: ignore[attr-defined]
                )
                parent = ret[3]
                if self.is_uninitialized_instance_attribute(parent):
                    self.object = UNINITIALIZED_ATTR
                    self.parent = parent
                    return True
            except ImportError:
                pass

            if raiseerror:
                raise
            logger.warning(exc.args[0], type='autodoc', subtype='import_object')
            self.env.note_reread()
            return False

    def should_suppress_value_header(self) -> bool:
        return (
            self.object is UNINITIALIZED_ATTR or super().should_suppress_value_header()
        )

    def get_doc(self) -> list[list[str]] | None:
        if self.object is UNINITIALIZED_ATTR:
            return None
        return super().get_doc()  # type: ignore[misc]


class AttributeDocumenter(  # type: ignore[misc]
    GenericAliasMixin,
    SlotsMixin,
    RuntimeInstanceAttributeMixin,
    UninitializedInstanceAttributeMixin,
    NonDataDescriptorMixin,
    DocstringStripSignatureMixin,
    ClassLevelDocumenter,
):
    """
    Specialized Documenter subclass for attributes.
    """

    objtype = 'attribute'
    member_order = 60
    option_spec: ClassVar[OptionSpec] = dict(ModuleLevelDocumenter.option_spec)
    option_spec['annotation'] = annotation_option
    option_spec['no-value'] = bool_option

    # must be higher than the MethodDocumenter, else it will recognize
    # some non-data descriptors as methods
    priority = 10

    @staticmethod
    def is_function_or_method(obj: Any) -> bool:
        return (
            inspect.isfunction(obj) or inspect.isbuiltin(obj) or inspect.ismethod(obj)
        )

    @classmethod
    def can_document_member(
        cls: type[Documenter], member: Any, membername: str, isattr: bool, parent: Any
    ) -> bool:
        if isinstance(parent, ModuleDocumenter):
            return False
        if inspect.isattributedescriptor(member):
            return True
        return not inspect.isroutine(member) and not isinstance(member, type)

    def document_members(self, all_members: bool = False) -> None:
        pass

    def update_annotations(self, parent: Any) -> None:
        """Update __annotations__ to support type_comment and so on."""
        try:
            annotations = dict(inspect.getannotations(parent))
            parent.__annotations__ = annotations

            for cls in inspect.getmro(parent):
                try:
                    module = safe_getattr(cls, '__module__')
                    qualname = safe_getattr(cls, '__qualname__')

                    analyzer = ModuleAnalyzer.for_module(module)
                    analyzer.analyze()
                    anns = analyzer.annotations
                    for (classname, attrname), annotation in anns.items():
                        if classname == qualname and attrname not in annotations:
                            annotations[attrname] = annotation
                except (AttributeError, PycodeError):
                    pass
        except (AttributeError, TypeError):
            # Failed to set __annotations__ (built-in, extensions, etc.)
            pass

    def import_object(self, raiseerror: bool = False) -> bool:
        ret = super().import_object(raiseerror)
        if inspect.isenumattribute(self.object):
            self.object = self.object.value
        if self.parent:
            self.update_annotations(self.parent)

        return ret

    def get_real_modname(self) -> str:
        real_modname = self.get_attr(self.parent or self.object, '__module__', None)
        return real_modname or self.modname

    def should_suppress_value_header(self) -> bool:
        if super().should_suppress_value_header():
            return True
        else:
            doc = self.get_doc()
            if doc:
                docstring, metadata = separate_metadata(
                    '\n'.join(functools.reduce(operator.iadd, doc, []))
                )
                if 'hide-value' in metadata:
                    return True

        return False

    def add_directive_header(self, sig: str) -> None:
        super().add_directive_header(sig)
        sourcename = self.get_sourcename()
        if (
            self.options.annotation is SUPPRESS
            or self.should_suppress_directive_header()
        ):
            pass
        elif self.options.annotation:
            self.add_line('   :annotation: %s' % self.options.annotation, sourcename)
        else:
            if self.config.autodoc_typehints != 'none':
                # obtain type annotation for this attribute
                annotations = get_type_hints(
                    self.parent,
                    None,
                    self.config.autodoc_type_aliases,
                    include_extras=True,
                )
                if self.objpath[-1] in annotations:
                    if self.config.autodoc_typehints_format == 'short':
                        objrepr = stringify_annotation(
                            annotations.get(self.objpath[-1]), 'smart'
                        )
                    else:
                        objrepr = stringify_annotation(
                            annotations.get(self.objpath[-1]),
                            'fully-qualified-except-typing',
                        )
                    self.add_line('   :type: ' + objrepr, sourcename)

            try:
                if (
                    self.options.no_value
                    or self.should_suppress_value_header()
                    or ismock(self.object)
                ):
                    pass
                else:
                    objrepr = object_description(self.object)
                    self.add_line('   :value: ' + objrepr, sourcename)
            except ValueError:
                pass

    def get_attribute_comment(self, parent: Any, attrname: str) -> list[str] | None:
        for cls in inspect.getmro(parent):
            try:
                module = safe_getattr(cls, '__module__')
                qualname = safe_getattr(cls, '__qualname__')

                analyzer = ModuleAnalyzer.for_module(module)
                analyzer.analyze()
                if qualname and self.objpath:
                    key = (qualname, attrname)
                    if key in analyzer.attr_docs:
                        return list(analyzer.attr_docs[key])
            except (AttributeError, PycodeError):
                pass

        return None

    def get_doc(self) -> list[list[str]] | None:
        # Check the attribute has a docstring-comment
        comment = self.get_attribute_comment(self.parent, self.objpath[-1])
        if comment:
            return [comment]

        try:
            # Disable `autodoc_inherit_docstring` temporarily to avoid to obtain
            # a docstring from the value which descriptor returns unexpectedly.
            # ref: https://github.com/sphinx-doc/sphinx/issues/7805
            orig = self.config.autodoc_inherit_docstrings
            self.config.autodoc_inherit_docstrings = False
            return super().get_doc()
        finally:
            self.config.autodoc_inherit_docstrings = orig

    def add_content(self, more_content: StringList | None) -> None:
        # Disable analyzing attribute comment on Documenter.add_content() to control it on
        # AttributeDocumenter.add_content()
        self.analyzer = None

        if more_content is None:
            more_content = StringList()
        self.update_content(more_content)
        super().add_content(more_content)


class PropertyDocumenter(DocstringStripSignatureMixin, ClassLevelDocumenter):  # type: ignore[misc]
    """
    Specialized Documenter subclass for properties.
    """

    objtype = 'property'
    member_order = 60

    # before AttributeDocumenter
    priority = AttributeDocumenter.priority + 1

    @classmethod
    def can_document_member(
        cls: type[Documenter], member: Any, membername: str, isattr: bool, parent: Any
    ) -> bool:
        if isinstance(parent, ClassDocumenter):
            if inspect.isproperty(member):
                return True
            else:
                __dict__ = safe_getattr(parent.object, '__dict__', {})
                obj = __dict__.get(membername)
                return isinstance(obj, classmethod) and inspect.isproperty(obj.__func__)
        else:
            return False

    def import_object(self, raiseerror: bool = False) -> bool:
        """Check the existence of uninitialized instance attribute when failed to import
        the attribute.
        """
        ret = super().import_object(raiseerror)
        if ret and not inspect.isproperty(self.object):
            __dict__ = safe_getattr(self.parent, '__dict__', {})
            obj = __dict__.get(self.objpath[-1])
            if isinstance(obj, classmethod) and inspect.isproperty(obj.__func__):
                self.object = obj.__func__
                self.isclassmethod: bool = True
                return True
            else:
                return False

        self.isclassmethod = False
        return ret

    def format_args(self, **kwargs: Any) -> str:
        func = self._get_property_getter()
        if func is None:
            return ''

        # update the annotations of the property getter
        self._events.emit('autodoc-before-process-signature', func, False)
        # correctly format the arguments for a property
        return super().format_args(**kwargs)

    def document_members(self, all_members: bool = False) -> None:
        pass

    def get_real_modname(self) -> str:
        real_modname = self.get_attr(self.parent or self.object, '__module__', None)
        return real_modname or self.modname

    def add_directive_header(self, sig: str) -> None:
        super().add_directive_header(sig)
        sourcename = self.get_sourcename()
        if inspect.isabstractmethod(self.object):
            self.add_line('   :abstractmethod:', sourcename)
        if self.isclassmethod:
            self.add_line('   :classmethod:', sourcename)

        func = self._get_property_getter()
        if func is None or self.config.autodoc_typehints == 'none':
            return

        try:
            signature = inspect.signature(
                func, type_aliases=self.config.autodoc_type_aliases
            )
            if signature.return_annotation is not Parameter.empty:
                if self.config.autodoc_typehints_format == 'short':
                    objrepr = stringify_annotation(signature.return_annotation, 'smart')
                else:
                    objrepr = stringify_annotation(
                        signature.return_annotation, 'fully-qualified-except-typing'
                    )
                self.add_line('   :type: ' + objrepr, sourcename)
        except TypeError as exc:
            logger.warning(
                __('Failed to get a function signature for %s: %s'), self.fullname, exc
            )
            pass
        except ValueError:
            pass

    def _get_property_getter(self) -> Callable | None:
        if safe_getattr(self.object, 'fget', None):  # property
            return self.object.fget
        if safe_getattr(self.object, 'func', None):  # cached_property
            return self.object.func
        return None


def autodoc_attrgetter(app: Sphinx, obj: Any, name: str, *defargs: Any) -> Any:
    """Alternative getattr() for types"""
    for typ, func in app.registry.autodoc_attrgetters.items():
        if isinstance(obj, typ):
            return func(obj, name, *defargs)

    return safe_getattr(obj, name, *defargs)


def setup(app: Sphinx) -> ExtensionMetadata:
    app.add_autodocumenter(ModuleDocumenter)
    app.add_autodocumenter(ClassDocumenter)
    app.add_autodocumenter(ExceptionDocumenter)
    app.add_autodocumenter(DataDocumenter)
    app.add_autodocumenter(FunctionDocumenter)
    app.add_autodocumenter(DecoratorDocumenter)
    app.add_autodocumenter(MethodDocumenter)
    app.add_autodocumenter(AttributeDocumenter)
    app.add_autodocumenter(PropertyDocumenter)

    app.add_config_value(
        'autoclass_content',
        'class',
        'env',
        ENUM('both', 'class', 'init'),
    )
    app.add_config_value(
        'autodoc_member_order',
        'alphabetical',
        'env',
        ENUM('alphabetical', 'bysource', 'groupwise'),
    )
    app.add_config_value(
        'autodoc_class_signature',
        'mixed',
        'env',
        ENUM('mixed', 'separated'),
    )
    app.add_config_value('autodoc_default_options', {}, 'env')
    app.add_config_value('autodoc_docstring_signature', True, 'env')
    app.add_config_value('autodoc_mock_imports', [], 'env')
    app.add_config_value(
        'autodoc_typehints',
        'signature',
        'env',
        ENUM('signature', 'description', 'none', 'both'),
    )
    app.add_config_value(
        'autodoc_typehints_description_target',
        'all',
        'env',
        ENUM('all', 'documented', 'documented_params'),
    )
    app.add_config_value('autodoc_type_aliases', {}, 'env')
    app.add_config_value(
        'autodoc_typehints_format',
        'short',
        'env',
        ENUM('fully-qualified', 'short'),
    )
    app.add_config_value('autodoc_warningiserror', True, 'env')
    app.add_config_value('autodoc_inherit_docstrings', True, 'env')
    app.add_event('autodoc-before-process-signature')
    app.add_event('autodoc-process-docstring')
    app.add_event('autodoc-process-signature')
    app.add_event('autodoc-skip-member')
    app.add_event('autodoc-process-bases')

    app.setup_extension('sphinx.ext.autodoc.preserve_defaults')
    app.setup_extension('sphinx.ext.autodoc.type_comment')
    app.setup_extension('sphinx.ext.autodoc.typehints')

    return {'version': sphinx.__display_version__, 'parallel_read_safe': True}<|MERGE_RESOLUTION|>--- conflicted
+++ resolved
@@ -456,11 +456,7 @@
         self.modname = modname
         self.args = args
         self.retann = retann
-<<<<<<< HEAD
         self.fullname = '.'.join([self.modname, *self.objpath])
-=======
-        self.fullname = '.'.join((self.modname or '', *self.objpath))
->>>>>>> 5ff37400
         return True
 
     def import_object(self, raiseerror: bool = False) -> bool:
@@ -896,20 +892,12 @@
         members_check_module, members = self.get_object_members(want_all)
 
         # document non-skipped members
-<<<<<<< HEAD
         member_documenters: list[tuple[Documenter, bool]] = []
-        for (mname, member, isattr) in self.filter_members(members, want_all):
-            classes = [cls for cls in self.documenters.values()
-                       if cls.can_document_member(member, mname, isattr, self)]
-=======
-        memberdocumenters: list[tuple[Documenter, bool]] = []
         for mname, member, isattr in self.filter_members(members, want_all):
             classes = [
-                cls
-                for cls in self.documenters.values()
+                cls for cls in self.documenters.values()
                 if cls.can_document_member(member, mname, isattr, self)
             ]
->>>>>>> 5ff37400
             if not classes:
                 # don't know how to document this member
                 continue
@@ -922,7 +910,6 @@
             member_documenters.append((documenter, isattr))
 
         member_order = self.options.member_order or self.config.autodoc_member_order
-<<<<<<< HEAD
         # We now try to import all objects before ordering them. This is to
         # avoid possible circular imports if we were to import objects after
         # their associated documenters have been sorted.
@@ -940,18 +927,10 @@
             # Note that those two methods above do not emit events, so
             # whatever objects we deduced should not have changed.
             documenter._generate(
-                all_members=True, real_modname=self.real_modname,
-                check_module=members_check_module and not isattr)
-=======
-        memberdocumenters = self.sort_members(memberdocumenters, member_order)
-
-        for documenter, isattr in memberdocumenters:
-            documenter.generate(
                 all_members=True,
                 real_modname=self.real_modname,
                 check_module=members_check_module and not isattr,
             )
->>>>>>> 5ff37400
 
         # reset current objects
         self._current_document.autodoc_module = ''
@@ -2402,7 +2381,6 @@
             return ret
 
         # to distinguish classmethod/staticmethod
-<<<<<<< HEAD
         obj = self.parent.__dict__.get(self.object_name, self.object)
         if inspect.isstaticmethod(obj, cls=self.parent, name=self.object_name):
             # document static members before class and regular methods
@@ -2410,19 +2388,6 @@
         elif inspect.isclassmethod(obj):
             # document class methods before regular methods
             self.member_order -= 1
-=======
-        obj = self.parent.__dict__.get(self.object_name)
-        if obj is None:
-            obj = self.object
-
-        obj_is_staticmethod = inspect.isstaticmethod(
-            obj, cls=self.parent, name=self.object_name
-        )
-        if inspect.isclassmethod(obj) or obj_is_staticmethod:
-            # document class and static members before ordinary ones
-            self.member_order = self.member_order - 1
-
->>>>>>> 5ff37400
         return ret
 
     def format_args(self, **kwargs: Any) -> str:
