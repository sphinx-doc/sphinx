--- conflicted
+++ resolved
@@ -23,12 +23,7 @@
 import sphinx
 from sphinx.application import Sphinx
 from sphinx.config import ENUM, Config
-<<<<<<< HEAD
-from sphinx.deprecation import RemovedInSphinx50Warning
-=======
-from sphinx.deprecation import (RemovedInSphinx40Warning, RemovedInSphinx50Warning,
-                                RemovedInSphinx60Warning)
->>>>>>> a82b06f2
+from sphinx.deprecation import RemovedInSphinx50Warning, RemovedInSphinx60Warning
 from sphinx.environment import BuildEnvironment
 from sphinx.ext.autodoc.importer import get_module_members, get_object_members, import_object
 from sphinx.ext.autodoc.mock import mock
@@ -1571,9 +1566,6 @@
                 bases = [restify(cls) for cls in self.object.__bases__]
                 self.add_line('   ' + _('Bases: %s') % ', '.join(bases), sourcename)
 
-<<<<<<< HEAD
-    def get_doc(self, ignore: int = None) -> List[List[str]]:
-=======
     def get_object_members(self, want_all: bool) -> Tuple[bool, ObjectMembers]:
         members = get_object_members(self.object, self.objpath, self.get_attr, self.analyzer)
         if not want_all:
@@ -1594,12 +1586,7 @@
             return False, [(m.name, m.value) for m in members.values()
                            if m.directly_defined]
 
-    def get_doc(self, encoding: str = None, ignore: int = None) -> List[List[str]]:
-        if encoding is not None:
-            warnings.warn("The 'encoding' argument to autodoc.%s.get_doc() is deprecated."
-                          % self.__class__.__name__,
-                          RemovedInSphinx40Warning, stacklevel=2)
->>>>>>> a82b06f2
+    def get_doc(self, ignore: int = None) -> List[List[str]]:
         lines = getattr(self, '_new_docstrings', None)
         if lines is not None:
             return lines
@@ -1734,7 +1721,7 @@
         return (isinstance(self.object, TypeVar) or
                 super().should_suppress_directive_header())
 
-    def get_doc(self, encoding: str = None, ignore: int = None) -> List[List[str]]:
+    def get_doc(self, ignore: int = None) -> List[List[str]]:
         if ignore is not None:
             warnings.warn("The 'ignore' argument to autodoc.%s.get_doc() is deprecated."
                           % self.__class__.__name__,
@@ -1922,46 +1909,10 @@
     directivetype = 'data'
     priority = DataDocumenter.priority + 1
 
-<<<<<<< HEAD
-    @classmethod
-    def can_document_member(cls, member: Any, membername: str, isattr: bool, parent: Any
-                            ) -> bool:
-        return isinstance(member, TypeVar) and isattr
-
-    def add_directive_header(self, sig: str) -> None:
-        self.options = Options(self.options)
-        self.options['annotation'] = SUPPRESS
-        super().add_directive_header(sig)
-
-    def get_doc(self, ignore: int = None) -> List[List[str]]:
-        if ignore is not None:
-            warnings.warn("The 'ignore' argument to autodoc.%s.get_doc() is deprecated."
-                          % self.__class__.__name__,
-                          RemovedInSphinx50Warning, stacklevel=2)
-
-        if self.object.__doc__ != TypeVar.__doc__:
-            return super().get_doc()
-        else:
-            return []
-
-    def add_content(self, more_content: Optional[StringList], no_docstring: bool = False
-                    ) -> None:
-        attrs = [repr(self.object.__name__)]
-        for constraint in self.object.__constraints__:
-            attrs.append(stringify_typehint(constraint))
-        if self.object.__covariant__:
-            attrs.append("covariant=True")
-        if self.object.__contravariant__:
-            attrs.append("contravariant=True")
-
-        content = StringList([_('alias of TypeVar(%s)') % ", ".join(attrs)], source='')
-        super().add_content(content)
-=======
     def __init__(self, *args: Any, **kwargs: Any) -> None:
         warnings.warn("%s is deprecated." % self.__class__.__name__,
                       RemovedInSphinx50Warning, stacklevel=2)
         super().__init__(*args, **kwargs)
->>>>>>> a82b06f2
 
 
 class MethodDocumenter(DocstringSignatureMixin, ClassLevelDocumenter):  # type: ignore
