"""Extension to create automatic documentation from code docstrings.

Automatically insert docstrings for functions, classes or whole modules into
the doctree, thus avoiding duplication between docstrings and documentation
for those who like elaborate docstrings.
"""

from __future__ import annotations

import functools
import operator
import re
import sys
from inspect import Parameter, Signature
from typing import TYPE_CHECKING, Any, NewType, TypeVar

from docutils.statemachine import StringList

import sphinx
from sphinx.config import ENUM, Config
from sphinx.errors import PycodeError
from sphinx.ext.autodoc.importer import get_class_members, import_module, import_object
from sphinx.ext.autodoc.mock import ismock, mock, undecorate
from sphinx.locale import _, __
from sphinx.pycode import ModuleAnalyzer
from sphinx.util import inspect, logging
from sphinx.util.docstrings import prepare_docstring, separate_metadata
from sphinx.util.inspect import (
    evaluate_signature,
    getdoc,
    object_description,
    safe_getattr,
    stringify_signature,
)
from sphinx.util.typing import (
    ExtensionMetadata,
    OptionSpec,
    get_type_hints,
    restify,
    stringify_annotation,
)

if TYPE_CHECKING:
    from collections.abc import Callable, Iterator, Sequence
    from types import ModuleType
    from typing import ClassVar, Literal, TypeAlias

    from sphinx.application import Sphinx
    from sphinx.environment import BuildEnvironment
    from sphinx.ext.autodoc.directive import DocumenterBridge

    _AutodocObjType = Literal[
        'module', 'class', 'exception', 'function', 'method', 'attribute'
    ]
    _AutodocProcessDocstringListener: TypeAlias = Callable[
        [Sphinx, _AutodocObjType, str, Any, dict[str, bool], list[str]], None
    ]

logger = logging.getLogger(__name__)


# This type isn't exposed directly in any modules, but can be found
# here in most Python versions
MethodDescriptorType = type(type.__subclasses__)


#: extended signature RE: with explicit module name separated by ::
py_ext_sig_re = re.compile(
    r"""^ ([\w.]+::)?            # explicit module name
          ([\w.]+\.)?            # module and/or class name(s)
          (\w+)  \s*             # thing name
          (?: \[\s*(.*)\s*])?    # optional: type parameters list
          (?: \((.*)\)           # optional: arguments
           (?:\s* -> \s* (.*))?  #           return annotation
          )? $                   # and nothing more
    """,
    re.VERBOSE,
)
special_member_re = re.compile(r'^__\S+__$')


def identity(x: Any) -> Any:
    return x


class _All:
    """A special value for :*-members: that matches to any member."""

    def __contains__(self, item: Any) -> bool:
        return True

    def append(self, item: Any) -> None:
        pass  # nothing


class _Empty:
    """A special value for :exclude-members: that never matches to any member."""

    def __contains__(self, item: Any) -> bool:
        return False


ALL = _All()
EMPTY = _Empty()
UNINITIALIZED_ATTR = object()
INSTANCEATTR = object()
SLOTSATTR = object()


def members_option(arg: Any) -> object | list[str]:
    """Used to convert the :members: option to auto directives."""
    if arg in {None, True}:
        return ALL
    elif arg is False:
        return None
    else:
        return [x.strip() for x in arg.split(',') if x.strip()]


def exclude_members_option(arg: Any) -> object | set[str]:
    """Used to convert the :exclude-members: option."""
    if arg in {None, True}:
        return EMPTY
    return {x.strip() for x in arg.split(',') if x.strip()}


def inherited_members_option(arg: Any) -> set[str]:
    """Used to convert the :inherited-members: option to auto directives."""
    if arg in {None, True}:
        return {'object'}
    elif arg:
        return {x.strip() for x in arg.split(',')}
    else:
        return set()


def member_order_option(arg: Any) -> str | None:
    """Used to convert the :member-order: option to auto directives."""
    if arg in {None, True}:
        return None
    elif arg in {'alphabetical', 'bysource', 'groupwise'}:
        return arg
    else:
        raise ValueError(__('invalid value for member-order option: %s') % arg)


def class_doc_from_option(arg: Any) -> str | None:
    """Used to convert the :class-doc-from: option to autoclass directives."""
    if arg in {'both', 'class', 'init'}:
        return arg
    else:
        raise ValueError(__('invalid value for class-doc-from option: %s') % arg)


SUPPRESS = object()


def annotation_option(arg: Any) -> Any:
    if arg in {None, True}:
        # suppress showing the representation of the object
        return SUPPRESS
    else:
        return arg


def bool_option(arg: Any) -> bool:
    """Used to convert flag options to auto directives.  (Instead of
    directives.flag(), which returns None).
    """
    return True


def merge_members_option(options: dict) -> None:
    """Merge :private-members: and :special-members: options to the
    :members: option.
    """
    if options.get('members') is ALL:
        # merging is not needed when members: ALL
        return

    members = options.setdefault('members', [])
    for key in ('private-members', 'special-members'):
        other_members = options.get(key)
        if other_members is not None and other_members is not ALL:
            for member in other_members:
                if member not in members:
                    members.append(member)


# Some useful event listener factories for autodoc-process-docstring.


def cut_lines(
    pre: int, post: int = 0, what: Sequence[str] | None = None
) -> _AutodocProcessDocstringListener:
    """Return a listener that removes the first *pre* and last *post*
    lines of every docstring.  If *what* is a sequence of strings,
    only docstrings of a type in *what* will be processed.

    Use like this (e.g. in the ``setup()`` function of :file:`conf.py`)::

       from sphinx.ext.autodoc import cut_lines
       app.connect('autodoc-process-docstring', cut_lines(4, what={'module'}))

    This can (and should) be used in place of :confval:`automodule_skip_lines`.
    """
    if not what:
        what_unique: frozenset[str] = frozenset()
    elif isinstance(what, str):  # strongly discouraged
        what_unique = frozenset({what})
    else:
        what_unique = frozenset(what)

    def process(
        app: Sphinx,
        what_: _AutodocObjType,
        name: str,
        obj: Any,
        options: dict[str, bool],
        lines: list[str],
    ) -> None:
        if what_unique and what_ not in what_unique:
            return
        del lines[:pre]
        if post:
            # remove one trailing blank line.
            if lines and not lines[-1]:
                lines.pop(-1)
            del lines[-post:]
        # make sure there is a blank line at the end
        if lines and lines[-1]:
            lines.append('')

    return process


def between(
    marker: str,
    what: Sequence[str] | None = None,
    keepempty: bool = False,
    exclude: bool = False,
) -> _AutodocProcessDocstringListener:
    """Return a listener that either keeps, or if *exclude* is True excludes,
    lines between lines that match the *marker* regular expression.  If no line
    matches, the resulting docstring would be empty, so no change will be made
    unless *keepempty* is true.

    If *what* is a sequence of strings, only docstrings of a type in *what* will
    be processed.
    """
    marker_re = re.compile(marker)

    def process(
        app: Sphinx,
        what_: _AutodocObjType,
        name: str,
        obj: Any,
        options: dict[str, bool],
        lines: list[str],
    ) -> None:
        if what and what_ not in what:
            return
        deleted = 0
        delete = not exclude
        orig_lines = lines.copy()
        for i, line in enumerate(orig_lines):
            if delete:
                lines.pop(i - deleted)
                deleted += 1
            if marker_re.match(line):
                delete = not delete
                if delete:
                    lines.pop(i - deleted)
                    deleted += 1
        if not lines and not keepempty:
            lines[:] = orig_lines
        # make sure there is a blank line at the end
        if lines and lines[-1]:
            lines.append('')

    return process


# This class is used only in ``sphinx.ext.autodoc.directive``,
# But we define this class here to keep compatibility (see #4538)
class Options(dict[str, Any]):
    """A dict/attribute hybrid that returns None on nonexisting keys."""

    def copy(self) -> Options:
        return Options(super().copy())

    def __getattr__(self, name: str) -> Any:
        try:
            return self[name.replace('_', '-')]
        except KeyError:
            return None


class ObjectMember:
    """A member of object.

    This is used for the result of `Documenter.get_module_members()` to
    represent each member of the object.
    """

    def __init__(
        self,
        name: str,
        obj: Any,
        *,
        docstring: str | None = None,
        class_: Any = None,
        skipped: bool = False,
    ) -> None:
        self.__name__ = name
        self.object = obj
        self.docstring = docstring
        self.skipped = skipped
        self.class_ = class_


class Documenter:
    """
    A Documenter knows how to autodocument a single object type.  When
    registered with the AutoDirective, it will be used to document objects
    of that type when needed by autodoc.

    Its *objtype* attribute selects what auto directive it is assigned to
    (the directive name is 'auto' + objtype), and what directive it generates
    by default, though that can be overridden by an attribute called
    *directivetype*.

    A Documenter has an *option_spec* that works like a docutils directive's;
    in fact, it will be used to parse an auto directive's options that matches
    the Documenter.
    """

    #: name by which the directive is called (auto...) and the default
    #: generated directive name
    objtype = 'object'
    #: indentation by which to indent the directive content
    content_indent = '   '
    #: priority if multiple documenters return True from can_document_member
    priority = 0
    #: order if autodoc_member_order is set to 'groupwise'
    member_order = 0
    #: true if the generated content may contain titles
    titles_allowed = True

    option_spec: ClassVar[OptionSpec] = {
        'no-index': bool_option,
        'noindex': bool_option,
    }

    def get_attr(self, obj: Any, name: str, *defargs: Any) -> Any:
        """getattr() override for types such as Zope interfaces."""
        return autodoc_attrgetter(self.env.app, obj, name, *defargs)

    @classmethod
    def can_document_member(
        cls: type[Documenter], member: Any, membername: str, isattr: bool, parent: Any
    ) -> bool:
        """Called to see if a member can be documented by this Documenter."""
        msg = 'must be implemented in subclasses'
        raise NotImplementedError(msg)

    def __init__(
        self, directive: DocumenterBridge, name: str, indent: str = ''
    ) -> None:
        self.directive = directive
        self.config: Config = directive.env.config
        self.env: BuildEnvironment = directive.env
        self.options = directive.genopt
        self.name = name
        self.indent = indent
        # the module and object path within the module, and the fully
        # qualified name (all set after resolve_name succeeds)
        self.modname: str = ''
        self.module: ModuleType | None = None
        self.objpath: list[str] = []
        self.fullname = ''
        # extra signature items (arguments and return annotation,
        # also set after resolve_name succeeds)
        self.args: str | None = None
        self.retann: str = ''
        # the object to document (set after import_object succeeds)
        self.object: Any = None
        self.object_name = ''
        # the parent/owner of the object to document
        self.parent: Any = None
        # the module analyzer to get at attribute docs, or None
        self.analyzer: ModuleAnalyzer | None = None

    @property
    def documenters(self) -> dict[str, type[Documenter]]:
        """Returns registered Documenter classes"""
        return self.env.app.registry.documenters

    def add_line(self, line: str, source: str, *lineno: int) -> None:
        """Append one line of generated reST to the output."""
        if line.strip():  # not a blank line
            self.directive.result.append(self.indent + line, source, *lineno)
        else:
            self.directive.result.append('', source, *lineno)

    def resolve_name(
        self, modname: str | None, parents: Any, path: str, base: str
    ) -> tuple[str | None, list[str]]:
        """Resolve the module and name of the object to document given by the
        arguments and the current module/class.

        Must return a pair of the module name and a chain of attributes; for
        example, it would return ``('zipfile', ['ZipFile', 'open'])`` for the
        ``zipfile.ZipFile.open`` method.
        """
        msg = 'must be implemented in subclasses'
        raise NotImplementedError(msg)

    def parse_name(self) -> bool:
        """Determine what module to import and what attribute to document.

        Returns True and sets *self.modname*, *self.objpath*, *self.fullname*,
        *self.args* and *self.retann* if parsing and resolving was successful.
        """
        # first, parse the definition -- auto directives for classes and
        # functions can contain a signature which is then used instead of
        # an autogenerated one
        matched = py_ext_sig_re.match(self.name)
        if matched is None:
            logger.warning(
                __('invalid signature for auto%s (%r)'),
                self.objtype,
                self.name,
                type='autodoc',
            )
            return False
        explicit_modname, path, base, tp_list, args, retann = matched.groups()

        # support explicit module and class name separation via ::
        if explicit_modname is not None:
            modname = explicit_modname[:-2]
            parents = path.rstrip('.').split('.') if path else []
        else:
            modname = None
            parents = []

        with mock(self.config.autodoc_mock_imports):
            modname, self.objpath = self.resolve_name(modname, parents, path, base)

        if not modname:
            return False

        self.modname = modname
        self.args = args
        self.retann = retann
        self.fullname = '.'.join((self.modname or '', *self.objpath))
        return True

    def import_object(self, raiseerror: bool = False) -> bool:
        """Import the object given by *self.modname* and *self.objpath* and set
        it as *self.object*.

        Returns True if successful, False if an error occurred.
        """
        with mock(self.config.autodoc_mock_imports):
            try:
                ret = import_object(
                    self.modname, self.objpath, self.objtype, attrgetter=self.get_attr
                )
                self.module, self.parent, self.object_name, self.object = ret
                if ismock(self.object):
                    self.object = undecorate(self.object)
                return True
            except ImportError as exc:
                if raiseerror:
                    raise
                logger.warning(exc.args[0], type='autodoc', subtype='import_object')
                self.env.note_reread()
                return False

    def get_real_modname(self) -> str:
        """Get the real module name of an object to document.

        It can differ from the name of the module through which the object was
        imported.
        """
        return self.get_attr(self.object, '__module__', None) or self.modname

    def check_module(self) -> bool:
        """Check if *self.object* is really defined in the module given by
        *self.modname*.
        """
        if self.options.imported_members:
            return True

        subject = inspect.unpartial(self.object)
        modname = self.get_attr(subject, '__module__', None)
        return not modname or modname == self.modname

    def format_args(self, **kwargs: Any) -> str:
        """Format the argument signature of *self.object*.

        Should return None if the object does not have a signature.
        """
        return ''

    def format_name(self) -> str:
        """Format the name of *self.object*.

        This normally should be something that can be parsed by the generated
        directive, but doesn't need to be (Sphinx will display it unparsed
        then).
        """
        # normally the name doesn't contain the module (except for module
        # directives of course)
        return '.'.join(self.objpath) or self.modname

    def _call_format_args(self, **kwargs: Any) -> str:
        if kwargs:
            try:
                return self.format_args(**kwargs)
            except TypeError:
                # avoid chaining exceptions, by putting nothing here
                pass

        # retry without arguments for old documenters
        return self.format_args()

    def format_signature(self, **kwargs: Any) -> str:
        """Format the signature (arguments and return annotation) of the object.

        Let the user process it via the ``autodoc-process-signature`` event.
        """
        if self.args is not None:
            # signature given explicitly
            args = f'({self.args})'
            retann = self.retann
        else:
            # try to introspect the signature
            try:
                retann = None
                args = self._call_format_args(**kwargs)
                if args:
                    matched = re.match(r'^(\(.*\))\s+->\s+(.*)$', args)
                    if matched:
                        args = matched.group(1)
                        retann = matched.group(2)
            except Exception as exc:
                logger.warning(
                    __('error while formatting arguments for %s: %s'),
                    self.fullname,
                    exc,
                    type='autodoc',
                )
                args = None

        result = self.env.events.emit_firstresult(
            'autodoc-process-signature',
            self.objtype,
            self.fullname,
            self.object,
            self.options,
            args,
            retann,
        )
        if result:
            args, retann = result

        if args is not None:
            return args + ((' -> %s' % retann) if retann else '')
        else:
            return ''

    def add_directive_header(self, sig: str) -> None:
        """Add the directive header and options to the generated content."""
        domain = getattr(self, 'domain', 'py')
        directive = getattr(self, 'directivetype', self.objtype)
        name = self.format_name()
        sourcename = self.get_sourcename()

        # one signature per line, indented by column
        prefix = f'.. {domain}:{directive}:: '
        for i, sig_line in enumerate(sig.split('\n')):
            self.add_line(f'{prefix}{name}{sig_line}', sourcename)
            if i == 0:
                prefix = ' ' * len(prefix)

        if self.options.no_index or self.options.noindex:
            self.add_line('   :no-index:', sourcename)
        if self.objpath:
            # Be explicit about the module, this is necessary since .. class::
            # etc. don't support a prepended module name
            self.add_line('   :module: %s' % self.modname, sourcename)

    def get_doc(self) -> list[list[str]] | None:
        """Decode and return lines of the docstring(s) for the object.

        When it returns None, autodoc-process-docstring will not be called for this
        object.
        """
        docstring = getdoc(
            self.object,
            self.get_attr,
            self.config.autodoc_inherit_docstrings,
            self.parent,
            self.object_name,
        )
        if docstring:
            tab_width = self.directive.state.document.settings.tab_width
            return [prepare_docstring(docstring, tab_width)]
        return []

    def process_doc(self, docstrings: list[list[str]]) -> Iterator[str]:
        """Let the user process the docstrings before adding them."""
        for docstringlines in docstrings:
            if self.env.app:
                # let extensions preprocess docstrings
                self.env.events.emit(
                    'autodoc-process-docstring',
                    self.objtype,
                    self.fullname,
                    self.object,
                    self.options,
                    docstringlines,
                )

                if docstringlines and docstringlines[-1]:
                    # append a blank line to the end of the docstring
                    docstringlines.append('')

            yield from docstringlines

    def get_sourcename(self) -> str:
        obj_module = inspect.safe_getattr(self.object, '__module__', None)
        obj_qualname = inspect.safe_getattr(self.object, '__qualname__', None)
        if obj_module and obj_qualname:
            # Get the correct location of docstring from self.object
            # to support inherited methods
            fullname = f'{self.object.__module__}.{self.object.__qualname__}'
        else:
            fullname = self.fullname

        if self.analyzer:
            return f'{self.analyzer.srcname}:docstring of {fullname}'
        else:
            return 'docstring of %s' % fullname

    def add_content(self, more_content: StringList | None) -> None:
        """Add content from docstrings, attribute documentation and user."""
        docstring = True

        # set sourcename and add content from attribute documentation
        sourcename = self.get_sourcename()
        if self.analyzer:
            attr_docs = self.analyzer.find_attr_docs()
            if self.objpath:
                key = ('.'.join(self.objpath[:-1]), self.objpath[-1])
                if key in attr_docs:
                    docstring = False
                    # make a copy of docstring for attributes to avoid cache
                    # the change of autodoc-process-docstring event.
                    attribute_docstrings = [list(attr_docs[key])]

                    for i, line in enumerate(self.process_doc(attribute_docstrings)):
                        self.add_line(line, sourcename, i)

        # add content from docstrings
        if docstring:
            docstrings = self.get_doc()
            if docstrings is None:
                # Do not call autodoc-process-docstring on get_doc() returns None.
                pass
            else:
                if not docstrings:
                    # append at least a dummy docstring, so that the event
                    # autodoc-process-docstring is fired and can add some
                    # content if desired
                    docstrings.append([])
                for i, line in enumerate(self.process_doc(docstrings)):
                    self.add_line(line, sourcename, i)

        # add additional content (e.g. from document), if present
        if more_content:
            for line, src in zip(more_content.data, more_content.items, strict=True):
                self.add_line(line, src[0], src[1])

    def get_object_members(self, want_all: bool) -> tuple[bool, list[ObjectMember]]:
        """Return `(members_check_module, members)` where `members` is a
        list of `(membername, member)` pairs of the members of *self.object*.

        If *want_all* is True, return all members.  Else, only return those
        members given by *self.options.members* (which may also be None).
        """
        msg = 'must be implemented in subclasses'
        raise NotImplementedError(msg)

    def filter_members(
        self, members: list[ObjectMember], want_all: bool
    ) -> list[tuple[str, Any, bool]]:
        """Filter the given member list.

        Members are skipped if

        - they are private (except if given explicitly or the private-members
          option is set)
        - they are special methods (except if given explicitly or the
          special-members option is set)
        - they are undocumented (except if the undoc-members option is set)

        The user can override the skipping decision by connecting to the
        ``autodoc-skip-member`` event.
        """

        def is_filtered_inherited_member(name: str, obj: Any) -> bool:
            inherited_members = self.options.inherited_members or set()

            if inspect.isclass(self.object):
                for cls in self.object.__mro__:
                    if cls.__name__ in inherited_members and cls != self.object:
                        # given member is a member of specified *super class*
                        return True
                    if name in cls.__dict__:
                        return False
                    if name in self.get_attr(cls, '__annotations__', {}):
                        return False
                    if isinstance(obj, ObjectMember) and obj.class_ is cls:
                        return False

            return False

        ret = []

        # search for members in source code too
        namespace = '.'.join(self.objpath)  # will be empty for modules

        if self.analyzer:
            attr_docs = self.analyzer.find_attr_docs()
        else:
            attr_docs = {}

        # process members and determine which to skip
        for obj in members:
            membername = obj.__name__
            member = obj.object

            # if isattr is True, the member is documented as an attribute
            isattr = member is INSTANCEATTR or (namespace, membername) in attr_docs

            try:
                doc = getdoc(
                    member,
                    self.get_attr,
                    self.config.autodoc_inherit_docstrings,
                    self.object,
                    membername,
                )
                if not isinstance(doc, str):
                    # Ignore non-string __doc__
                    doc = None

                # if the member __doc__ is the same as self's __doc__, it's just
                # inherited and therefore not the member's doc
                cls = self.get_attr(member, '__class__', None)
                if cls:
                    cls_doc = self.get_attr(cls, '__doc__', None)
                    if cls_doc == doc:
                        doc = None

                if isinstance(obj, ObjectMember) and obj.docstring:
                    # hack for ClassDocumenter to inject docstring via ObjectMember
                    doc = obj.docstring

                doc, metadata = separate_metadata(doc)
                has_doc = bool(doc)

                if 'private' in metadata:
                    # consider a member private if docstring has "private" metadata
                    isprivate = True
                elif 'public' in metadata:
                    # consider a member public if docstring has "public" metadata
                    isprivate = False
                else:
                    isprivate = membername.startswith('_')

                keep = False
                if ismock(member) and (namespace, membername) not in attr_docs:
                    # mocked module or object
                    pass
                elif (
                    self.options.exclude_members
                    and membername in self.options.exclude_members
                ):
                    # remove members given by exclude-members
                    keep = False
                elif want_all and special_member_re.match(membername):
                    # special __methods__
                    if (
                        self.options.special_members
                        and membername in self.options.special_members
                    ):
                        if membername == '__doc__':  # NoQA: SIM114
                            keep = False
                        elif is_filtered_inherited_member(membername, obj):
                            keep = False
                        else:
                            keep = has_doc or self.options.undoc_members
                    else:
                        keep = False
                elif (namespace, membername) in attr_docs:
                    if want_all and isprivate:
                        if self.options.private_members is None:
                            keep = False
                        else:
                            keep = membername in self.options.private_members
                    else:
                        # keep documented attributes
                        keep = True
                elif want_all and isprivate:
                    if has_doc or self.options.undoc_members:
                        if self.options.private_members is None:  # NoQA: SIM114
                            keep = False
                        elif is_filtered_inherited_member(membername, obj):
                            keep = False
                        else:
                            keep = membername in self.options.private_members
                    else:
                        keep = False
                else:
                    if self.options.members is ALL and is_filtered_inherited_member(
                        membername, obj
                    ):
                        keep = False
                    else:
                        # ignore undocumented members if :undoc-members: is not given
                        keep = has_doc or self.options.undoc_members

                if isinstance(obj, ObjectMember) and obj.skipped:
                    # forcedly skipped member (ex. a module attribute not defined in __all__)
                    keep = False

                # give the user a chance to decide whether this member
                # should be skipped
                if self.env.app:
                    # let extensions preprocess docstrings
                    skip_user = self.env.events.emit_firstresult(
                        'autodoc-skip-member',
                        self.objtype,
                        membername,
                        member,
                        not keep,
                        self.options,
                    )
                    if skip_user is not None:
                        keep = not skip_user
            except Exception as exc:
                logger.warning(
                    __(
                        'autodoc: failed to determine %s.%s (%r) to be documented, '
                        'the following exception was raised:\n%s'
                    ),
                    self.name,
                    membername,
                    member,
                    exc,
                    type='autodoc',
                )
                keep = False

            if keep:
                ret.append((membername, member, isattr))

        return ret

    def document_members(self, all_members: bool = False) -> None:
        """Generate reST for member documentation.

        If *all_members* is True, document all members, else those given by
        *self.options.members*.
        """
        # set current namespace for finding members
        self.env.temp_data['autodoc:module'] = self.modname
        if self.objpath:
            self.env.temp_data['autodoc:class'] = self.objpath[0]

        want_all = (
            all_members or self.options.inherited_members or self.options.members is ALL
        )
        # find out which members are documentable
        members_check_module, members = self.get_object_members(want_all)

        # document non-skipped members
        memberdocumenters: list[tuple[Documenter, bool]] = []
        for mname, member, isattr in self.filter_members(members, want_all):
            classes = [
                cls
                for cls in self.documenters.values()
                if cls.can_document_member(member, mname, isattr, self)
            ]
            if not classes:
                # don't know how to document this member
                continue
            # prefer the documenter with the highest priority
            classes.sort(key=lambda cls: cls.priority)
            # give explicitly separated module name, so that members
            # of inner classes can be documented
            full_mname = f'{self.modname}::' + '.'.join((*self.objpath, mname))
            documenter = classes[-1](self.directive, full_mname, self.indent)
            memberdocumenters.append((documenter, isattr))

        member_order = self.options.member_order or self.config.autodoc_member_order
        memberdocumenters = self.sort_members(memberdocumenters, member_order)

        for documenter, isattr in memberdocumenters:
            documenter.generate(
                all_members=True,
                real_modname=self.real_modname,
                check_module=members_check_module and not isattr,
            )

        # reset current objects
        self.env.temp_data['autodoc:module'] = None
        self.env.temp_data['autodoc:class'] = None

    def sort_members(
        self, documenters: list[tuple[Documenter, bool]], order: str
    ) -> list[tuple[Documenter, bool]]:
        """Sort the given member list."""
        if order == 'groupwise':
            # sort by group; alphabetically within groups
            documenters.sort(key=lambda e: (e[0].member_order, e[0].name))
        elif order == 'bysource':
            # By default, member discovery order matches source order,
            # as dicts are insertion-ordered from Python 3.7.
            if self.analyzer:
                # sort by source order, by virtue of the module analyzer
                tagorder = self.analyzer.tagorder

                def keyfunc(entry: tuple[Documenter, bool]) -> int:
                    fullname = entry[0].name.split('::')[1]
                    return tagorder.get(fullname, len(tagorder))

                documenters.sort(key=keyfunc)
        else:  # alphabetical
            documenters.sort(key=lambda e: e[0].name)

        return documenters

    def generate(
        self,
        more_content: StringList | None = None,
        real_modname: str | None = None,
        check_module: bool = False,
        all_members: bool = False,
    ) -> None:
        """Generate reST for the object given by *self.name*, and possibly for
        its members.

        If *more_content* is given, include that content. If *real_modname* is
        given, use that module name to find attribute docs. If *check_module* is
        True, only generate if the object is defined in the module name it is
        imported from. If *all_members* is True, document all members.
        """
        if not self.parse_name():
            # need a module to import
            logger.warning(
                __(
                    "don't know which module to import for autodocumenting "
                    '%r (try placing a "module" or "currentmodule" directive '
                    'in the document, or giving an explicit module name)'
                ),
                self.name,
                type='autodoc',
            )
            return

        # now, import the module and get object to document
        if not self.import_object():
            return

        # If there is no real module defined, figure out which to use.
        # The real module is used in the module analyzer to look up the module
        # where the attribute documentation would actually be found in.
        # This is used for situations where you have a module that collects the
        # functions and classes of internal submodules.
        guess_modname = self.get_real_modname()
        self.real_modname: str = real_modname or guess_modname

        # try to also get a source code analyzer for attribute docs
        try:
            self.analyzer = ModuleAnalyzer.for_module(self.real_modname)
            # parse right now, to get PycodeErrors on parsing (results will
            # be cached anyway)
            self.analyzer.find_attr_docs()
        except PycodeError as exc:
            logger.debug('[autodoc] module analyzer failed: %s', exc)
            # no source file -- e.g. for builtin and C modules
            self.analyzer = None
            # at least add the module.__file__ as a dependency
            if module___file__ := getattr(self.module, '__file__', ''):
                self.directive.record_dependencies.add(module___file__)
        else:
            self.directive.record_dependencies.add(self.analyzer.srcname)

        if self.real_modname != guess_modname:
            # Add module to dependency list if target object is defined in other module.
            try:
                analyzer = ModuleAnalyzer.for_module(guess_modname)
                self.directive.record_dependencies.add(analyzer.srcname)
            except PycodeError:
                pass

        docstrings: list[str] = functools.reduce(
            operator.iadd, self.get_doc() or [], []
        )
        if ismock(self.object) and not docstrings:
            logger.warning(
                __('A mocked object is detected: %r'), self.name, type='autodoc'
            )

        # check __module__ of object (for members not given explicitly)
        if check_module:
            if not self.check_module():
                return

        sourcename = self.get_sourcename()

        # make sure that the result starts with an empty line.  This is
        # necessary for some situations where another directive preprocesses
        # reST and no starting newline is present
        self.add_line('', sourcename)

        # format the object's signature, if any
        try:
            sig = self.format_signature()
        except Exception as exc:
            logger.warning(
                __('error while formatting signature for %s: %s'),
                self.fullname,
                exc,
                type='autodoc',
            )
            return

        # generate the directive header and options, if applicable
        self.add_directive_header(sig)
        self.add_line('', sourcename)

        # e.g. the module directive doesn't have content
        self.indent += self.content_indent

        # add all content (from docstrings, attribute docs etc.)
        self.add_content(more_content)

        # document members, if possible
        self.document_members(all_members)


class ModuleDocumenter(Documenter):
    """
    Specialized Documenter subclass for modules.
    """

    objtype = 'module'
    content_indent = ''
    _extra_indent = '   '

    option_spec: ClassVar[OptionSpec] = {
        'members': members_option,
        'undoc-members': bool_option,
        'no-index': bool_option,
        'inherited-members': inherited_members_option,
        'show-inheritance': bool_option,
        'synopsis': identity,
        'platform': identity,
        'deprecated': bool_option,
        'member-order': member_order_option,
        'exclude-members': exclude_members_option,
        'private-members': members_option,
        'special-members': members_option,
        'imported-members': bool_option,
        'ignore-module-all': bool_option,
        'no-value': bool_option,
        'noindex': bool_option,
    }

    def __init__(self, *args: Any) -> None:
        super().__init__(*args)
        merge_members_option(self.options)
        self.__all__: Sequence[str] | None = None

    def add_content(self, more_content: StringList | None) -> None:
        old_indent = self.indent
        self.indent += self._extra_indent
        super().add_content(None)
        self.indent = old_indent
        if more_content:
            for line, src in zip(more_content.data, more_content.items, strict=True):
                self.add_line(line, src[0], src[1])

    @classmethod
    def can_document_member(
        cls: type[Documenter], member: Any, membername: str, isattr: bool, parent: Any
    ) -> bool:
        # don't document submodules automatically
        return False

    def resolve_name(
        self, modname: str | None, parents: Any, path: str, base: str
    ) -> tuple[str | None, list[str]]:
        if modname is not None:
            logger.warning(
                __('"::" in automodule name doesn\'t make sense'), type='autodoc'
            )
        return (path or '') + base, []

    def parse_name(self) -> bool:
        ret = super().parse_name()
        if self.args or self.retann:
            logger.warning(
                __('signature arguments or return annotation given for automodule %s'),
                self.fullname,
                type='autodoc',
            )
        return ret

    def import_object(self, raiseerror: bool = False) -> bool:
        ret = super().import_object(raiseerror)

        try:
            if not self.options.ignore_module_all:
                self.__all__ = inspect.getall(self.object)
        except ValueError as exc:
            # invalid __all__ found.
            logger.warning(
                __(
                    '__all__ should be a list of strings, not %r '
                    '(in module %s) -- ignoring __all__'
                ),
                exc.args[0],
                self.fullname,
                type='autodoc',
            )

        return ret

    def add_directive_header(self, sig: str) -> None:
        Documenter.add_directive_header(self, sig)

        sourcename = self.get_sourcename()

        # add some module-specific options
        if self.options.synopsis:
            self.add_line('   :synopsis: ' + self.options.synopsis, sourcename)
        if self.options.platform:
            self.add_line('   :platform: ' + self.options.platform, sourcename)
        if self.options.deprecated:
            self.add_line('   :deprecated:', sourcename)

    def get_module_members(self) -> dict[str, ObjectMember]:
        """Get members of target module."""
        if self.analyzer:
            attr_docs = self.analyzer.attr_docs
        else:
            attr_docs = {}

        members: dict[str, ObjectMember] = {}
        for name in dir(self.object):
            try:
                value = safe_getattr(self.object, name, None)
                if ismock(value):
                    value = undecorate(value)
                docstring = attr_docs.get(('', name), [])
                members[name] = ObjectMember(
                    name, value, docstring='\n'.join(docstring)
                )
            except AttributeError:
                continue

        # annotation only member (ex. attr: int)
        for name in inspect.getannotations(self.object):
            if name not in members:
                docstring = attr_docs.get(('', name), [])
                members[name] = ObjectMember(
                    name, INSTANCEATTR, docstring='\n'.join(docstring)
                )

        return members

    def get_object_members(self, want_all: bool) -> tuple[bool, list[ObjectMember]]:
        members = self.get_module_members()
        if want_all:
            if self.__all__ is None:
                # for implicit module members, check __module__ to avoid
                # documenting imported objects
                return True, list(members.values())
            else:
                for member in members.values():
                    if member.__name__ not in self.__all__:
                        member.skipped = True

                return False, list(members.values())
        else:
            memberlist = self.options.members or []
            ret = []
            for name in memberlist:
                if name in members:
                    ret.append(members[name])
                else:
                    logger.warning(
                        __(
                            'missing attribute mentioned in :members: option: '
                            'module %s, attribute %s'
                        ),
                        safe_getattr(self.object, '__name__', '???'),
                        name,
                        type='autodoc',
                    )
            return False, ret

    def sort_members(
        self, documenters: list[tuple[Documenter, bool]], order: str
    ) -> list[tuple[Documenter, bool]]:
        if order == 'bysource' and self.__all__:
            assert self.__all__ is not None
            module_all = self.__all__
            module_all_set = set(module_all)
            module_all_len = len(module_all)

            # Sort alphabetically first (for members not listed on the __all__)
            documenters.sort(key=lambda e: e[0].name)

            # Sort by __all__
            def keyfunc(entry: tuple[Documenter, bool]) -> int:
                name = entry[0].name.split('::')[1]
                if name in module_all_set:
                    return module_all.index(name)
                else:
                    return module_all_len

            documenters.sort(key=keyfunc)

            return documenters
        else:
            return super().sort_members(documenters, order)


class ModuleLevelDocumenter(Documenter):
    """
    Specialized Documenter subclass for objects on module level (functions,
    classes, data/constants).
    """

    def resolve_name(
        self, modname: str | None, parents: Any, path: str, base: str
    ) -> tuple[str | None, list[str]]:
        if modname is not None:
            return modname, [*parents, base]
        if path:
            modname = path.rstrip('.')
            return modname, [*parents, base]

        # if documenting a toplevel object without explicit module,
        # it can be contained in another auto directive ...
        modname = self.env.temp_data.get('autodoc:module')
        # ... or in the scope of a module directive
        if not modname:
            modname = self.env.ref_context.get('py:module')
        # ... else, it stays None, which means invalid
        return modname, [*parents, base]


class ClassLevelDocumenter(Documenter):
    """
    Specialized Documenter subclass for objects on class level (methods,
    attributes).
    """

    def resolve_name(
        self, modname: str | None, parents: Any, path: str, base: str
    ) -> tuple[str | None, list[str]]:
        if modname is not None:
            return modname, [*parents, base]

        if path:
            mod_cls = path.rstrip('.')
        else:
            # if documenting a class-level object without path,
            # there must be a current class, either from a parent
            # auto directive ...
            mod_cls_ = self.env.temp_data.get('autodoc:class')
            # ... or from a class directive
            if mod_cls_ is None:
                mod_cls_ = self.env.ref_context.get('py:class')
                # ... if still None, there's no way to know
                if mod_cls_ is None:
                    return None, []
            mod_cls = mod_cls_
        modname, sep, cls = mod_cls.rpartition('.')
        parents = [cls]
        # if the module name is still missing, get it like above
        if not modname:
            modname = self.env.temp_data.get('autodoc:module')
        if not modname:
            modname = self.env.ref_context.get('py:module')
        # ... else, it stays None, which means invalid
        return modname, [*parents, base]


class DocstringSignatureMixin:
    """
    Mixin for FunctionDocumenter and MethodDocumenter to provide the
    feature of reading the signature from the docstring.
    """

    _new_docstrings: list[list[str]] | None = None
    _signatures: list[str] = []

    def _find_signature(self) -> tuple[str | None, str | None] | None:
        # candidates of the object name
        valid_names = [self.objpath[-1]]  # type: ignore[attr-defined]
        if isinstance(self, ClassDocumenter):
            valid_names.append('__init__')
            if hasattr(self.object, '__mro__'):
                valid_names.extend(cls.__name__ for cls in self.object.__mro__)

        docstrings = self.get_doc()
        if docstrings is None:
            return None, None
        self._new_docstrings = docstrings[:]
        self._signatures = []
        result = None
        for i, doclines in enumerate(docstrings):
            for j, line in enumerate(doclines):
                if not line:
                    # no lines in docstring, no match
                    break

                if line.endswith('\\'):
                    line = line.rstrip('\\').rstrip()

                # match first line of docstring against signature RE
                match = py_ext_sig_re.match(line)
                if not match:
                    break
                exmod, path, base, tp_list, args, retann = match.groups()

                # the base name must match ours
                if base not in valid_names:
                    break

                # re-prepare docstring to ignore more leading indentation
                directive = self.directive  # type: ignore[attr-defined]
                tab_width = directive.state.document.settings.tab_width
                self._new_docstrings[i] = prepare_docstring(
                    '\n'.join(doclines[j + 1 :]), tab_width
                )

                if result is None:
                    # first signature
                    result = args, retann
                else:
                    # subsequent signatures
                    self._signatures.append(f'({args}) -> {retann}')

            if result is not None:
                # finish the loop when signature found
                break

        return result

    def get_doc(self) -> list[list[str]] | None:
        if self._new_docstrings is not None:
            return self._new_docstrings
        return super().get_doc()  # type: ignore[misc]

    def format_signature(self, **kwargs: Any) -> str:
        self.args: str | None
        if self.args is None and self.config.autodoc_docstring_signature:  # type: ignore[attr-defined]
            # only act if a signature is not explicitly given already, and if
            # the feature is enabled
            result = self._find_signature()
            if result is not None:
                self.args, self.retann = result
        sig = super().format_signature(**kwargs)  # type: ignore[misc]
        if self._signatures:
            return '\n'.join((sig, *self._signatures))
        else:
            return sig


class DocstringStripSignatureMixin(DocstringSignatureMixin):
    """
    Mixin for AttributeDocumenter to provide the
    feature of stripping any function signature from the docstring.
    """

    def format_signature(self, **kwargs: Any) -> str:
        if self.args is None and self.config.autodoc_docstring_signature:  # type: ignore[attr-defined]
            # only act if a signature is not explicitly given already, and if
            # the feature is enabled
            result = self._find_signature()
            if result is not None:
                # Discarding _args is a only difference with
                # DocstringSignatureMixin.format_signature.
                # Documenter.format_signature use self.args value to format.
                _args, self.retann = result
        return super().format_signature(**kwargs)


class FunctionDocumenter(DocstringSignatureMixin, ModuleLevelDocumenter):  # type: ignore[misc]
    """
    Specialized Documenter subclass for functions.
    """

    objtype = 'function'
    member_order = 30

    @classmethod
    def can_document_member(
        cls: type[Documenter], member: Any, membername: str, isattr: bool, parent: Any
    ) -> bool:
        # supports functions, builtins and bound methods exported at the module level
        return (
            inspect.isfunction(member)
            or inspect.isbuiltin(member)
            or (inspect.isroutine(member) and isinstance(parent, ModuleDocumenter))
        )

    def format_args(self, **kwargs: Any) -> str:
        if self.config.autodoc_typehints in {'none', 'description'}:
            kwargs.setdefault('show_annotation', False)
        if self.config.autodoc_typehints_format == 'short':
            kwargs.setdefault('unqualified_typehints', True)

        try:
            self.env.events.emit('autodoc-before-process-signature', self.object, False)
            sig = inspect.signature(
                self.object, type_aliases=self.config.autodoc_type_aliases
            )
            args = stringify_signature(sig, **kwargs)
        except TypeError as exc:
            logger.warning(
                __('Failed to get a function signature for %s: %s'), self.fullname, exc
            )
            return ''
        except ValueError:
            args = ''

        if self.config.strip_signature_backslash:
            # escape backslashes for reST
            args = args.replace('\\', '\\\\')
        return args

    def document_members(self, all_members: bool = False) -> None:
        pass

    def add_directive_header(self, sig: str) -> None:
        sourcename = self.get_sourcename()
        super().add_directive_header(sig)

        is_coro = inspect.iscoroutinefunction(self.object)
        is_acoro = inspect.isasyncgenfunction(self.object)
        if is_coro or is_acoro:
            self.add_line('   :async:', sourcename)

    def format_signature(self, **kwargs: Any) -> str:
        if self.config.autodoc_typehints_format == 'short':
            kwargs.setdefault('unqualified_typehints', True)

        sigs = []
        if (
            self.analyzer
            and '.'.join(self.objpath) in self.analyzer.overloads
            and self.config.autodoc_typehints != 'none'
        ):
            # Use signatures for overloaded functions instead of the implementation function.
            overloaded = True
        else:
            overloaded = False
            sig = super().format_signature(**kwargs)
            sigs.append(sig)

        if inspect.is_singledispatch_function(self.object):
            # append signature of singledispatch'ed functions
            for typ, func in self.object.registry.items():
                if typ is object:
                    pass  # default implementation. skipped.
                else:
                    dispatchfunc = self.annotate_to_first_argument(func, typ)
                    if dispatchfunc:
                        documenter = FunctionDocumenter(self.directive, '')
                        documenter.object = dispatchfunc
                        documenter.objpath = ['']
                        sigs.append(documenter.format_signature())
        if overloaded and self.analyzer is not None:
            actual = inspect.signature(
                self.object, type_aliases=self.config.autodoc_type_aliases
            )
            __globals__ = safe_getattr(self.object, '__globals__', {})
            for overload in self.analyzer.overloads['.'.join(self.objpath)]:
                overload = self.merge_default_value(actual, overload)
                overload = evaluate_signature(
                    overload, __globals__, self.config.autodoc_type_aliases
                )

                sig = stringify_signature(overload, **kwargs)
                sigs.append(sig)

        return '\n'.join(sigs)

    def merge_default_value(self, actual: Signature, overload: Signature) -> Signature:
        """Merge default values of actual implementation to the overload variants."""
        parameters = list(overload.parameters.values())
        for i, param in enumerate(parameters):
            actual_param = actual.parameters.get(param.name)
            if actual_param and param.default == '...':
                parameters[i] = param.replace(default=actual_param.default)

        return overload.replace(parameters=parameters)

    def annotate_to_first_argument(self, func: Callable, typ: type) -> Callable | None:
        """Annotate type hint to the first argument of function if needed."""
        try:
            sig = inspect.signature(func, type_aliases=self.config.autodoc_type_aliases)
        except TypeError as exc:
            logger.warning(
                __('Failed to get a function signature for %s: %s'), self.fullname, exc
            )
            return None
        except ValueError:
            return None

        if len(sig.parameters) == 0:
            return None

        def dummy():  # type: ignore[no-untyped-def]  # NoQA: ANN202
            pass

        params = list(sig.parameters.values())
        if params[0].annotation is Parameter.empty:
            params[0] = params[0].replace(annotation=typ)
            try:
                dummy.__signature__ = sig.replace(parameters=params)  # type: ignore[attr-defined]
                return dummy
            except (AttributeError, TypeError):
                # failed to update signature (ex. built-in or extension types)
                return None

        return func


class DecoratorDocumenter(FunctionDocumenter):
    """
    Specialized Documenter subclass for decorator functions.
    """

    objtype = 'decorator'

    # must be lower than FunctionDocumenter
    priority = -1

    def format_args(self, **kwargs: Any) -> str:
        args = super().format_args(**kwargs)
        if ',' in args:
            return args
        else:
            return ''


# Types which have confusing metaclass signatures it would be best not to show.
# These are listed by name, rather than storing the objects themselves, to avoid
# needing to import the modules.
_METACLASS_CALL_BLACKLIST = frozenset({
    'enum.EnumType.__call__',
})


# Types whose __new__ signature is a pass-through.
_CLASS_NEW_BLACKLIST = frozenset({
    'typing.Generic.__new__',
})


class ClassDocumenter(DocstringSignatureMixin, ModuleLevelDocumenter):  # type: ignore[misc]
    """
    Specialized Documenter subclass for classes.
    """

    objtype = 'class'
    member_order = 20
    option_spec: ClassVar[OptionSpec] = {
        'members': members_option,
        'undoc-members': bool_option,
        'no-index': bool_option,
        'inherited-members': inherited_members_option,
        'show-inheritance': bool_option,
        'member-order': member_order_option,
        'exclude-members': exclude_members_option,
        'private-members': members_option,
        'special-members': members_option,
        'class-doc-from': class_doc_from_option,
        'noindex': bool_option,
    }

    # Must be higher than FunctionDocumenter, ClassDocumenter, and
    # AttributeDocumenter as NewType can be an attribute and is a class
    # after Python 3.10.
    priority = 15

    _signature_class: Any = None
    _signature_method_name: str = ''

    def __init__(self, *args: Any) -> None:
        super().__init__(*args)

        if self.config.autodoc_class_signature == 'separated':
            self.options = self.options.copy()

            # show __init__() method
            if self.options.special_members is None:
                self.options['special-members'] = ['__new__', '__init__']
            else:
                self.options.special_members.append('__new__')
                self.options.special_members.append('__init__')

        merge_members_option(self.options)

    @classmethod
    def can_document_member(
        cls: type[Documenter], member: Any, membername: str, isattr: bool, parent: Any
    ) -> bool:
        return isinstance(member, type) or (
            isattr and isinstance(member, NewType | TypeVar)
        )

    def import_object(self, raiseerror: bool = False) -> bool:
        ret = super().import_object(raiseerror)
        # if the class is documented under another name, document it
        # as data/attribute
        if ret:
            if hasattr(self.object, '__name__'):
                self.doc_as_attr = self.objpath[-1] != self.object.__name__
            else:
                self.doc_as_attr = True
            if isinstance(self.object, NewType | TypeVar):
                modname = getattr(self.object, '__module__', self.modname)
                if modname != self.modname and self.modname.startswith(modname):
                    bases = self.modname[len(modname) :].strip('.').split('.')
                    self.objpath = bases + self.objpath
                    self.modname = modname
        return ret

    def _get_signature(self) -> tuple[Any | None, str | None, Signature | None]:
        if isinstance(self.object, NewType | TypeVar):
            # Suppress signature
            return None, None, None

        def get_user_defined_function_or_method(obj: Any, attr: str) -> Any:
            """Get the `attr` function or method from `obj`, if it is user-defined."""
            if inspect.is_builtin_class_method(obj, attr):
                return None
            attr = self.get_attr(obj, attr, None)
            if not (inspect.ismethod(attr) or inspect.isfunction(attr)):
                return None
            return attr

        # This sequence is copied from inspect._signature_from_callable.
        # ValueError means that no signature could be found, so we keep going.

        # First, we check if obj has a __signature__ attribute
        if hasattr(self.object, '__signature__'):
            object_sig = self.object.__signature__
            if isinstance(object_sig, Signature):
                return None, None, object_sig
            if sys.version_info[:2] in {(3, 12), (3, 13)} and callable(object_sig):
                # Support for enum.Enum.__signature__ in Python 3.12
                if isinstance(object_sig_str := object_sig(), str):
                    return None, None, inspect.signature_from_str(object_sig_str)

        # Next, let's see if it has an overloaded __call__ defined
        # in its metaclass
        call = get_user_defined_function_or_method(type(self.object), '__call__')

        if call is not None:
            if f'{call.__module__}.{call.__qualname__}' in _METACLASS_CALL_BLACKLIST:
                call = None

        if call is not None:
            self.env.events.emit('autodoc-before-process-signature', call, True)
            try:
                sig = inspect.signature(
                    call,
                    bound_method=True,
                    type_aliases=self.config.autodoc_type_aliases,
                )
                return type(self.object), '__call__', sig
            except ValueError:
                pass

        # Now we check if the 'obj' class has a '__new__' method
        new = get_user_defined_function_or_method(self.object, '__new__')

        if new is not None:
            if f'{new.__module__}.{new.__qualname__}' in _CLASS_NEW_BLACKLIST:
                new = None

        if new is not None:
            self.env.events.emit('autodoc-before-process-signature', new, True)
            try:
                sig = inspect.signature(
                    new,
                    bound_method=True,
                    type_aliases=self.config.autodoc_type_aliases,
                )
                return self.object, '__new__', sig
            except ValueError:
                pass

        # Finally, we should have at least __init__ implemented
        init = get_user_defined_function_or_method(self.object, '__init__')
        if init is not None:
            self.env.events.emit('autodoc-before-process-signature', init, True)
            try:
                sig = inspect.signature(
                    init,
                    bound_method=True,
                    type_aliases=self.config.autodoc_type_aliases,
                )
                return self.object, '__init__', sig
            except ValueError:
                pass

        # None of the attributes are user-defined, so fall back to let inspect
        # handle it.
        # We don't know the exact method that inspect.signature will read
        # the signature from, so just pass the object itself to our hook.
        self.env.events.emit('autodoc-before-process-signature', self.object, False)
        try:
            sig = inspect.signature(
                self.object,
                bound_method=False,
                type_aliases=self.config.autodoc_type_aliases,
            )
            return None, None, sig
        except ValueError:
            pass

        # Still no signature: happens e.g. for old-style classes
        # with __init__ in C and no `__text_signature__`.
        return None, None, None

    def format_args(self, **kwargs: Any) -> str:
        if self.config.autodoc_typehints in {'none', 'description'}:
            kwargs.setdefault('show_annotation', False)
        if self.config.autodoc_typehints_format == 'short':
            kwargs.setdefault('unqualified_typehints', True)

        try:
            self._signature_class, _signature_method_name, sig = self._get_signature()
        except TypeError as exc:
            # __signature__ attribute contained junk
            logger.warning(
                __('Failed to get a constructor signature for %s: %s'),
                self.fullname,
                exc,
            )
            return ''
        self._signature_method_name = _signature_method_name or ''

        if sig is None:
            return ''

        return stringify_signature(sig, show_return_annotation=False, **kwargs)

    def _find_signature(self) -> tuple[str | None, str | None] | None:
        result = super()._find_signature()
        if result is not None:
            # Strip a return value from signature of constructor in docstring (first entry)
            result = (result[0], None)

        for i, sig in enumerate(self._signatures):
            if sig.endswith(' -> None'):
                # Strip a return value from signatures of constructor in docstring (subsequent
                # entries)
                self._signatures[i] = sig[:-8]

        return result

    def format_signature(self, **kwargs: Any) -> str:
        if self.doc_as_attr:
            return ''
        if self.config.autodoc_class_signature == 'separated':
            # do not show signatures
            return ''

        if self.config.autodoc_typehints_format == 'short':
            kwargs.setdefault('unqualified_typehints', True)

        sig = super().format_signature()
        sigs = []

        overloads = self.get_overloaded_signatures()
        if overloads and self.config.autodoc_typehints != 'none':
            # Use signatures for overloaded methods instead of the implementation method.
            method = safe_getattr(
                self._signature_class, self._signature_method_name, None
            )
            __globals__ = safe_getattr(method, '__globals__', {})
            for overload in overloads:
                overload = evaluate_signature(
                    overload, __globals__, self.config.autodoc_type_aliases
                )

                parameters = list(overload.parameters.values())
                overload = overload.replace(
                    parameters=parameters[1:], return_annotation=Parameter.empty
                )
                sig = stringify_signature(overload, **kwargs)
                sigs.append(sig)
        else:
            sigs.append(sig)

        return '\n'.join(sigs)

    def get_overloaded_signatures(self) -> list[Signature]:
        if self._signature_class and self._signature_method_name:
            for cls in self._signature_class.__mro__:
                try:
                    analyzer = ModuleAnalyzer.for_module(cls.__module__)
                    analyzer.analyze()
                    qualname = f'{cls.__qualname__}.{self._signature_method_name}'
                    if qualname in analyzer.overloads:
                        return analyzer.overloads.get(qualname, [])
                    elif qualname in analyzer.tagorder:
                        # the constructor is defined in the class, but not overridden.
                        return []
                except PycodeError:
                    pass

        return []

    def get_canonical_fullname(self) -> str | None:
        __modname__ = safe_getattr(self.object, '__module__', self.modname)
        __qualname__ = safe_getattr(self.object, '__qualname__', None)
        if __qualname__ is None:
            __qualname__ = safe_getattr(self.object, '__name__', None)
        if __qualname__ and '<locals>' in __qualname__:
            # No valid qualname found if the object is defined as locals
            __qualname__ = None

        if __modname__ and __qualname__:
            return f'{__modname__}.{__qualname__}'
        else:
            return None

    def add_directive_header(self, sig: str) -> None:
        sourcename = self.get_sourcename()

        if self.doc_as_attr:
            self.directivetype = 'attribute'
        super().add_directive_header(sig)

        if isinstance(self.object, NewType | TypeVar):
            return

        if self.analyzer and '.'.join(self.objpath) in self.analyzer.finals:
            self.add_line('   :final:', sourcename)

        canonical_fullname = self.get_canonical_fullname()
        if (
            not self.doc_as_attr
            and not isinstance(self.object, NewType)
            and canonical_fullname
            and self.fullname != canonical_fullname
        ):
            self.add_line('   :canonical: %s' % canonical_fullname, sourcename)

        # add inheritance info, if wanted
        if not self.doc_as_attr and self.options.show_inheritance:
            if inspect.getorigbases(self.object):
                # A subclass of generic types
                # refs: PEP-560 <https://peps.python.org/pep-0560/>
                bases = list(self.object.__orig_bases__)
            elif hasattr(self.object, '__bases__') and len(self.object.__bases__):
                # A normal class
                bases = list(self.object.__bases__)
            else:
                bases = []

            self.env.events.emit(
                'autodoc-process-bases', self.fullname, self.object, self.options, bases
            )

            if self.config.autodoc_typehints_format == 'short':
                base_classes = [restify(cls, 'smart') for cls in bases]
            else:
                base_classes = [restify(cls) for cls in bases]

            sourcename = self.get_sourcename()
            self.add_line('', sourcename)
            self.add_line('   ' + _('Bases: %s') % ', '.join(base_classes), sourcename)

    def get_object_members(self, want_all: bool) -> tuple[bool, list[ObjectMember]]:
        members = get_class_members(
            self.object,
            self.objpath,
            self.get_attr,
            self.config.autodoc_inherit_docstrings,
        )
        if not want_all:
            if not self.options.members:
                return False, []
            # specific members given
            selected = []
            for name in self.options.members:
                if name in members:
                    selected.append(members[name])
                else:
                    logger.warning(
                        __('missing attribute %s in object %s'),
                        name,
                        self.fullname,
                        type='autodoc',
                    )
            return False, selected
        elif self.options.inherited_members:
            return False, list(members.values())
        else:
            return False, [m for m in members.values() if m.class_ == self.object]

    def get_doc(self) -> list[list[str]] | None:
        if isinstance(self.object, TypeVar):
            if self.object.__doc__ == TypeVar.__doc__:
                return []
        if self.doc_as_attr:
            # Don't show the docstring of the class when it is an alias.
            if self.get_variable_comment():
                return []
            else:
                return None

        lines = getattr(self, '_new_docstrings', None)
        if lines is not None:
            return lines

        classdoc_from = self.options.get(
            'class-doc-from', self.config.autoclass_content
        )

        docstrings = []
        attrdocstring = getdoc(self.object, self.get_attr)
        if attrdocstring:
            docstrings.append(attrdocstring)

        # for classes, what the "docstring" is can be controlled via a
        # config value; the default is only the class docstring
        if classdoc_from in {'both', 'init'}:
            __init__ = self.get_attr(self.object, '__init__', None)
            initdocstring = getdoc(
                __init__,
                self.get_attr,
                self.config.autodoc_inherit_docstrings,
                self.object,
                '__init__',
            )
            # for new-style classes, no __init__ means default __init__
            if initdocstring is not None and (
                initdocstring == object.__init__.__doc__  # for pypy
                or initdocstring.strip() == object.__init__.__doc__  # for !pypy
            ):
                initdocstring = None
            if not initdocstring:
                # try __new__
                __new__ = self.get_attr(self.object, '__new__', None)
                initdocstring = getdoc(
                    __new__,
                    self.get_attr,
                    self.config.autodoc_inherit_docstrings,
                    self.object,
                    '__new__',
                )
                # for new-style classes, no __new__ means default __new__
                if initdocstring is not None and (
                    initdocstring == object.__new__.__doc__  # for pypy
                    or initdocstring.strip() == object.__new__.__doc__  # for !pypy
                ):
                    initdocstring = None
            if initdocstring:
                if classdoc_from == 'init':
                    docstrings = [initdocstring]
                else:
                    docstrings.append(initdocstring)

        tab_width = self.directive.state.document.settings.tab_width
        return [prepare_docstring(docstring, tab_width) for docstring in docstrings]

    def get_variable_comment(self) -> list[str] | None:
        try:
            key = ('', '.'.join(self.objpath))
            if self.doc_as_attr:
                analyzer = ModuleAnalyzer.for_module(self.modname)
            else:
                analyzer = ModuleAnalyzer.for_module(self.get_real_modname())
            analyzer.analyze()
            return list(analyzer.attr_docs.get(key, []))
        except PycodeError:
            return None

    def add_content(self, more_content: StringList | None) -> None:
        if isinstance(self.object, NewType):
            if self.config.autodoc_typehints_format == 'short':
                supertype = restify(self.object.__supertype__, 'smart')
            else:
                supertype = restify(self.object.__supertype__)

            more_content = StringList([_('alias of %s') % supertype, ''], source='')
        if isinstance(self.object, TypeVar):
            attrs = [repr(self.object.__name__)]
            for constraint in self.object.__constraints__:
                if self.config.autodoc_typehints_format == 'short':
                    attrs.append(stringify_annotation(constraint, 'smart'))
                else:
                    attrs.append(stringify_annotation(constraint))
            if self.object.__bound__:
                if self.config.autodoc_typehints_format == 'short':
                    bound = restify(self.object.__bound__, 'smart')
                else:
                    bound = restify(self.object.__bound__)
                attrs.append(r'bound=\ ' + bound)
            if self.object.__covariant__:
                attrs.append('covariant=True')
            if self.object.__contravariant__:
                attrs.append('contravariant=True')

            more_content = StringList(
                [_('alias of TypeVar(%s)') % ', '.join(attrs), ''], source=''
            )
        if self.doc_as_attr and self.modname != self.get_real_modname():
            try:
                # override analyzer to obtain doccomment around its definition.
                self.analyzer = ModuleAnalyzer.for_module(self.modname)
                self.analyzer.analyze()
            except PycodeError:
                pass

        if self.doc_as_attr and not self.get_variable_comment():
            try:
                if self.config.autodoc_typehints_format == 'short':
                    alias = restify(self.object, 'smart')
                else:
                    alias = restify(self.object)
                more_content = StringList([_('alias of %s') % alias], source='')
            except AttributeError:
                pass  # Invalid class object is passed.

        super().add_content(more_content)

    def document_members(self, all_members: bool = False) -> None:
        if self.doc_as_attr:
            return
        super().document_members(all_members)

    def generate(
        self,
        more_content: StringList | None = None,
        real_modname: str | None = None,
        check_module: bool = False,
        all_members: bool = False,
    ) -> None:
        # Do not pass real_modname and use the name from the __module__
        # attribute of the class.
        # If a class gets imported into the module real_modname
        # the analyzer won't find the source of the class, if
        # it looks in real_modname.
        return super().generate(
            more_content=more_content,
            check_module=check_module,
            all_members=all_members,
        )


class ExceptionDocumenter(ClassDocumenter):
    """
    Specialized ClassDocumenter subclass for exceptions.
    """

    objtype = 'exception'
    member_order = 10

    # needs a higher priority than ClassDocumenter
    priority = ClassDocumenter.priority + 5

    @classmethod
    def can_document_member(
        cls: type[Documenter], member: Any, membername: str, isattr: bool, parent: Any
    ) -> bool:
        try:
            return isinstance(member, type) and issubclass(member, BaseException)
        except TypeError as exc:
            # It's possible for a member to be considered a type, but fail
            # issubclass checks due to not being a class. For example:
            # https://github.com/sphinx-doc/sphinx/issues/11654#issuecomment-1696790436
            msg = (
                f'{cls.__name__} failed to discern if member {member} with'
                f' membername {membername} is a BaseException subclass.'
            )
            raise ValueError(msg) from exc


class DataDocumenterMixinBase:
    # define types of instance variables
    config: Config
    env: BuildEnvironment
    modname: str
    parent: Any
    object: Any
    objpath: list[str]

    def should_suppress_directive_header(self) -> bool:
        """Check directive header should be suppressed."""
        return False

    def should_suppress_value_header(self) -> bool:
        """Check :value: header should be suppressed."""
        return False

    def update_content(self, more_content: StringList) -> None:
        """Update docstring, for example with TypeVar variance."""
        pass


class GenericAliasMixin(DataDocumenterMixinBase):
    """
    Mixin for DataDocumenter and AttributeDocumenter to provide the feature for
    supporting GenericAliases.
    """

    def should_suppress_directive_header(self) -> bool:
        return (
            inspect.isgenericalias(self.object)
            or super().should_suppress_directive_header()
        )

    def update_content(self, more_content: StringList) -> None:
        if inspect.isgenericalias(self.object):
            if self.config.autodoc_typehints_format == 'short':
                alias = restify(self.object, 'smart')
            else:
                alias = restify(self.object)

            more_content.append(_('alias of %s') % alias, '')
            more_content.append('', '')

        super().update_content(more_content)


class UninitializedGlobalVariableMixin(DataDocumenterMixinBase):
    """
    Mixin for DataDocumenter to provide the feature for supporting uninitialized
    (type annotation only) global variables.
    """

    def import_object(self, raiseerror: bool = False) -> bool:
        try:
            return super().import_object(raiseerror=True)  # type: ignore[misc]
        except ImportError as exc:
            # annotation only instance variable (PEP-526)
            try:
                with mock(self.config.autodoc_mock_imports):
                    parent = import_module(self.modname)
                    annotations = get_type_hints(
                        parent,
                        None,
                        self.config.autodoc_type_aliases,
                        include_extras=True,
                    )
                    if self.objpath[-1] in annotations:
                        self.object = UNINITIALIZED_ATTR
                        self.parent = parent
                        return True
            except ImportError:
                pass

            if raiseerror:
                raise
            logger.warning(exc.args[0], type='autodoc', subtype='import_object')
            self.env.note_reread()
            return False

    def should_suppress_value_header(self) -> bool:
        return (
            self.object is UNINITIALIZED_ATTR or super().should_suppress_value_header()
        )

    def get_doc(self) -> list[list[str]] | None:
        if self.object is UNINITIALIZED_ATTR:
            return []
        else:
            return super().get_doc()  # type: ignore[misc]


class DataDocumenter(
    GenericAliasMixin, UninitializedGlobalVariableMixin, ModuleLevelDocumenter
):
    """
    Specialized Documenter subclass for data items.
    """

    objtype = 'data'
    member_order = 40
    priority = -10
    option_spec: ClassVar[OptionSpec] = dict(ModuleLevelDocumenter.option_spec)
    option_spec['annotation'] = annotation_option
    option_spec['no-value'] = bool_option

    @classmethod
    def can_document_member(
        cls: type[Documenter], member: Any, membername: str, isattr: bool, parent: Any
    ) -> bool:
        return isinstance(parent, ModuleDocumenter) and isattr

    def update_annotations(self, parent: Any) -> None:
        """Update __annotations__ to support type_comment and so on."""
        annotations = dict(inspect.getannotations(parent))
        parent.__annotations__ = annotations

        try:
            analyzer = ModuleAnalyzer.for_module(self.modname)
            analyzer.analyze()
            for (classname, attrname), annotation in analyzer.annotations.items():
                if not classname and attrname not in annotations:
                    annotations[attrname] = annotation
        except PycodeError:
            pass

    def import_object(self, raiseerror: bool = False) -> bool:
        ret = super().import_object(raiseerror)
        if self.parent:
            self.update_annotations(self.parent)

        return ret

    def should_suppress_value_header(self) -> bool:
        if super().should_suppress_value_header():
            return True
        else:
            doc = self.get_doc() or []
            docstring, metadata = separate_metadata(
                '\n'.join(functools.reduce(operator.iadd, doc, []))
            )
            if 'hide-value' in metadata:
                return True

        return False

    def add_directive_header(self, sig: str) -> None:
        super().add_directive_header(sig)
        sourcename = self.get_sourcename()
        if (
            self.options.annotation is SUPPRESS
            or self.should_suppress_directive_header()
        ):
            pass
        elif self.options.annotation:
            self.add_line('   :annotation: %s' % self.options.annotation, sourcename)
        else:
            if self.config.autodoc_typehints != 'none':
                # obtain annotation for this data
                annotations = get_type_hints(
                    self.parent,
                    None,
                    self.config.autodoc_type_aliases,
                    include_extras=True,
                )
                if self.objpath[-1] in annotations:
                    if self.config.autodoc_typehints_format == 'short':
                        objrepr = stringify_annotation(
                            annotations.get(self.objpath[-1]), 'smart'
                        )
                    else:
                        objrepr = stringify_annotation(
                            annotations.get(self.objpath[-1]),
                            'fully-qualified-except-typing',
                        )
                    self.add_line('   :type: ' + objrepr, sourcename)

            try:
                if (
                    self.options.no_value
                    or self.should_suppress_value_header()
                    or ismock(self.object)
                ):
                    pass
                else:
                    objrepr = object_description(self.object)
                    self.add_line('   :value: ' + objrepr, sourcename)
            except ValueError:
                pass

    def document_members(self, all_members: bool = False) -> None:
        pass

    def get_real_modname(self) -> str:
        real_modname = self.get_attr(self.parent or self.object, '__module__', None)
        return real_modname or self.modname

    def get_module_comment(self, attrname: str) -> list[str] | None:
        try:
            analyzer = ModuleAnalyzer.for_module(self.modname)
            analyzer.analyze()
            key = ('', attrname)
            if key in analyzer.attr_docs:
                return list(analyzer.attr_docs[key])
        except PycodeError:
            pass

        return None

    def get_doc(self) -> list[list[str]] | None:
        # Check the variable has a docstring-comment
        comment = self.get_module_comment(self.objpath[-1])
        if comment:
            return [comment]
        else:
            return super().get_doc()

    def add_content(self, more_content: StringList | None) -> None:
        # Disable analyzing variable comment on Documenter.add_content() to control it on
        # DataDocumenter.add_content()
        self.analyzer = None

        if not more_content:
            more_content = StringList()

        self.update_content(more_content)
        super().add_content(more_content)


class MethodDocumenter(DocstringSignatureMixin, ClassLevelDocumenter):  # type: ignore[misc]
    """
    Specialized Documenter subclass for methods (normal, static and class).
    """

    objtype = 'method'
    directivetype = 'method'
    member_order = 50
    priority = 1  # must be more than FunctionDocumenter

    @classmethod
    def can_document_member(
        cls: type[Documenter], member: Any, membername: str, isattr: bool, parent: Any
    ) -> bool:
        return inspect.isroutine(member) and not isinstance(parent, ModuleDocumenter)

    def import_object(self, raiseerror: bool = False) -> bool:
        ret = super().import_object(raiseerror)
        if not ret:
            return ret

        # to distinguish classmethod/staticmethod
        obj = self.parent.__dict__.get(self.object_name)
        if obj is None:
            obj = self.object

        obj_is_staticmethod = inspect.isstaticmethod(
            obj, cls=self.parent, name=self.object_name
        )
        if inspect.isclassmethod(obj) or obj_is_staticmethod:
            # document class and static members before ordinary ones
            self.member_order = self.member_order - 1

        return ret

    def format_args(self, **kwargs: Any) -> str:
        if self.config.autodoc_typehints in {'none', 'description'}:
            kwargs.setdefault('show_annotation', False)
        if self.config.autodoc_typehints_format == 'short':
            kwargs.setdefault('unqualified_typehints', True)

        try:
            if self.object == object.__init__ and self.parent != object:  # NoQA: E721
                # Classes not having own __init__() method are shown as no arguments.
                #
                # Note: The signature of object.__init__() is (self, /, *args, **kwargs).
                #       But it makes users confused.
                args = '()'
            else:
<<<<<<< HEAD
                bound_method = not inspect.isstaticmethod(
                    self.object, cls=self.parent, name=self.object_name,
                )
                self.env.events.emit(
                    'autodoc-before-process-signature', self.object, bound_method,
                )
                sig = inspect.signature(
                    self.object,
                    bound_method=bound_method,
                    type_aliases=self.config.autodoc_type_aliases,
                )
=======
                if inspect.isstaticmethod(
                    self.object, cls=self.parent, name=self.object_name
                ):
                    self.env.events.emit(
                        'autodoc-before-process-signature', self.object, False
                    )
                    sig = inspect.signature(
                        self.object,
                        bound_method=False,
                        type_aliases=self.config.autodoc_type_aliases,
                    )
                else:
                    self.env.events.emit(
                        'autodoc-before-process-signature', self.object, True
                    )
                    sig = inspect.signature(
                        self.object,
                        bound_method=True,
                        type_aliases=self.config.autodoc_type_aliases,
                    )
>>>>>>> 91b566de
                args = stringify_signature(sig, **kwargs)
        except TypeError as exc:
            logger.warning(
                __('Failed to get a method signature for %s: %s'), self.fullname, exc
            )
            return ''
        except ValueError:
            args = ''

        if self.config.strip_signature_backslash:
            # escape backslashes for reST
            args = args.replace('\\', '\\\\')
        return args

    def add_directive_header(self, sig: str) -> None:
        super().add_directive_header(sig)

        sourcename = self.get_sourcename()
        obj = self.parent.__dict__.get(self.object_name, self.object)
        if inspect.isabstractmethod(obj):
            self.add_line('   :abstractmethod:', sourcename)
        if inspect.iscoroutinefunction(obj) or inspect.isasyncgenfunction(obj):
            self.add_line('   :async:', sourcename)
        if (
<<<<<<< HEAD
            inspect.is_classmethod_like(obj)
            or inspect.is_singledispatch_method(obj) and inspect.is_classmethod_like(obj.func)
=======
            inspect.isclassmethod(obj)
            or inspect.is_singledispatch_method(obj)
            and inspect.isclassmethod(obj.func)
>>>>>>> 91b566de
        ):
            self.add_line('   :classmethod:', sourcename)
        if inspect.isstaticmethod(obj, cls=self.parent, name=self.object_name):
            self.add_line('   :staticmethod:', sourcename)
        if self.analyzer and '.'.join(self.objpath) in self.analyzer.finals:
            self.add_line('   :final:', sourcename)

    def document_members(self, all_members: bool = False) -> None:
        pass

    def format_signature(self, **kwargs: Any) -> str:
        if self.config.autodoc_typehints_format == 'short':
            kwargs.setdefault('unqualified_typehints', True)

        sigs = []
        if (
            self.analyzer
            and '.'.join(self.objpath) in self.analyzer.overloads
            and self.config.autodoc_typehints != 'none'
        ):
            # Use signatures for overloaded methods instead of the implementation method.
            overloaded = True
        else:
            overloaded = False
            sig = super().format_signature(**kwargs)
            sigs.append(sig)

        meth = self.parent.__dict__.get(self.objpath[-1])
        if inspect.is_singledispatch_method(meth):
            # append signature of singledispatch'ed functions
            for typ, func in meth.dispatcher.registry.items():
                if typ is object:
                    pass  # default implementation. skipped.
                else:
                    if inspect.isclassmethod(func):
                        func = func.__func__
                    dispatchmeth = self.annotate_to_first_argument(func, typ)
                    if dispatchmeth:
                        documenter = MethodDocumenter(self.directive, '')
                        documenter.parent = self.parent
                        documenter.object = dispatchmeth
                        documenter.objpath = ['']
                        sigs.append(documenter.format_signature())
        if overloaded and self.analyzer is not None:
            if inspect.isstaticmethod(
                self.object, cls=self.parent, name=self.object_name
            ):
                actual = inspect.signature(
                    self.object,
                    bound_method=False,
                    type_aliases=self.config.autodoc_type_aliases,
                )
            else:
                actual = inspect.signature(
                    self.object,
                    bound_method=True,
                    type_aliases=self.config.autodoc_type_aliases,
                )

            __globals__ = safe_getattr(self.object, '__globals__', {})
            for overload in self.analyzer.overloads['.'.join(self.objpath)]:
                overload = self.merge_default_value(actual, overload)
                overload = evaluate_signature(
                    overload, __globals__, self.config.autodoc_type_aliases
                )

                if not inspect.isstaticmethod(
                    self.object, cls=self.parent, name=self.object_name
                ):
                    parameters = list(overload.parameters.values())
                    overload = overload.replace(parameters=parameters[1:])
                sig = stringify_signature(overload, **kwargs)
                sigs.append(sig)

        return '\n'.join(sigs)

    def merge_default_value(self, actual: Signature, overload: Signature) -> Signature:
        """Merge default values of actual implementation to the overload variants."""
        parameters = list(overload.parameters.values())
        for i, param in enumerate(parameters):
            actual_param = actual.parameters.get(param.name)
            if actual_param and param.default == '...':
                parameters[i] = param.replace(default=actual_param.default)

        return overload.replace(parameters=parameters)

    def annotate_to_first_argument(self, func: Callable, typ: type) -> Callable | None:
        """Annotate type hint to the first argument of function if needed."""
        try:
            sig = inspect.signature(func, type_aliases=self.config.autodoc_type_aliases)
        except TypeError as exc:
            logger.warning(
                __('Failed to get a method signature for %s: %s'), self.fullname, exc
            )
            return None
        except ValueError:
            return None

        if len(sig.parameters) == 1:
            return None

        def dummy():  # type: ignore[no-untyped-def]  # NoQA: ANN202
            pass

        params = list(sig.parameters.values())
        if params[1].annotation is Parameter.empty:
            params[1] = params[1].replace(annotation=typ)
            try:
                dummy.__signature__ = sig.replace(  # type: ignore[attr-defined]
                    parameters=params
                )
                return dummy
            except (AttributeError, TypeError):
                # failed to update signature (ex. built-in or extension types)
                return None

        return func

    def get_doc(self) -> list[list[str]] | None:
        if self._new_docstrings is not None:
            # docstring already returned previously, then modified by
            # `DocstringSignatureMixin`.  Just return the previously-computed
            # result, so that we don't lose the processing done by
            # `DocstringSignatureMixin`.
            return self._new_docstrings
        if self.objpath[-1] == '__init__':
            docstring = getdoc(
                self.object,
                self.get_attr,
                self.config.autodoc_inherit_docstrings,
                self.parent,
                self.object_name,
            )
            if docstring is not None and (
                docstring == object.__init__.__doc__  # for pypy
                or docstring.strip() == object.__init__.__doc__  # for !pypy
            ):
                docstring = None
            if docstring:
                tab_width = self.directive.state.document.settings.tab_width
                return [prepare_docstring(docstring, tabsize=tab_width)]
            else:
                return []
        elif self.objpath[-1] == '__new__':
            docstring = getdoc(
                self.object,
                self.get_attr,
                self.config.autodoc_inherit_docstrings,
                self.parent,
                self.object_name,
            )
            if docstring is not None and (
                docstring == object.__new__.__doc__  # for pypy
                or docstring.strip() == object.__new__.__doc__  # for !pypy
            ):
                docstring = None
            if docstring:
                tab_width = self.directive.state.document.settings.tab_width
                return [prepare_docstring(docstring, tabsize=tab_width)]
            else:
                return []
        else:
            return super().get_doc()


class NonDataDescriptorMixin(DataDocumenterMixinBase):
    """
    Mixin for AttributeDocumenter to provide the feature for supporting non
    data-descriptors.

    .. note:: This mix-in must be inherited after other mix-ins.  Otherwise, docstring
              and :value: header will be suppressed unexpectedly.
    """

    def import_object(self, raiseerror: bool = False) -> bool:
        ret = super().import_object(raiseerror)  # type: ignore[misc]
        if ret and not inspect.isattributedescriptor(self.object):
            self.non_data_descriptor = True
        else:
            self.non_data_descriptor = False

        return ret

    def should_suppress_value_header(self) -> bool:
        return (
            not getattr(self, 'non_data_descriptor', False)
            or super().should_suppress_directive_header()
        )

    def get_doc(self) -> list[list[str]] | None:
        if getattr(self, 'non_data_descriptor', False):
            # the docstring of non datadescriptor is very probably the wrong thing
            # to display
            return None
        else:
            return super().get_doc()  # type: ignore[misc]


class SlotsMixin(DataDocumenterMixinBase):
    """
    Mixin for AttributeDocumenter to provide the feature for supporting __slots__.
    """

    def isslotsattribute(self) -> bool:
        """Check the subject is an attribute in __slots__."""
        try:
            if parent___slots__ := inspect.getslots(self.parent):
                return self.objpath[-1] in parent___slots__
            else:
                return False
        except (ValueError, TypeError):
            return False

    def import_object(self, raiseerror: bool = False) -> bool:
        ret = super().import_object(raiseerror)  # type: ignore[misc]
        if self.isslotsattribute():
            self.object = SLOTSATTR

        return ret

    def should_suppress_value_header(self) -> bool:
        if self.object is SLOTSATTR:
            return True
        else:
            return super().should_suppress_value_header()

    def get_doc(self) -> list[list[str]] | None:
        if self.object is SLOTSATTR:
            try:
                parent___slots__ = inspect.getslots(self.parent)
                if parent___slots__ and (
                    docstring := parent___slots__.get(self.objpath[-1])
                ):
                    docstring = prepare_docstring(docstring)
                    return [docstring]
                else:
                    return []
            except ValueError as exc:
                logger.warning(
                    __('Invalid __slots__ found on %s. Ignored.'),
                    (self.parent.__qualname__, exc),
                    type='autodoc',
                )
                return []
        else:
            return super().get_doc()  # type: ignore[misc]


class RuntimeInstanceAttributeMixin(DataDocumenterMixinBase):
    """
    Mixin for AttributeDocumenter to provide the feature for supporting runtime
    instance attributes (that are defined in __init__() methods with doc-comments).

    Example:

        class Foo:
            def __init__(self):
                self.attr = None  #: This is a target of this mix-in.
    """

    RUNTIME_INSTANCE_ATTRIBUTE = object()

    def is_runtime_instance_attribute(self, parent: Any) -> bool:
        """Check the subject is an attribute defined in __init__()."""
        # An instance variable defined in __init__().
        if self.get_attribute_comment(parent, self.objpath[-1]):  # type: ignore[attr-defined]
            return True
        return self.is_runtime_instance_attribute_not_commented(parent)

    def is_runtime_instance_attribute_not_commented(self, parent: Any) -> bool:
        """Check the subject is an attribute defined in __init__() without comment."""
        for cls in inspect.getmro(parent):
            try:
                module = safe_getattr(cls, '__module__')
                qualname = safe_getattr(cls, '__qualname__')

                analyzer = ModuleAnalyzer.for_module(module)
                analyzer.analyze()
                if qualname and self.objpath:
                    key = f'{qualname}.{self.objpath[-1]}'
                    if key in analyzer.tagorder:
                        return True
            except (AttributeError, PycodeError):
                pass

        return False

    def import_object(self, raiseerror: bool = False) -> bool:
        """Check the existence of runtime instance attribute after failing to import the
        attribute.
        """
        try:
            return super().import_object(raiseerror=True)  # type: ignore[misc]
        except ImportError as exc:
            try:
                with mock(self.config.autodoc_mock_imports):
                    ret = import_object(
                        self.modname,
                        self.objpath[:-1],
                        'class',
                        attrgetter=self.get_attr,  # type: ignore[attr-defined]
                    )
                    parent = ret[3]
                    if self.is_runtime_instance_attribute(parent):
                        self.object = self.RUNTIME_INSTANCE_ATTRIBUTE
                        self.parent = parent
                        return True
            except ImportError:
                pass

            if raiseerror:
                raise
            logger.warning(exc.args[0], type='autodoc', subtype='import_object')
            self.env.note_reread()
            return False

    def should_suppress_value_header(self) -> bool:
        return (
            self.object is self.RUNTIME_INSTANCE_ATTRIBUTE
            or super().should_suppress_value_header()
        )

    def get_doc(self) -> list[list[str]] | None:
        if (
            self.object is self.RUNTIME_INSTANCE_ATTRIBUTE
            and self.is_runtime_instance_attribute_not_commented(self.parent)
        ):
            return None
        else:
            return super().get_doc()  # type: ignore[misc]


class UninitializedInstanceAttributeMixin(DataDocumenterMixinBase):
    """
    Mixin for AttributeDocumenter to provide the feature for supporting uninitialized
    instance attributes (PEP-526 styled, annotation only attributes).

    Example:

        class Foo:
            attr: int  #: This is a target of this mix-in.
    """

    def is_uninitialized_instance_attribute(self, parent: Any) -> bool:
        """Check the subject is an annotation only attribute."""
        annotations = get_type_hints(
            parent, None, self.config.autodoc_type_aliases, include_extras=True
        )
        return self.objpath[-1] in annotations

    def import_object(self, raiseerror: bool = False) -> bool:
        """Check the existence of uninitialized instance attribute when failed to import
        the attribute.
        """
        try:
            return super().import_object(raiseerror=True)  # type: ignore[misc]
        except ImportError as exc:
            try:
                ret = import_object(
                    self.modname,
                    self.objpath[:-1],
                    'class',
                    attrgetter=self.get_attr,  # type: ignore[attr-defined]
                )
                parent = ret[3]
                if self.is_uninitialized_instance_attribute(parent):
                    self.object = UNINITIALIZED_ATTR
                    self.parent = parent
                    return True
            except ImportError:
                pass

            if raiseerror:
                raise
            logger.warning(exc.args[0], type='autodoc', subtype='import_object')
            self.env.note_reread()
            return False

    def should_suppress_value_header(self) -> bool:
        return (
            self.object is UNINITIALIZED_ATTR or super().should_suppress_value_header()
        )

    def get_doc(self) -> list[list[str]] | None:
        if self.object is UNINITIALIZED_ATTR:
            return None
        return super().get_doc()  # type: ignore[misc]


class AttributeDocumenter(  # type: ignore[misc]
    GenericAliasMixin,
    SlotsMixin,
    RuntimeInstanceAttributeMixin,
    UninitializedInstanceAttributeMixin,
    NonDataDescriptorMixin,
    DocstringStripSignatureMixin,
    ClassLevelDocumenter,
):
    """
    Specialized Documenter subclass for attributes.
    """

    objtype = 'attribute'
    member_order = 60
    option_spec: ClassVar[OptionSpec] = dict(ModuleLevelDocumenter.option_spec)
    option_spec['annotation'] = annotation_option
    option_spec['no-value'] = bool_option

    # must be higher than the MethodDocumenter, else it will recognize
    # some non-data descriptors as methods
    priority = 10

    @staticmethod
    def is_function_or_method(obj: Any) -> bool:
        return (
            inspect.isfunction(obj) or inspect.isbuiltin(obj) or inspect.ismethod(obj)
        )

    @classmethod
    def can_document_member(
        cls: type[Documenter], member: Any, membername: str, isattr: bool, parent: Any
    ) -> bool:
        if isinstance(parent, ModuleDocumenter):
            return False
        if inspect.isattributedescriptor(member):
            return True
        return not inspect.isroutine(member) and not isinstance(member, type)

    def document_members(self, all_members: bool = False) -> None:
        pass

    def update_annotations(self, parent: Any) -> None:
        """Update __annotations__ to support type_comment and so on."""
        try:
            annotations = dict(inspect.getannotations(parent))
            parent.__annotations__ = annotations

            for cls in inspect.getmro(parent):
                try:
                    module = safe_getattr(cls, '__module__')
                    qualname = safe_getattr(cls, '__qualname__')

                    analyzer = ModuleAnalyzer.for_module(module)
                    analyzer.analyze()
                    anns = analyzer.annotations
                    for (classname, attrname), annotation in anns.items():
                        if classname == qualname and attrname not in annotations:
                            annotations[attrname] = annotation
                except (AttributeError, PycodeError):
                    pass
        except (AttributeError, TypeError):
            # Failed to set __annotations__ (built-in, extensions, etc.)
            pass

    def import_object(self, raiseerror: bool = False) -> bool:
        ret = super().import_object(raiseerror)
        if inspect.isenumattribute(self.object):
            self.object = self.object.value
        if self.parent:
            self.update_annotations(self.parent)

        return ret

    def get_real_modname(self) -> str:
        real_modname = self.get_attr(self.parent or self.object, '__module__', None)
        return real_modname or self.modname

    def should_suppress_value_header(self) -> bool:
        if super().should_suppress_value_header():
            return True
        else:
            doc = self.get_doc()
            if doc:
                docstring, metadata = separate_metadata(
                    '\n'.join(functools.reduce(operator.iadd, doc, []))
                )
                if 'hide-value' in metadata:
                    return True

        return False

    def add_directive_header(self, sig: str) -> None:
        super().add_directive_header(sig)
        sourcename = self.get_sourcename()
        if (
            self.options.annotation is SUPPRESS
            or self.should_suppress_directive_header()
        ):
            pass
        elif self.options.annotation:
            self.add_line('   :annotation: %s' % self.options.annotation, sourcename)
        else:
            if self.config.autodoc_typehints != 'none':
                # obtain type annotation for this attribute
                annotations = get_type_hints(
                    self.parent,
                    None,
                    self.config.autodoc_type_aliases,
                    include_extras=True,
                )
                if self.objpath[-1] in annotations:
                    if self.config.autodoc_typehints_format == 'short':
                        objrepr = stringify_annotation(
                            annotations.get(self.objpath[-1]), 'smart'
                        )
                    else:
                        objrepr = stringify_annotation(
                            annotations.get(self.objpath[-1]),
                            'fully-qualified-except-typing',
                        )
                    self.add_line('   :type: ' + objrepr, sourcename)

            try:
                if (
                    self.options.no_value
                    or self.should_suppress_value_header()
                    or ismock(self.object)
                ):
                    pass
                else:
                    objrepr = object_description(self.object)
                    self.add_line('   :value: ' + objrepr, sourcename)
            except ValueError:
                pass

    def get_attribute_comment(self, parent: Any, attrname: str) -> list[str] | None:
        for cls in inspect.getmro(parent):
            try:
                module = safe_getattr(cls, '__module__')
                qualname = safe_getattr(cls, '__qualname__')

                analyzer = ModuleAnalyzer.for_module(module)
                analyzer.analyze()
                if qualname and self.objpath:
                    key = (qualname, attrname)
                    if key in analyzer.attr_docs:
                        return list(analyzer.attr_docs[key])
            except (AttributeError, PycodeError):
                pass

        return None

    def get_doc(self) -> list[list[str]] | None:
        # Check the attribute has a docstring-comment
        comment = self.get_attribute_comment(self.parent, self.objpath[-1])
        if comment:
            return [comment]

        try:
            # Disable `autodoc_inherit_docstring` temporarily to avoid to obtain
            # a docstring from the value which descriptor returns unexpectedly.
            # ref: https://github.com/sphinx-doc/sphinx/issues/7805
            orig = self.config.autodoc_inherit_docstrings
            self.config.autodoc_inherit_docstrings = False
            return super().get_doc()
        finally:
            self.config.autodoc_inherit_docstrings = orig

    def add_content(self, more_content: StringList | None) -> None:
        # Disable analyzing attribute comment on Documenter.add_content() to control it on
        # AttributeDocumenter.add_content()
        self.analyzer = None

        if more_content is None:
            more_content = StringList()
        self.update_content(more_content)
        super().add_content(more_content)


class PropertyDocumenter(DocstringStripSignatureMixin, ClassLevelDocumenter):  # type: ignore[misc]
    """
    Specialized Documenter subclass for properties.
    """

    objtype = 'property'
    member_order = 60

    # before AttributeDocumenter
    priority = AttributeDocumenter.priority + 1

    @classmethod
    def can_document_member(
        cls: type[Documenter], member: Any, membername: str, isattr: bool, parent: Any
    ) -> bool:
        if isinstance(parent, ClassDocumenter):
            if inspect.isproperty(member):
                return True
            else:
                __dict__ = safe_getattr(parent.object, '__dict__', {})
                obj = __dict__.get(membername)
                return isinstance(obj, classmethod) and inspect.isproperty(obj.__func__)
        else:
            return False

    def import_object(self, raiseerror: bool = False) -> bool:
        """Check the existence of uninitialized instance attribute when failed to import
        the attribute.
        """
        ret = super().import_object(raiseerror)
        if ret and not inspect.isproperty(self.object):
            __dict__ = safe_getattr(self.parent, '__dict__', {})
            obj = __dict__.get(self.objpath[-1])
            if isinstance(obj, classmethod) and inspect.isproperty(obj.__func__):
                self.object = obj.__func__
                self.isclassmethod: bool = True
                return True
            else:
                return False

        self.isclassmethod = False
        return ret

    def format_args(self, **kwargs: Any) -> str:
        func = self._get_property_getter()
        if func is None:
            return ''

        # update the annotations of the property getter
        self.env.events.emit('autodoc-before-process-signature', func, False)
        # correctly format the arguments for a property
        return super().format_args(**kwargs)

    def document_members(self, all_members: bool = False) -> None:
        pass

    def get_real_modname(self) -> str:
        real_modname = self.get_attr(self.parent or self.object, '__module__', None)
        return real_modname or self.modname

    def add_directive_header(self, sig: str) -> None:
        super().add_directive_header(sig)
        sourcename = self.get_sourcename()
        if inspect.isabstractmethod(self.object):
            self.add_line('   :abstractmethod:', sourcename)
        if self.isclassmethod:
            self.add_line('   :classmethod:', sourcename)

        func = self._get_property_getter()
        if func is None or self.config.autodoc_typehints == 'none':
            return

        try:
            signature = inspect.signature(
                func, type_aliases=self.config.autodoc_type_aliases
            )
            if signature.return_annotation is not Parameter.empty:
                if self.config.autodoc_typehints_format == 'short':
                    objrepr = stringify_annotation(signature.return_annotation, 'smart')
                else:
                    objrepr = stringify_annotation(
                        signature.return_annotation, 'fully-qualified-except-typing'
                    )
                self.add_line('   :type: ' + objrepr, sourcename)
        except TypeError as exc:
            logger.warning(
                __('Failed to get a function signature for %s: %s'), self.fullname, exc
            )
            pass
        except ValueError:
            pass

    def _get_property_getter(self) -> Callable | None:
        if safe_getattr(self.object, 'fget', None):  # property
            return self.object.fget
        if safe_getattr(self.object, 'func', None):  # cached_property
            return self.object.func
        return None


def autodoc_attrgetter(app: Sphinx, obj: Any, name: str, *defargs: Any) -> Any:
    """Alternative getattr() for types"""
    for typ, func in app.registry.autodoc_attrgetters.items():
        if isinstance(obj, typ):
            return func(obj, name, *defargs)

    return safe_getattr(obj, name, *defargs)


def setup(app: Sphinx) -> ExtensionMetadata:
    app.add_autodocumenter(ModuleDocumenter)
    app.add_autodocumenter(ClassDocumenter)
    app.add_autodocumenter(ExceptionDocumenter)
    app.add_autodocumenter(DataDocumenter)
    app.add_autodocumenter(FunctionDocumenter)
    app.add_autodocumenter(DecoratorDocumenter)
    app.add_autodocumenter(MethodDocumenter)
    app.add_autodocumenter(AttributeDocumenter)
    app.add_autodocumenter(PropertyDocumenter)

    app.add_config_value(
        'autoclass_content',
        'class',
        'env',
        ENUM('both', 'class', 'init'),
    )
    app.add_config_value(
        'autodoc_member_order',
        'alphabetical',
        'env',
        ENUM('alphabetical', 'bysource', 'groupwise'),
    )
    app.add_config_value(
        'autodoc_class_signature',
        'mixed',
        'env',
        ENUM('mixed', 'separated'),
    )
    app.add_config_value('autodoc_default_options', {}, 'env')
    app.add_config_value('autodoc_docstring_signature', True, 'env')
    app.add_config_value('autodoc_mock_imports', [], 'env')
    app.add_config_value(
        'autodoc_typehints',
        'signature',
        'env',
        ENUM('signature', 'description', 'none', 'both'),
    )
    app.add_config_value(
        'autodoc_typehints_description_target',
        'all',
        'env',
        ENUM('all', 'documented', 'documented_params'),
    )
    app.add_config_value('autodoc_type_aliases', {}, 'env')
    app.add_config_value(
        'autodoc_typehints_format',
        'short',
        'env',
        ENUM('fully-qualified', 'short'),
    )
    app.add_config_value('autodoc_warningiserror', True, 'env')
    app.add_config_value('autodoc_inherit_docstrings', True, 'env')
    app.add_event('autodoc-before-process-signature')
    app.add_event('autodoc-process-docstring')
    app.add_event('autodoc-process-signature')
    app.add_event('autodoc-skip-member')
    app.add_event('autodoc-process-bases')

    app.setup_extension('sphinx.ext.autodoc.preserve_defaults')
    app.setup_extension('sphinx.ext.autodoc.type_comment')
    app.setup_extension('sphinx.ext.autodoc.typehints')

    return {'version': sphinx.__display_version__, 'parallel_read_safe': True}<|MERGE_RESOLUTION|>--- conflicted
+++ resolved
@@ -2385,7 +2385,6 @@
                 #       But it makes users confused.
                 args = '()'
             else:
-<<<<<<< HEAD
                 bound_method = not inspect.isstaticmethod(
                     self.object, cls=self.parent, name=self.object_name,
                 )
@@ -2397,28 +2396,6 @@
                     bound_method=bound_method,
                     type_aliases=self.config.autodoc_type_aliases,
                 )
-=======
-                if inspect.isstaticmethod(
-                    self.object, cls=self.parent, name=self.object_name
-                ):
-                    self.env.events.emit(
-                        'autodoc-before-process-signature', self.object, False
-                    )
-                    sig = inspect.signature(
-                        self.object,
-                        bound_method=False,
-                        type_aliases=self.config.autodoc_type_aliases,
-                    )
-                else:
-                    self.env.events.emit(
-                        'autodoc-before-process-signature', self.object, True
-                    )
-                    sig = inspect.signature(
-                        self.object,
-                        bound_method=True,
-                        type_aliases=self.config.autodoc_type_aliases,
-                    )
->>>>>>> 91b566de
                 args = stringify_signature(sig, **kwargs)
         except TypeError as exc:
             logger.warning(
@@ -2443,14 +2420,9 @@
         if inspect.iscoroutinefunction(obj) or inspect.isasyncgenfunction(obj):
             self.add_line('   :async:', sourcename)
         if (
-<<<<<<< HEAD
             inspect.is_classmethod_like(obj)
-            or inspect.is_singledispatch_method(obj) and inspect.is_classmethod_like(obj.func)
-=======
-            inspect.isclassmethod(obj)
             or inspect.is_singledispatch_method(obj)
-            and inspect.isclassmethod(obj.func)
->>>>>>> 91b566de
+            and inspect.is_classmethod_like(obj.func)
         ):
             self.add_line('   :classmethod:', sourcename)
         if inspect.isstaticmethod(obj, cls=self.parent, name=self.object_name):
