"""Extension to create automatic documentation from code docstrings.

Automatically insert docstrings for functions, classes or whole modules into
the doctree, thus avoiding duplication between docstrings and documentation
for those who like elaborate docstrings.
"""

from __future__ import annotations

import functools
import operator
import re
import sys
import warnings
from inspect import Parameter, Signature
from typing import TYPE_CHECKING, Any, Callable, ClassVar, TypeVar

from docutils.statemachine import StringList

import sphinx
from sphinx.config import ENUM, Config
from sphinx.deprecation import RemovedInSphinx80Warning
from sphinx.ext.autodoc.importer import get_class_members, import_module, import_object
from sphinx.ext.autodoc.mock import ismock, mock, undecorate
from sphinx.locale import _, __
from sphinx.pycode import ModuleAnalyzer, PycodeError
from sphinx.util import inspect, logging
from sphinx.util.docstrings import prepare_docstring, separate_metadata
from sphinx.util.inspect import (
    evaluate_signature,
    getdoc,
    object_description,
    safe_getattr,
    stringify_signature,
)
from sphinx.util.typing import (
    ExtensionMetadata,
    OptionSpec,
    get_type_hints,
    restify,
    stringify_annotation,
)

if TYPE_CHECKING:
    from collections.abc import Iterator, Sequence
    from types import ModuleType

    from sphinx.application import Sphinx
    from sphinx.environment import BuildEnvironment
    from sphinx.ext.autodoc.directive import DocumenterBridge

logger = logging.getLogger(__name__)


# This type isn't exposed directly in any modules, but can be found
# here in most Python versions
MethodDescriptorType = type(type.__subclasses__)


#: extended signature RE: with explicit module name separated by ::
py_ext_sig_re = re.compile(
    r'''^ ([\w.]+::)?            # explicit module name
          ([\w.]+\.)?            # module and/or class name(s)
          (\w+)  \s*             # thing name
          (?: \[\s*(.*)\s*])?    # optional: type parameters list
          (?: \((.*)\)           # optional: arguments
           (?:\s* -> \s* (.*))?  #           return annotation
          )? $                   # and nothing more
          ''', re.VERBOSE)
special_member_re = re.compile(r'^__\S+__$')


def identity(x: Any) -> Any:
    return x


class _All:
    """A special value for :*-members: that matches to any member."""

    def __contains__(self, item: Any) -> bool:
        return True

    def append(self, item: Any) -> None:
        pass  # nothing


class _Empty:
    """A special value for :exclude-members: that never matches to any member."""

    def __contains__(self, item: Any) -> bool:
        return False


ALL = _All()
EMPTY = _Empty()
UNINITIALIZED_ATTR = object()
INSTANCEATTR = object()
SLOTSATTR = object()


def members_option(arg: Any) -> object | list[str]:
    """Used to convert the :members: option to auto directives."""
    if arg in (None, True):
        return ALL
    elif arg is False:
        return None
    else:
        return [x.strip() for x in arg.split(',') if x.strip()]


def exclude_members_option(arg: Any) -> object | set[str]:
    """Used to convert the :exclude-members: option."""
    if arg in (None, True):
        return EMPTY
    return {x.strip() for x in arg.split(',') if x.strip()}


def inherited_members_option(arg: Any) -> set[str]:
    """Used to convert the :inherited-members: option to auto directives."""
    if arg in (None, True):
        return {'object'}
    elif arg:
        return {x.strip() for x in arg.split(',')}
    else:
        return set()


def member_order_option(arg: Any) -> str | None:
    """Used to convert the :member-order: option to auto directives."""
    if arg in (None, True):
        return None
    elif arg in ('alphabetical', 'bysource', 'groupwise'):
        return arg
    else:
        raise ValueError(__('invalid value for member-order option: %s') % arg)


def class_doc_from_option(arg: Any) -> str | None:
    """Used to convert the :class-doc-from: option to autoclass directives."""
    if arg in ('both', 'class', 'init'):
        return arg
    else:
        raise ValueError(__('invalid value for class-doc-from option: %s') % arg)


SUPPRESS = object()


def annotation_option(arg: Any) -> Any:
    if arg in (None, True):
        # suppress showing the representation of the object
        return SUPPRESS
    else:
        return arg


def bool_option(arg: Any) -> bool:
    """Used to convert flag options to auto directives.  (Instead of
    directives.flag(), which returns None).
    """
    return True


def merge_members_option(options: dict) -> None:
    """Merge :private-members: and :special-members: options to the
    :members: option.
    """
    if options.get('members') is ALL:
        # merging is not needed when members: ALL
        return

    members = options.setdefault('members', [])
    for key in ('private-members', 'special-members'):
        if key in options and options[key] not in (ALL, None):
            for member in options[key]:
                if member not in members:
                    members.append(member)


# Some useful event listener factories for autodoc-process-docstring.

def cut_lines(pre: int, post: int = 0, what: str | None = None) -> Callable:
    """Return a listener that removes the first *pre* and last *post*
    lines of every docstring.  If *what* is a sequence of strings,
    only docstrings of a type in *what* will be processed.

    Use like this (e.g. in the ``setup()`` function of :file:`conf.py`)::

       from sphinx.ext.autodoc import cut_lines
       app.connect('autodoc-process-docstring', cut_lines(4, what=['module']))

    This can (and should) be used in place of :confval:`automodule_skip_lines`.
    """
    def process(app: Sphinx, what_: str, name: str, obj: Any, options: Any, lines: list[str],
                ) -> None:
        if what and what_ not in what:
            return
        del lines[:pre]
        if post:
            # remove one trailing blank line.
            if lines and not lines[-1]:
                lines.pop(-1)
            del lines[-post:]
        # make sure there is a blank line at the end
        if lines and lines[-1]:
            lines.append('')
    return process


def between(
    marker: str,
    what: Sequence[str] | None = None,
    keepempty: bool = False,
    exclude: bool = False,
) -> Callable:
    """Return a listener that either keeps, or if *exclude* is True excludes,
    lines between lines that match the *marker* regular expression.  If no line
    matches, the resulting docstring would be empty, so no change will be made
    unless *keepempty* is true.

    If *what* is a sequence of strings, only docstrings of a type in *what* will
    be processed.
    """
    marker_re = re.compile(marker)

    def process(app: Sphinx, what_: str, name: str, obj: Any, options: Any, lines: list[str],
                ) -> None:
        if what and what_ not in what:
            return
        deleted = 0
        delete = not exclude
        orig_lines = lines.copy()
        for i, line in enumerate(orig_lines):
            if delete:
                lines.pop(i - deleted)
                deleted += 1
            if marker_re.match(line):
                delete = not delete
                if delete:
                    lines.pop(i - deleted)
                    deleted += 1
        if not lines and not keepempty:
            lines[:] = orig_lines
        # make sure there is a blank line at the end
        if lines and lines[-1]:
            lines.append('')
    return process


# This class is used only in ``sphinx.ext.autodoc.directive``,
# But we define this class here to keep compatibility (see #4538)
class Options(dict):
    """A dict/attribute hybrid that returns None on nonexisting keys."""

    def copy(self) -> Options:
        return Options(super().copy())

    def __getattr__(self, name: str) -> Any:
        try:
            return self[name.replace('_', '-')]
        except KeyError:
            return None


class ObjectMember:
    """A member of object.

    This is used for the result of `Documenter.get_module_members()` to
    represent each member of the object.

    .. Note::

       An instance of this class behaves as a tuple of (name, object)
       for compatibility to old Sphinx.  The behavior will be dropped
       in the future.  Therefore extensions should not use the tuple
       interface.
    """

    def __init__(self, name: str, obj: Any, *, docstring: str | None = None,
                 class_: Any = None, skipped: bool = False) -> None:
        self.__name__ = name
        self.object = obj
        self.docstring = docstring
        self.skipped = skipped
        self.class_ = class_

    def __getitem__(self, index: int) -> Any:
        warnings.warn('The tuple interface of ObjectMember is deprecated. '
                      'Use (obj.__name__, obj.object) instead.',
                      RemovedInSphinx80Warning, stacklevel=2)
        return (self.__name__, self.object)[index]


class Documenter:
    """
    A Documenter knows how to autodocument a single object type.  When
    registered with the AutoDirective, it will be used to document objects
    of that type when needed by autodoc.

    Its *objtype* attribute selects what auto directive it is assigned to
    (the directive name is 'auto' + objtype), and what directive it generates
    by default, though that can be overridden by an attribute called
    *directivetype*.

    A Documenter has an *option_spec* that works like a docutils directive's;
    in fact, it will be used to parse an auto directive's options that matches
    the Documenter.
    """

    #: name by which the directive is called (auto...) and the default
    #: generated directive name
    objtype = 'object'
    #: indentation by which to indent the directive content
    content_indent = '   '
    #: priority if multiple documenters return True from can_document_member
    priority = 0
    #: order if autodoc_member_order is set to 'groupwise'
    member_order = 0
    #: true if the generated content may contain titles
    titles_allowed = True

    option_spec: ClassVar[OptionSpec] = {
        'no-index': bool_option,
        'noindex': bool_option,
    }

    def get_attr(self, obj: Any, name: str, *defargs: Any) -> Any:
        """getattr() override for types such as Zope interfaces."""
        return autodoc_attrgetter(self.env.app, obj, name, *defargs)

    @classmethod
    def can_document_member(
        cls: type[Documenter], member: Any, membername: str, isattr: bool, parent: Any,
    ) -> bool:
        """Called to see if a member can be documented by this Documenter."""
        msg = 'must be implemented in subclasses'
        raise NotImplementedError(msg)

    def __init__(self, directive: DocumenterBridge, name: str, indent: str = '') -> None:
        self.directive = directive
        self.config: Config = directive.env.config
        self.env: BuildEnvironment = directive.env
        self.options = directive.genopt
        self.name = name
        self.indent = indent
        # the module and object path within the module, and the fully
        # qualified name (all set after resolve_name succeeds)
        self.modname: str = ''
        self.module: ModuleType | None = None
        self.objpath: list[str] = []
        self.fullname = ''
        # extra signature items (arguments and return annotation,
        # also set after resolve_name succeeds)
        self.args: str | None = None
        self.retann: str = ''
        # the object to document (set after import_object succeeds)
        self.object: Any = None
        self.object_name = ''
        # the parent/owner of the object to document
        self.parent: Any = None
        # the module analyzer to get at attribute docs, or None
        self.analyzer: ModuleAnalyzer | None = None

    @property
    def documenters(self) -> dict[str, type[Documenter]]:
        """Returns registered Documenter classes"""
        return self.env.app.registry.documenters

    def add_line(self, line: str, source: str, *lineno: int) -> None:
        """Append one line of generated reST to the output."""
        if line.strip():  # not a blank line
            self.directive.result.append(self.indent + line, source, *lineno)
        else:
            self.directive.result.append('', source, *lineno)

    def resolve_name(self, modname: str | None, parents: Any, path: str, base: str,
                     ) -> tuple[str | None, list[str]]:
        """Resolve the module and name of the object to document given by the
        arguments and the current module/class.

        Must return a pair of the module name and a chain of attributes; for
        example, it would return ``('zipfile', ['ZipFile', 'open'])`` for the
        ``zipfile.ZipFile.open`` method.
        """
        msg = 'must be implemented in subclasses'
        raise NotImplementedError(msg)

    def parse_name(self) -> bool:
        """Determine what module to import and what attribute to document.

        Returns True and sets *self.modname*, *self.objpath*, *self.fullname*,
        *self.args* and *self.retann* if parsing and resolving was successful.
        """
        # first, parse the definition -- auto directives for classes and
        # functions can contain a signature which is then used instead of
        # an autogenerated one
        matched = py_ext_sig_re.match(self.name)
        if matched is None:
            logger.warning(__('invalid signature for auto%s (%r)'), self.objtype, self.name,
                           type='autodoc')
            return False
        explicit_modname, path, base, tp_list, args, retann = matched.groups()

        # support explicit module and class name separation via ::
        if explicit_modname is not None:
            modname = explicit_modname[:-2]
            parents = path.rstrip('.').split('.') if path else []
        else:
            modname = None
            parents = []

        with mock(self.config.autodoc_mock_imports):
            modname, self.objpath = self.resolve_name(modname, parents, path, base)

        if not modname:
            return False

        self.modname = modname
        self.args = args
        self.retann = retann
        self.fullname = ((self.modname or '') +
                         ('.' + '.'.join(self.objpath) if self.objpath else ''))
        return True

    def import_object(self, raiseerror: bool = False) -> bool:
        """Import the object given by *self.modname* and *self.objpath* and set
        it as *self.object*.

        Returns True if successful, False if an error occurred.
        """
        with mock(self.config.autodoc_mock_imports):
            try:
                ret = import_object(self.modname, self.objpath, self.objtype,
                                    attrgetter=self.get_attr,
                                    warningiserror=self.config.autodoc_warningiserror)
                self.module, self.parent, self.object_name, self.object = ret
                if ismock(self.object):
                    self.object = undecorate(self.object)
                return True
            except ImportError as exc:
                if raiseerror:
                    raise
                logger.warning(exc.args[0], type='autodoc', subtype='import_object')
                self.env.note_reread()
                return False

    def get_real_modname(self) -> str:
        """Get the real module name of an object to document.

        It can differ from the name of the module through which the object was
        imported.
        """
        return self.get_attr(self.object, '__module__', None) or self.modname

    def check_module(self) -> bool:
        """Check if *self.object* is really defined in the module given by
        *self.modname*.
        """
        if self.options.imported_members:
            return True

        subject = inspect.unpartial(self.object)
        modname = self.get_attr(subject, '__module__', None)
        return not modname or modname == self.modname

    def format_args(self, **kwargs: Any) -> str:
        """Format the argument signature of *self.object*.

        Should return None if the object does not have a signature.
        """
        return ''

    def format_name(self) -> str:
        """Format the name of *self.object*.

        This normally should be something that can be parsed by the generated
        directive, but doesn't need to be (Sphinx will display it unparsed
        then).
        """
        # normally the name doesn't contain the module (except for module
        # directives of course)
        return '.'.join(self.objpath) or self.modname

    def _call_format_args(self, **kwargs: Any) -> str:
        if kwargs:
            try:
                return self.format_args(**kwargs)
            except TypeError:
                # avoid chaining exceptions, by putting nothing here
                pass

        # retry without arguments for old documenters
        return self.format_args()

    def format_signature(self, **kwargs: Any) -> str:
        """Format the signature (arguments and return annotation) of the object.

        Let the user process it via the ``autodoc-process-signature`` event.
        """
        if self.args is not None:
            # signature given explicitly
            args = "(%s)" % self.args
            retann = self.retann
        else:
            # try to introspect the signature
            try:
                retann = None
                args = self._call_format_args(**kwargs)
                if args:
                    matched = re.match(r'^(\(.*\))\s+->\s+(.*)$', args)
                    if matched:
                        args = matched.group(1)
                        retann = matched.group(2)
            except Exception as exc:
                logger.warning(__('error while formatting arguments for %s: %s'),
                               self.fullname, exc, type='autodoc')
                args = None

        result = self.env.events.emit_firstresult('autodoc-process-signature',
                                                  self.objtype, self.fullname,
                                                  self.object, self.options, args, retann)
        if result:
            args, retann = result

        if args is not None:
            return args + ((' -> %s' % retann) if retann else '')
        else:
            return ''

    def add_directive_header(self, sig: str) -> None:
        """Add the directive header and options to the generated content."""
        domain = getattr(self, 'domain', 'py')
        directive = getattr(self, 'directivetype', self.objtype)
        name = self.format_name()
        sourcename = self.get_sourcename()

        # one signature per line, indented by column
        prefix = f'.. {domain}:{directive}:: '
        for i, sig_line in enumerate(sig.split("\n")):
            self.add_line(f'{prefix}{name}{sig_line}',
                          sourcename)
            if i == 0:
                prefix = " " * len(prefix)

        if self.options.no_index or self.options.noindex:
            self.add_line('   :no-index:', sourcename)
        if self.objpath:
            # Be explicit about the module, this is necessary since .. class::
            # etc. don't support a prepended module name
            self.add_line('   :module: %s' % self.modname, sourcename)

    def get_doc(self) -> list[list[str]] | None:
        """Decode and return lines of the docstring(s) for the object.

        When it returns None, autodoc-process-docstring will not be called for this
        object.
        """
        docstring = getdoc(self.object, self.get_attr, self.config.autodoc_inherit_docstrings,
                           self.parent, self.object_name)
        if docstring:
            tab_width = self.directive.state.document.settings.tab_width
            return [prepare_docstring(docstring, tab_width)]
        return []

    def process_doc(self, docstrings: list[list[str]]) -> Iterator[str]:
        """Let the user process the docstrings before adding them."""
        for docstringlines in docstrings:
            if self.env.app:
                # let extensions preprocess docstrings
                self.env.app.emit('autodoc-process-docstring',
                                  self.objtype, self.fullname, self.object,
                                  self.options, docstringlines)

                if docstringlines and docstringlines[-1] != '':
                    # append a blank line to the end of the docstring
                    docstringlines.append('')

            yield from docstringlines

    def get_sourcename(self) -> str:
        if (inspect.safe_getattr(self.object, '__module__', None) and
                inspect.safe_getattr(self.object, '__qualname__', None)):
            # Get the correct location of docstring from self.object
            # to support inherited methods
            fullname = f'{self.object.__module__}.{self.object.__qualname__}'
        else:
            fullname = self.fullname

        if self.analyzer:
            return f'{self.analyzer.srcname}:docstring of {fullname}'
        else:
            return 'docstring of %s' % fullname

    def add_content(self, more_content: StringList | None) -> None:
        """Add content from docstrings, attribute documentation and user."""
        docstring = True

        # set sourcename and add content from attribute documentation
        sourcename = self.get_sourcename()
        if self.analyzer:
            attr_docs = self.analyzer.find_attr_docs()
            if self.objpath:
                key = ('.'.join(self.objpath[:-1]), self.objpath[-1])
                if key in attr_docs:
                    docstring = False
                    # make a copy of docstring for attributes to avoid cache
                    # the change of autodoc-process-docstring event.
                    attribute_docstrings = [list(attr_docs[key])]

                    for i, line in enumerate(self.process_doc(attribute_docstrings)):
                        self.add_line(line, sourcename, i)

        # add content from docstrings
        if docstring:
            docstrings = self.get_doc()
            if docstrings is None:
                # Do not call autodoc-process-docstring on get_doc() returns None.
                pass
            else:
                if not docstrings:
                    # append at least a dummy docstring, so that the event
                    # autodoc-process-docstring is fired and can add some
                    # content if desired
                    docstrings.append([])
                for i, line in enumerate(self.process_doc(docstrings)):
                    self.add_line(line, sourcename, i)

        # add additional content (e.g. from document), if present
        if more_content:
            for line, src in zip(more_content.data, more_content.items):
                self.add_line(line, src[0], src[1])

    def get_object_members(self, want_all: bool) -> tuple[bool, list[ObjectMember]]:
        """Return `(members_check_module, members)` where `members` is a
        list of `(membername, member)` pairs of the members of *self.object*.

        If *want_all* is True, return all members.  Else, only return those
        members given by *self.options.members* (which may also be None).
        """
        msg = 'must be implemented in subclasses'
        raise NotImplementedError(msg)

    def filter_members(self, members: list[ObjectMember], want_all: bool,
                       ) -> list[tuple[str, Any, bool]]:
        """Filter the given member list.

        Members are skipped if

        - they are private (except if given explicitly or the private-members
          option is set)
        - they are special methods (except if given explicitly or the
          special-members option is set)
        - they are undocumented (except if the undoc-members option is set)

        The user can override the skipping decision by connecting to the
        ``autodoc-skip-member`` event.
        """
        def is_filtered_inherited_member(name: str, obj: Any) -> bool:
            inherited_members = self.options.inherited_members or set()

            if inspect.isclass(self.object):
                for cls in self.object.__mro__:
                    if cls.__name__ in inherited_members and cls != self.object:
                        # given member is a member of specified *super class*
                        return True
                    if name in cls.__dict__:
                        return False
                    if name in self.get_attr(cls, '__annotations__', {}):
                        return False
                    if isinstance(obj, ObjectMember) and obj.class_ is cls:
                        return False

            return False

        ret = []

        # search for members in source code too
        namespace = '.'.join(self.objpath)  # will be empty for modules

        if self.analyzer:
            attr_docs = self.analyzer.find_attr_docs()
        else:
            attr_docs = {}

        # process members and determine which to skip
        for obj in members:
            try:
                membername = obj.__name__
                member = obj.object
            except AttributeError:
                if isinstance(obj, ObjectMember):
                    raise
                # To be removed, retained for compatibility.
                # See https://github.com/sphinx-doc/sphinx/issues/11631
                membername, member = obj
                warnings.warn(
                    'Returning tuples of (name, object) as '
                    'the second return value from get_object_members() is deprecated. '
                    'Return ObjectMember(name, object) instances instead.',
                    RemovedInSphinx80Warning, stacklevel=2,
                )

            # if isattr is True, the member is documented as an attribute
            isattr = member is INSTANCEATTR or (namespace, membername) in attr_docs

            try:
                doc = getdoc(member, self.get_attr, self.config.autodoc_inherit_docstrings,
                             self.object, membername)
                if not isinstance(doc, str):
                    # Ignore non-string __doc__
                    doc = None

                # if the member __doc__ is the same as self's __doc__, it's just
                # inherited and therefore not the member's doc
                cls = self.get_attr(member, '__class__', None)
                if cls:
                    cls_doc = self.get_attr(cls, '__doc__', None)
                    if cls_doc == doc:
                        doc = None

                if isinstance(obj, ObjectMember) and obj.docstring:
                    # hack for ClassDocumenter to inject docstring via ObjectMember
                    doc = obj.docstring

                doc, metadata = separate_metadata(doc)
                has_doc = bool(doc)

                if 'private' in metadata:
                    # consider a member private if docstring has "private" metadata
                    isprivate = True
                elif 'public' in metadata:
                    # consider a member public if docstring has "public" metadata
                    isprivate = False
                else:
                    isprivate = membername.startswith('_')

                keep = False
                if ismock(member) and (namespace, membername) not in attr_docs:
                    # mocked module or object
                    pass
                elif (self.options.exclude_members and
                      membername in self.options.exclude_members):
                    # remove members given by exclude-members
                    keep = False
                elif want_all and special_member_re.match(membername):
                    # special __methods__
                    if (self.options.special_members and
                            membername in self.options.special_members):
                        if membername == '__doc__':  # NoQA: SIM114
                            keep = False
                        elif is_filtered_inherited_member(membername, obj):
                            keep = False
                        else:
                            keep = has_doc or self.options.undoc_members
                    else:
                        keep = False
                elif (namespace, membername) in attr_docs:
                    if want_all and isprivate:
                        if self.options.private_members is None:
                            keep = False
                        else:
                            keep = membername in self.options.private_members
                    else:
                        # keep documented attributes
                        keep = True
                elif want_all and isprivate:
                    if has_doc or self.options.undoc_members:
                        if self.options.private_members is None:  # NoQA: SIM114
                            keep = False
                        elif is_filtered_inherited_member(membername, obj):
                            keep = False
                        else:
                            keep = membername in self.options.private_members
                    else:
                        keep = False
                else:
                    if (self.options.members is ALL and
                            is_filtered_inherited_member(membername, obj)):
                        keep = False
                    else:
                        # ignore undocumented members if :undoc-members: is not given
                        keep = has_doc or self.options.undoc_members

                if isinstance(obj, ObjectMember) and obj.skipped:
                    # forcedly skipped member (ex. a module attribute not defined in __all__)
                    keep = False

                # give the user a chance to decide whether this member
                # should be skipped
                if self.env.app:
                    # let extensions preprocess docstrings
                    skip_user = self.env.app.emit_firstresult(
                        'autodoc-skip-member', self.objtype, membername, member,
                        not keep, self.options)
                    if skip_user is not None:
                        keep = not skip_user
            except Exception as exc:
                logger.warning(__('autodoc: failed to determine %s.%s (%r) to be documented, '
                                  'the following exception was raised:\n%s'),
                               self.name, membername, member, exc, type='autodoc')
                keep = False

            if keep:
                ret.append((membername, member, isattr))

        return ret

    def document_members(self, all_members: bool = False) -> None:
        """Generate reST for member documentation.

        If *all_members* is True, document all members, else those given by
        *self.options.members*.
        """
        # set current namespace for finding members
        self.env.temp_data['autodoc:module'] = self.modname
        if self.objpath:
            self.env.temp_data['autodoc:class'] = self.objpath[0]

        want_all = (all_members or
                    self.options.inherited_members or
                    self.options.members is ALL)
        # find out which members are documentable
        members_check_module, members = self.get_object_members(want_all)

        # document non-skipped members
        memberdocumenters: list[tuple[Documenter, bool]] = []
        for (mname, member, isattr) in self.filter_members(members, want_all):
            classes = [cls for cls in self.documenters.values()
                       if cls.can_document_member(member, mname, isattr, self)]
            if not classes:
                # don't know how to document this member
                continue
            # prefer the documenter with the highest priority
            classes.sort(key=lambda cls: cls.priority)
            # give explicitly separated module name, so that members
            # of inner classes can be documented
            full_mname = f'{self.modname}::' + '.'.join((*self.objpath, mname))
            documenter = classes[-1](self.directive, full_mname, self.indent)
            memberdocumenters.append((documenter, isattr))

        member_order = self.options.member_order or self.config.autodoc_member_order
        memberdocumenters = self.sort_members(memberdocumenters, member_order)

        for documenter, isattr in memberdocumenters:
            documenter.generate(
                all_members=True, real_modname=self.real_modname,
                check_module=members_check_module and not isattr)

        # reset current objects
        self.env.temp_data['autodoc:module'] = None
        self.env.temp_data['autodoc:class'] = None

    def sort_members(self, documenters: list[tuple[Documenter, bool]],
                     order: str) -> list[tuple[Documenter, bool]]:
        """Sort the given member list."""
        if order == 'groupwise':
            # sort by group; alphabetically within groups
            documenters.sort(key=lambda e: (e[0].member_order, e[0].name))
        elif order == 'bysource':
            # By default, member discovery order matches source order,
            # as dicts are insertion-ordered from Python 3.7.
            if self.analyzer:
                # sort by source order, by virtue of the module analyzer
                tagorder = self.analyzer.tagorder

                def keyfunc(entry: tuple[Documenter, bool]) -> int:
                    fullname = entry[0].name.split('::')[1]
                    return tagorder.get(fullname, len(tagorder))
                documenters.sort(key=keyfunc)
        else:  # alphabetical
            documenters.sort(key=lambda e: e[0].name)

        return documenters

    def generate(
        self,
        more_content: StringList | None = None,
        real_modname: str | None = None,
        check_module: bool = False,
        all_members: bool = False,
    ) -> None:
        """Generate reST for the object given by *self.name*, and possibly for
        its members.

        If *more_content* is given, include that content. If *real_modname* is
        given, use that module name to find attribute docs. If *check_module* is
        True, only generate if the object is defined in the module name it is
        imported from. If *all_members* is True, document all members.
        """
        if not self.parse_name():
            # need a module to import
            logger.warning(
                __("don't know which module to import for autodocumenting "
                   '%r (try placing a "module" or "currentmodule" directive '
                   'in the document, or giving an explicit module name)'),
                self.name, type='autodoc')
            return

        # now, import the module and get object to document
        if not self.import_object():
            return

        # If there is no real module defined, figure out which to use.
        # The real module is used in the module analyzer to look up the module
        # where the attribute documentation would actually be found in.
        # This is used for situations where you have a module that collects the
        # functions and classes of internal submodules.
        guess_modname = self.get_real_modname()
        self.real_modname: str = real_modname or guess_modname

        # try to also get a source code analyzer for attribute docs
        try:
            self.analyzer = ModuleAnalyzer.for_module(self.real_modname)
            # parse right now, to get PycodeErrors on parsing (results will
            # be cached anyway)
            self.analyzer.find_attr_docs()
        except PycodeError as exc:
            logger.debug('[autodoc] module analyzer failed: %s', exc)
            # no source file -- e.g. for builtin and C modules
            self.analyzer = None
            # at least add the module.__file__ as a dependency
            if module___file__ := getattr(self.module, '__file__', ''):
                self.directive.record_dependencies.add(module___file__)
        else:
            self.directive.record_dependencies.add(self.analyzer.srcname)

        if self.real_modname != guess_modname:
            # Add module to dependency list if target object is defined in other module.
            try:
                analyzer = ModuleAnalyzer.for_module(guess_modname)
                self.directive.record_dependencies.add(analyzer.srcname)
            except PycodeError:
                pass

        docstrings: list[str] = functools.reduce(operator.iadd, self.get_doc() or [], [])
        if ismock(self.object) and not docstrings:
            logger.warning(__('A mocked object is detected: %r'),
                           self.name, type='autodoc')

        # check __module__ of object (for members not given explicitly)
        if check_module:
            if not self.check_module():
                return

        sourcename = self.get_sourcename()

        # make sure that the result starts with an empty line.  This is
        # necessary for some situations where another directive preprocesses
        # reST and no starting newline is present
        self.add_line('', sourcename)

        # format the object's signature, if any
        try:
            sig = self.format_signature()
        except Exception as exc:
            logger.warning(__('error while formatting signature for %s: %s'),
                           self.fullname, exc, type='autodoc')
            return

        # generate the directive header and options, if applicable
        self.add_directive_header(sig)
        self.add_line('', sourcename)

        # e.g. the module directive doesn't have content
        self.indent += self.content_indent

        # add all content (from docstrings, attribute docs etc.)
        self.add_content(more_content)

        # document members, if possible
        self.document_members(all_members)


class ModuleDocumenter(Documenter):
    """
    Specialized Documenter subclass for modules.
    """

    objtype = 'module'
    content_indent = ''
    _extra_indent = '   '

    option_spec: ClassVar[OptionSpec] = {
        'members': members_option, 'undoc-members': bool_option,
        'no-index': bool_option, 'inherited-members': inherited_members_option,
        'show-inheritance': bool_option, 'synopsis': identity,
        'platform': identity, 'deprecated': bool_option,
        'member-order': member_order_option, 'exclude-members': exclude_members_option,
        'private-members': members_option, 'special-members': members_option,
        'imported-members': bool_option, 'ignore-module-all': bool_option,
        'no-value': bool_option,
        'noindex': bool_option,
    }

    def __init__(self, *args: Any) -> None:
        super().__init__(*args)
        merge_members_option(self.options)
        self.__all__: Sequence[str] | None = None

    def add_content(self, more_content: StringList | None) -> None:
        old_indent = self.indent
        self.indent += self._extra_indent
        super().add_content(None)
        self.indent = old_indent
        if more_content:
            for line, src in zip(more_content.data, more_content.items):
                self.add_line(line, src[0], src[1])

    @classmethod
    def can_document_member(
        cls: type[Documenter], member: Any, membername: str, isattr: bool, parent: Any,
    ) -> bool:
        # don't document submodules automatically
        return False

    def resolve_name(self, modname: str | None, parents: Any, path: str, base: str,
                     ) -> tuple[str | None, list[str]]:
        if modname is not None:
            logger.warning(__('"::" in automodule name doesn\'t make sense'),
                           type='autodoc')
        return (path or '') + base, []

    def parse_name(self) -> bool:
        ret = super().parse_name()
        if self.args or self.retann:
            logger.warning(__('signature arguments or return annotation '
                              'given for automodule %s'), self.fullname,
                           type='autodoc')
        return ret

    def import_object(self, raiseerror: bool = False) -> bool:
        ret = super().import_object(raiseerror)

        try:
            if not self.options.ignore_module_all:
                self.__all__ = inspect.getall(self.object)
        except ValueError as exc:
            # invalid __all__ found.
            logger.warning(__('__all__ should be a list of strings, not %r '
                              '(in module %s) -- ignoring __all__'),
                           exc.args[0], self.fullname, type='autodoc')

        return ret

    def add_directive_header(self, sig: str) -> None:
        Documenter.add_directive_header(self, sig)

        sourcename = self.get_sourcename()

        # add some module-specific options
        if self.options.synopsis:
            self.add_line('   :synopsis: ' + self.options.synopsis, sourcename)
        if self.options.platform:
            self.add_line('   :platform: ' + self.options.platform, sourcename)
        if self.options.deprecated:
            self.add_line('   :deprecated:', sourcename)

    def get_module_members(self) -> dict[str, ObjectMember]:
        """Get members of target module."""
        if self.analyzer:
            attr_docs = self.analyzer.attr_docs
        else:
            attr_docs = {}

        members: dict[str, ObjectMember] = {}
        for name in dir(self.object):
            try:
                value = safe_getattr(self.object, name, None)
                if ismock(value):
                    value = undecorate(value)
                docstring = attr_docs.get(('', name), [])
                members[name] = ObjectMember(name, value, docstring="\n".join(docstring))
            except AttributeError:
                continue

        # annotation only member (ex. attr: int)
        for name in inspect.getannotations(self.object):
            if name not in members:
                docstring = attr_docs.get(('', name), [])
                members[name] = ObjectMember(name, INSTANCEATTR,
                                             docstring="\n".join(docstring))

        return members

    def get_object_members(self, want_all: bool) -> tuple[bool, list[ObjectMember]]:
        members = self.get_module_members()
        if want_all:
            if self.__all__ is None:
                # for implicit module members, check __module__ to avoid
                # documenting imported objects
                return True, list(members.values())
            else:
                for member in members.values():
                    if member.__name__ not in self.__all__:
                        member.skipped = True

                return False, list(members.values())
        else:
            memberlist = self.options.members or []
            ret = []
            for name in memberlist:
                if name in members:
                    ret.append(members[name])
                else:
                    logger.warning(__('missing attribute mentioned in :members: option: '
                                      'module %s, attribute %s'),
                                   safe_getattr(self.object, '__name__', '???', name),
                                   type='autodoc')
            return False, ret

    def sort_members(self, documenters: list[tuple[Documenter, bool]],
                     order: str) -> list[tuple[Documenter, bool]]:
        if order == 'bysource' and self.__all__:
            assert self.__all__ is not None
            module_all = self.__all__
            module_all_set = set(module_all)
            module_all_len = len(module_all)

            # Sort alphabetically first (for members not listed on the __all__)
            documenters.sort(key=lambda e: e[0].name)

            # Sort by __all__
            def keyfunc(entry: tuple[Documenter, bool]) -> int:
                name = entry[0].name.split('::')[1]
                if name in module_all_set:
                    return module_all.index(name)
                else:
                    return module_all_len
            documenters.sort(key=keyfunc)

            return documenters
        else:
            return super().sort_members(documenters, order)


class PyObjectDocumenter(Documenter):
    """Documenter for eveything except modules"""

    def add_directive_header(self, sig: str) -> None:
        super().add_directive_header(sig)
        self.add_canonical_option()

    def add_canonical_option(self) -> None:
        sourcename = self.get_sourcename()

        canonical_fullname = self.get_canonical_fullname()
        if canonical_fullname and self.fullname != canonical_fullname:
            self.add_line('   :canonical: %s' % canonical_fullname, sourcename)

    def get_canonical_fullname(self) -> Optional[str]:
        modname = safe_getattr(self.object, '__module__', self.modname)
        qualname = safe_getattr(self.object, '__qualname__', None)
        if qualname is None:
            qualname = safe_getattr(self.object, '__name__', None)
        if qualname and '<locals>' in qualname:
            # No valid qualname found if the object is defined as locals
            qualname = None

        if modname == 'typing' and not self.real_modname.startswith('typing'):
            return None  # Python 3.6 TypeVars
        elif modname and qualname:
            return '.'.join([modname, qualname])
        else:
            return None


class ModuleLevelDocumenter(PyObjectDocumenter):
    """
    Specialized Documenter subclass for objects on module level (functions,
    classes, data/constants).
    """

    def resolve_name(self, modname: str | None, parents: Any, path: str, base: str,
                     ) -> tuple[str | None, list[str]]:
        if modname is not None:
            return modname, [*parents, base]
        if path:
            modname = path.rstrip('.')
            return modname, [*parents, base]

        # if documenting a toplevel object without explicit module,
        # it can be contained in another auto directive ...
        modname = self.env.temp_data.get('autodoc:module')
        # ... or in the scope of a module directive
        if not modname:
            modname = self.env.ref_context.get('py:module')
        # ... else, it stays None, which means invalid
        return modname, [*parents, base]


class ClassLevelDocumenter(PyObjectDocumenter):
    """
    Specialized Documenter subclass for objects on class level (methods,
    attributes).
    """

    def resolve_name(self, modname: str | None, parents: Any, path: str, base: str,
                     ) -> tuple[str | None, list[str]]:
        if modname is not None:
            return modname, [*parents, base]

        if path:
            mod_cls = path.rstrip('.')
        else:
            # if documenting a class-level object without path,
            # there must be a current class, either from a parent
            # auto directive ...
            mod_cls_ = self.env.temp_data.get('autodoc:class')
            # ... or from a class directive
            if mod_cls_ is None:
                mod_cls_ = self.env.ref_context.get('py:class')
                # ... if still None, there's no way to know
                if mod_cls_ is None:
                    return None, []
            mod_cls = mod_cls_
        modname, sep, cls = mod_cls.rpartition('.')
        parents = [cls]
        # if the module name is still missing, get it like above
        if not modname:
            modname = self.env.temp_data.get('autodoc:module')
        if not modname:
            modname = self.env.ref_context.get('py:module')
        # ... else, it stays None, which means invalid
        return modname, [*parents, base]


class DocstringSignatureMixin:
    """
    Mixin for FunctionDocumenter and MethodDocumenter to provide the
    feature of reading the signature from the docstring.
    """

    _new_docstrings: list[list[str]] | None = None
    _signatures: list[str] = []

    def _find_signature(self) -> tuple[str | None, str | None] | None:
        # candidates of the object name
        valid_names = [self.objpath[-1]]  # type: ignore[attr-defined]
        if isinstance(self, ClassDocumenter):
            valid_names.append('__init__')
            if hasattr(self.object, '__mro__'):
                valid_names.extend(cls.__name__ for cls in self.object.__mro__)

        docstrings = self.get_doc()
        if docstrings is None:
            return None, None
        self._new_docstrings = docstrings[:]
        self._signatures = []
        result = None
        for i, doclines in enumerate(docstrings):
            for j, line in enumerate(doclines):
                if not line:
                    # no lines in docstring, no match
                    break

                if line.endswith('\\'):
                    line = line.rstrip('\\').rstrip()

                # match first line of docstring against signature RE
                match = py_ext_sig_re.match(line)
                if not match:
                    break
                exmod, path, base, tp_list, args, retann = match.groups()

                # the base name must match ours
                if base not in valid_names:
                    break

                # re-prepare docstring to ignore more leading indentation
                directive = self.directive  # type: ignore[attr-defined]
                tab_width = directive.state.document.settings.tab_width
                self._new_docstrings[i] = prepare_docstring('\n'.join(doclines[j + 1:]),
                                                            tab_width)

                if result is None:
                    # first signature
                    result = args, retann
                else:
                    # subsequent signatures
                    self._signatures.append(f"({args}) -> {retann}")

            if result is not None:
                # finish the loop when signature found
                break

        return result

    def get_doc(self) -> list[list[str]] | None:
        if self._new_docstrings is not None:
            return self._new_docstrings
        return super().get_doc()  # type: ignore[misc]

    def format_signature(self, **kwargs: Any) -> str:
        self.args: str | None
        if (self.args is None
                and self.config.autodoc_docstring_signature):  # type: ignore[attr-defined]
            # only act if a signature is not explicitly given already, and if
            # the feature is enabled
            result = self._find_signature()
            if result is not None:
                self.args, self.retann = result
        sig = super().format_signature(**kwargs)  # type: ignore[misc]
        if self._signatures:
            return "\n".join((sig, *self._signatures))
        else:
            return sig


class DocstringStripSignatureMixin(DocstringSignatureMixin):
    """
    Mixin for AttributeDocumenter to provide the
    feature of stripping any function signature from the docstring.
    """

    def format_signature(self, **kwargs: Any) -> str:
        if (
            self.args is None
            and self.config.autodoc_docstring_signature  # type: ignore[attr-defined]
        ):
            # only act if a signature is not explicitly given already, and if
            # the feature is enabled
            result = self._find_signature()
            if result is not None:
                # Discarding _args is a only difference with
                # DocstringSignatureMixin.format_signature.
                # Documenter.format_signature use self.args value to format.
                _args, self.retann = result
        return super().format_signature(**kwargs)


class FunctionDocumenter(DocstringSignatureMixin, ModuleLevelDocumenter):  # type: ignore[misc]
    """
    Specialized Documenter subclass for functions.
    """

    objtype = 'function'
    member_order = 30

    @classmethod
    def can_document_member(
        cls: type[Documenter], member: Any, membername: str, isattr: bool, parent: Any,
    ) -> bool:
        # supports functions, builtins and bound methods exported at the module level
        return (inspect.isfunction(member) or inspect.isbuiltin(member) or
                (inspect.isroutine(member) and isinstance(parent, ModuleDocumenter)))

    def format_args(self, **kwargs: Any) -> str:
        if self.config.autodoc_typehints in ('none', 'description'):
            kwargs.setdefault('show_annotation', False)
        if self.config.autodoc_typehints_format == "short":
            kwargs.setdefault('unqualified_typehints', True)

        try:
            self.env.app.emit('autodoc-before-process-signature', self.object, False)
            sig = inspect.signature(self.object, type_aliases=self.config.autodoc_type_aliases)
            args = stringify_signature(sig, **kwargs)
        except TypeError as exc:
            logger.warning(__("Failed to get a function signature for %s: %s"),
                           self.fullname, exc)
            return ''
        except ValueError:
            args = ''

        if self.config.strip_signature_backslash:
            # escape backslashes for reST
            args = args.replace('\\', '\\\\')
        return args

    def document_members(self, all_members: bool = False) -> None:
        pass

    def add_directive_header(self, sig: str) -> None:
        sourcename = self.get_sourcename()
        super().add_directive_header(sig)

        if inspect.iscoroutinefunction(self.object) or inspect.isasyncgenfunction(self.object):
            self.add_line('   :async:', sourcename)

    def format_signature(self, **kwargs: Any) -> str:
        if self.config.autodoc_typehints_format == "short":
            kwargs.setdefault('unqualified_typehints', True)

        sigs = []
        if (self.analyzer and
                '.'.join(self.objpath) in self.analyzer.overloads and
                self.config.autodoc_typehints != 'none'):
            # Use signatures for overloaded functions instead of the implementation function.
            overloaded = True
        else:
            overloaded = False
            sig = super().format_signature(**kwargs)
            sigs.append(sig)

        if inspect.is_singledispatch_function(self.object):
            # append signature of singledispatch'ed functions
            for typ, func in self.object.registry.items():
                if typ is object:
                    pass  # default implementation. skipped.
                else:
                    dispatchfunc = self.annotate_to_first_argument(func, typ)
                    if dispatchfunc:
                        documenter = FunctionDocumenter(self.directive, '')
                        documenter.object = dispatchfunc
                        documenter.objpath = ['']
                        sigs.append(documenter.format_signature())
        if overloaded and self.analyzer is not None:
            actual = inspect.signature(self.object,
                                       type_aliases=self.config.autodoc_type_aliases)
            __globals__ = safe_getattr(self.object, '__globals__', {})
            for overload in self.analyzer.overloads['.'.join(self.objpath)]:
                overload = self.merge_default_value(actual, overload)
                overload = evaluate_signature(overload, __globals__,
                                              self.config.autodoc_type_aliases)

                sig = stringify_signature(overload, **kwargs)
                sigs.append(sig)

        return "\n".join(sigs)

    def merge_default_value(self, actual: Signature, overload: Signature) -> Signature:
        """Merge default values of actual implementation to the overload variants."""
        parameters = list(overload.parameters.values())
        for i, param in enumerate(parameters):
            actual_param = actual.parameters.get(param.name)
            if actual_param and param.default == '...':
                parameters[i] = param.replace(default=actual_param.default)

        return overload.replace(parameters=parameters)

    def annotate_to_first_argument(self, func: Callable, typ: type) -> Callable | None:
        """Annotate type hint to the first argument of function if needed."""
        try:
            sig = inspect.signature(func, type_aliases=self.config.autodoc_type_aliases)
        except TypeError as exc:
            logger.warning(__("Failed to get a function signature for %s: %s"),
                           self.fullname, exc)
            return None
        except ValueError:
            return None

        if len(sig.parameters) == 0:
            return None

        def dummy():  # NoQA: ANN202
            pass

        params = list(sig.parameters.values())
        if params[0].annotation is Parameter.empty:
            params[0] = params[0].replace(annotation=typ)
            try:
                dummy.__signature__ = sig.replace(  # type: ignore[attr-defined]
                    parameters=params)
                return dummy
            except (AttributeError, TypeError):
                # failed to update signature (ex. built-in or extension types)
                return None

        return func


class DecoratorDocumenter(FunctionDocumenter):
    """
    Specialized Documenter subclass for decorator functions.
    """

    objtype = 'decorator'

    # must be lower than FunctionDocumenter
    priority = -1

    def format_args(self, **kwargs: Any) -> str:
        args = super().format_args(**kwargs)
        if ',' in args:
            return args
        else:
            return ''


# Types which have confusing metaclass signatures it would be best not to show.
# These are listed by name, rather than storing the objects themselves, to avoid
# needing to import the modules.
_METACLASS_CALL_BLACKLIST = [
    'enum.EnumMeta.__call__',
]


# Types whose __new__ signature is a pass-through.
_CLASS_NEW_BLACKLIST = [
    'typing.Generic.__new__',
]


class ClassDocumenter(DocstringSignatureMixin, ModuleLevelDocumenter):  # type: ignore[misc]
    """
    Specialized Documenter subclass for classes.
    """

    objtype = 'class'
    member_order = 20
    option_spec: ClassVar[OptionSpec] = {
        'members': members_option, 'undoc-members': bool_option,
        'no-index': bool_option, 'inherited-members': inherited_members_option,
        'show-inheritance': bool_option, 'member-order': member_order_option,
        'exclude-members': exclude_members_option,
        'private-members': members_option, 'special-members': members_option,
        'class-doc-from': class_doc_from_option,
        'noindex': bool_option,
    }

    # Must be higher than FunctionDocumenter, ClassDocumenter, and
    # AttributeDocumenter as NewType can be an attribute and is a class
    # after Python 3.10. Before 3.10 it is a kind of function object
    priority = 15

    _signature_class: Any = None
    _signature_method_name: str = ''

    def __init__(self, *args: Any) -> None:
        super().__init__(*args)

        if self.config.autodoc_class_signature == 'separated':
            self.options = self.options.copy()

            # show __init__() method
            if self.options.special_members is None:
                self.options['special-members'] = ['__new__', '__init__']
            else:
                self.options.special_members.append('__new__')
                self.options.special_members.append('__init__')

        merge_members_option(self.options)

    @classmethod
    def can_document_member(
        cls: type[Documenter], member: Any, membername: str, isattr: bool, parent: Any,
    ) -> bool:
        return isinstance(member, type) or (
            isattr and (inspect.isNewType(member) or isinstance(member, TypeVar)))

    def import_object(self, raiseerror: bool = False) -> bool:
        ret = super().import_object(raiseerror)
        # if the class is documented under another name, document it
        # as data/attribute
        if ret:
            if hasattr(self.object, '__name__'):
                self.doc_as_attr = (self.objpath[-1] != self.object.__name__)
            else:
                self.doc_as_attr = True
            if inspect.isNewType(self.object) or isinstance(self.object, TypeVar):
                modname = getattr(self.object, '__module__', self.modname)
                if modname != self.modname and self.modname.startswith(modname):
                    bases = self.modname[len(modname):].strip('.').split('.')
                    self.objpath = bases + self.objpath
                    self.modname = modname
        return ret

    def _get_signature(self) -> tuple[Any | None, str | None, Signature | None]:
        if inspect.isNewType(self.object) or isinstance(self.object, TypeVar):
            # Suppress signature
            return None, None, None

        def get_user_defined_function_or_method(obj: Any, attr: str) -> Any:
            """Get the `attr` function or method from `obj`, if it is user-defined."""
            if inspect.is_builtin_class_method(obj, attr):
                return None
            attr = self.get_attr(obj, attr, None)
            if not (inspect.ismethod(attr) or inspect.isfunction(attr)):
                return None
            return attr

        # This sequence is copied from inspect._signature_from_callable.
        # ValueError means that no signature could be found, so we keep going.

        # First, we check the obj has a __signature__ attribute
        if (hasattr(self.object, '__signature__') and
                isinstance(self.object.__signature__, Signature)):
            return None, None, self.object.__signature__

        # Next, let's see if it has an overloaded __call__ defined
        # in its metaclass
        call = get_user_defined_function_or_method(type(self.object), '__call__')

        if call is not None:
            if f"{call.__module__}.{call.__qualname__}" in _METACLASS_CALL_BLACKLIST:
                call = None

        if call is not None:
            self.env.app.emit('autodoc-before-process-signature', call, True)
            try:
                sig = inspect.signature(call, bound_method=True,
                                        type_aliases=self.config.autodoc_type_aliases)
                return type(self.object), '__call__', sig
            except ValueError:
                pass

        # Now we check if the 'obj' class has a '__new__' method
        new = get_user_defined_function_or_method(self.object, '__new__')

        if new is not None:
            if f"{new.__module__}.{new.__qualname__}" in _CLASS_NEW_BLACKLIST:
                new = None

        if new is not None:
            self.env.app.emit('autodoc-before-process-signature', new, True)
            try:
                sig = inspect.signature(new, bound_method=True,
                                        type_aliases=self.config.autodoc_type_aliases)
                return self.object, '__new__', sig
            except ValueError:
                pass

        # Finally, we should have at least __init__ implemented
        init = get_user_defined_function_or_method(self.object, '__init__')
        if init is not None:
            self.env.app.emit('autodoc-before-process-signature', init, True)
            try:
                sig = inspect.signature(init, bound_method=True,
                                        type_aliases=self.config.autodoc_type_aliases)
                return self.object, '__init__', sig
            except ValueError:
                pass

        # None of the attributes are user-defined, so fall back to let inspect
        # handle it.
        # We don't know the exact method that inspect.signature will read
        # the signature from, so just pass the object itself to our hook.
        self.env.app.emit('autodoc-before-process-signature', self.object, False)
        try:
            sig = inspect.signature(self.object, bound_method=False,
                                    type_aliases=self.config.autodoc_type_aliases)
            return None, None, sig
        except ValueError:
            pass

        # Still no signature: happens e.g. for old-style classes
        # with __init__ in C and no `__text_signature__`.
        return None, None, None

    def format_args(self, **kwargs: Any) -> str:
        if self.config.autodoc_typehints in ('none', 'description'):
            kwargs.setdefault('show_annotation', False)
        if self.config.autodoc_typehints_format == "short":
            kwargs.setdefault('unqualified_typehints', True)

        try:
            self._signature_class, _signature_method_name, sig = self._get_signature()
        except TypeError as exc:
            # __signature__ attribute contained junk
            logger.warning(__("Failed to get a constructor signature for %s: %s"),
                           self.fullname, exc)
            return ''
        self._signature_method_name = _signature_method_name or ''

        if sig is None:
            return ''

        return stringify_signature(sig, show_return_annotation=False, **kwargs)

    def _find_signature(self) -> tuple[str | None, str | None] | None:
        result = super()._find_signature()
        if result is not None:
            # Strip a return value from signature of constructor in docstring (first entry)
            result = (result[0], None)

        for i, sig in enumerate(self._signatures):
            if sig.endswith(' -> None'):
                # Strip a return value from signatures of constructor in docstring (subsequent
                # entries)
                self._signatures[i] = sig[:-8]

        return result

    def format_signature(self, **kwargs: Any) -> str:
        if self.doc_as_attr:
            return ''
        if self.config.autodoc_class_signature == 'separated':
            # do not show signatures
            return ''

        if self.config.autodoc_typehints_format == "short":
            kwargs.setdefault('unqualified_typehints', True)

        sig = super().format_signature()
        sigs = []

        overloads = self.get_overloaded_signatures()
        if overloads and self.config.autodoc_typehints != 'none':
            # Use signatures for overloaded methods instead of the implementation method.
            method = safe_getattr(self._signature_class, self._signature_method_name, None)
            __globals__ = safe_getattr(method, '__globals__', {})
            for overload in overloads:
                overload = evaluate_signature(overload, __globals__,
                                              self.config.autodoc_type_aliases)

                parameters = list(overload.parameters.values())
                overload = overload.replace(parameters=parameters[1:],
                                            return_annotation=Parameter.empty)
                sig = stringify_signature(overload, **kwargs)
                sigs.append(sig)
        else:
            sigs.append(sig)

        return "\n".join(sigs)

    def get_overloaded_signatures(self) -> list[Signature]:
        if self._signature_class and self._signature_method_name:
            for cls in self._signature_class.__mro__:
                try:
                    analyzer = ModuleAnalyzer.for_module(cls.__module__)
                    analyzer.analyze()
                    qualname = f'{cls.__qualname__}.{self._signature_method_name}'
                    if qualname in analyzer.overloads:
                        return analyzer.overloads.get(qualname, [])
                    elif qualname in analyzer.tagorder:
                        # the constructor is defined in the class, but not overridden.
                        return []
                except PycodeError:
                    pass

        return []

<<<<<<< HEAD
    def add_canonical_option(self) -> None:
        if not self.doc_as_attr:
            super().add_canonical_option()
=======
    def get_canonical_fullname(self) -> str | None:
        __modname__ = safe_getattr(self.object, '__module__', self.modname)
        __qualname__ = safe_getattr(self.object, '__qualname__', None)
        if __qualname__ is None:
            __qualname__ = safe_getattr(self.object, '__name__', None)
        if __qualname__ and '<locals>' in __qualname__:
            # No valid qualname found if the object is defined as locals
            __qualname__ = None

        if __modname__ and __qualname__:
            return f'{__modname__}.{__qualname__}'
        else:
            return None
>>>>>>> e04b0d4b

    def add_directive_header(self, sig: str) -> None:
        sourcename = self.get_sourcename()

        if self.doc_as_attr:
            self.directivetype = 'attribute'
        super().add_directive_header(sig)

        if inspect.isNewType(self.object) or isinstance(self.object, TypeVar):
            return

        if self.analyzer and '.'.join(self.objpath) in self.analyzer.finals:
            self.add_line('   :final:', sourcename)

<<<<<<< HEAD
=======
        canonical_fullname = self.get_canonical_fullname()
        if (not self.doc_as_attr and not inspect.isNewType(self.object)
                and canonical_fullname and self.fullname != canonical_fullname):
            self.add_line('   :canonical: %s' % canonical_fullname, sourcename)

>>>>>>> e04b0d4b
        # add inheritance info, if wanted
        if not self.doc_as_attr and self.options.show_inheritance:
            if inspect.getorigbases(self.object):
                # A subclass of generic types
                # refs: PEP-560 <https://peps.python.org/pep-0560/>
                bases = list(self.object.__orig_bases__)
            elif hasattr(self.object, '__bases__') and len(self.object.__bases__):
                # A normal class
                bases = list(self.object.__bases__)
            else:
                bases = []

            self.env.events.emit('autodoc-process-bases',
                                 self.fullname, self.object, self.options, bases)

            if self.config.autodoc_typehints_format == "short":
                base_classes = [restify(cls, "smart") for cls in bases]
            else:
                base_classes = [restify(cls) for cls in bases]

            sourcename = self.get_sourcename()
            self.add_line('', sourcename)
            self.add_line('   ' + _('Bases: %s') % ', '.join(base_classes), sourcename)

    def get_object_members(self, want_all: bool) -> tuple[bool, list[ObjectMember]]:
        members = get_class_members(self.object, self.objpath, self.get_attr,
                                    self.config.autodoc_inherit_docstrings)
        if not want_all:
            if not self.options.members:
                return False, []
            # specific members given
            selected = []
            for name in self.options.members:
                if name in members:
                    selected.append(members[name])
                else:
                    logger.warning(__('missing attribute %s in object %s'),
                                   name, self.fullname, type='autodoc')
            return False, selected
        elif self.options.inherited_members:
            return False, list(members.values())
        else:
            return False, [m for m in members.values() if m.class_ == self.object]

    def get_doc(self) -> list[list[str]] | None:
        if isinstance(self.object, TypeVar):
            if self.object.__doc__ == TypeVar.__doc__:
                return []
        if sys.version_info[:2] < (3, 10):
            if inspect.isNewType(self.object) or isinstance(self.object, TypeVar):
                parts = self.modname.strip('.').split('.')
                orig_objpath = self.objpath
                for i in range(len(parts)):
                    new_modname = '.'.join(parts[:len(parts) - i])
                    new_objpath = parts[len(parts) - i:] + orig_objpath
                    try:
                        analyzer = ModuleAnalyzer.for_module(new_modname)
                        analyzer.analyze()
                        key = ('', new_objpath[-1])
                        comment = list(analyzer.attr_docs.get(key, []))
                        if comment:
                            self.objpath = new_objpath
                            self.modname = new_modname
                            return [comment]
                    except PycodeError:
                        pass
        if self.doc_as_attr:
            # Don't show the docstring of the class when it is an alias.
            if self.get_variable_comment():
                return []
            else:
                return None

        lines = getattr(self, '_new_docstrings', None)
        if lines is not None:
            return lines

        classdoc_from = self.options.get('class-doc-from', self.config.autoclass_content)

        docstrings = []
        attrdocstring = getdoc(self.object, self.get_attr)
        if attrdocstring:
            docstrings.append(attrdocstring)

        # for classes, what the "docstring" is can be controlled via a
        # config value; the default is only the class docstring
        if classdoc_from in ('both', 'init'):
            __init__ = self.get_attr(self.object, '__init__', None)
            initdocstring = getdoc(__init__, self.get_attr,
                                   self.config.autodoc_inherit_docstrings,
                                   self.object, '__init__')
            # for new-style classes, no __init__ means default __init__
            if (initdocstring is not None and
                (initdocstring == object.__init__.__doc__ or  # for pypy
                 initdocstring.strip() == object.__init__.__doc__)):  # for !pypy
                initdocstring = None
            if not initdocstring:
                # try __new__
                __new__ = self.get_attr(self.object, '__new__', None)
                initdocstring = getdoc(__new__, self.get_attr,
                                       self.config.autodoc_inherit_docstrings,
                                       self.object, '__new__')
                # for new-style classes, no __new__ means default __new__
                if (initdocstring is not None and
                    (initdocstring == object.__new__.__doc__ or  # for pypy
                     initdocstring.strip() == object.__new__.__doc__)):  # for !pypy
                    initdocstring = None
            if initdocstring:
                if classdoc_from == 'init':
                    docstrings = [initdocstring]
                else:
                    docstrings.append(initdocstring)

        tab_width = self.directive.state.document.settings.tab_width
        return [prepare_docstring(docstring, tab_width) for docstring in docstrings]

    def get_variable_comment(self) -> list[str] | None:
        try:
            key = ('', '.'.join(self.objpath))
            if self.doc_as_attr:
                analyzer = ModuleAnalyzer.for_module(self.modname)
            else:
                analyzer = ModuleAnalyzer.for_module(self.get_real_modname())
            analyzer.analyze()
            return list(analyzer.attr_docs.get(key, []))
        except PycodeError:
            return None

    def add_content(self, more_content: StringList | None) -> None:
        if inspect.isNewType(self.object):
            if self.config.autodoc_typehints_format == "short":
                supertype = restify(self.object.__supertype__, "smart")
            else:
                supertype = restify(self.object.__supertype__)

            more_content = StringList([_('alias of %s') % supertype, ''], source='')
        if isinstance(self.object, TypeVar):
            attrs = [repr(self.object.__name__)]
            for constraint in self.object.__constraints__:
                if self.config.autodoc_typehints_format == "short":
                    attrs.append(stringify_annotation(constraint, "smart"))
                else:
                    attrs.append(stringify_annotation(constraint))
            if self.object.__bound__:
                if self.config.autodoc_typehints_format == "short":
                    bound = restify(self.object.__bound__, "smart")
                else:
                    bound = restify(self.object.__bound__)
                attrs.append(r"bound=\ " + bound)
            if self.object.__covariant__:
                attrs.append("covariant=True")
            if self.object.__contravariant__:
                attrs.append("contravariant=True")

            more_content = StringList(
                [_('alias of TypeVar(%s)') % ", ".join(attrs), ''],
                source='',
            )
        if self.doc_as_attr and self.modname != self.get_real_modname():
            try:
                # override analyzer to obtain doccomment around its definition.
                self.analyzer = ModuleAnalyzer.for_module(self.modname)
                self.analyzer.analyze()
            except PycodeError:
                pass

        if self.doc_as_attr and not self.get_variable_comment():
            try:
                if self.config.autodoc_typehints_format == "short":
                    alias = restify(self.object, "smart")
                else:
                    alias = restify(self.object)
                more_content = StringList([_('alias of %s') % alias], source='')
            except AttributeError:
                pass  # Invalid class object is passed.

        super().add_content(more_content)

    def document_members(self, all_members: bool = False) -> None:
        if self.doc_as_attr:
            return
        super().document_members(all_members)

    def generate(
        self,
        more_content: StringList | None = None,
        real_modname: str | None = None,
        check_module: bool = False,
        all_members: bool = False,
    ) -> None:
        # Do not pass real_modname and use the name from the __module__
        # attribute of the class.
        # If a class gets imported into the module real_modname
        # the analyzer won't find the source of the class, if
        # it looks in real_modname.
        return super().generate(more_content=more_content,
                                check_module=check_module,
                                all_members=all_members)


class ExceptionDocumenter(ClassDocumenter):
    """
    Specialized ClassDocumenter subclass for exceptions.
    """

    objtype = 'exception'
    member_order = 10

    # needs a higher priority than ClassDocumenter
    priority = ClassDocumenter.priority + 5

    @classmethod
    def can_document_member(
        cls: type[Documenter], member: Any, membername: str, isattr: bool, parent: Any,
    ) -> bool:
        try:
            return isinstance(member, type) and issubclass(member, BaseException)
        except TypeError as exc:
            # It's possible for a member to be considered a type, but fail
            # issubclass checks due to not being a class. For example:
            # https://github.com/sphinx-doc/sphinx/issues/11654#issuecomment-1696790436
            msg = (
                f'{cls.__name__} failed to discern if member {member} with'
                f' membername {membername} is a BaseException subclass.'
            )
            raise ValueError(msg) from exc


class DataDocumenterMixinBase:
    # define types of instance variables
    config: Config
    env: BuildEnvironment
    modname: str
    parent: Any
    object: Any
    objpath: list[str]

    def should_suppress_directive_header(self) -> bool:
        """Check directive header should be suppressed."""
        return False

    def should_suppress_value_header(self) -> bool:
        """Check :value: header should be suppressed."""
        return False

    def update_content(self, more_content: StringList) -> None:
        """Update docstring, for example with TypeVar variance."""
        pass


class GenericAliasMixin(DataDocumenterMixinBase):
    """
    Mixin for DataDocumenter and AttributeDocumenter to provide the feature for
    supporting GenericAliases.
    """

    def should_suppress_directive_header(self) -> bool:
        return (inspect.isgenericalias(self.object) or
                super().should_suppress_directive_header())

    def update_content(self, more_content: StringList) -> None:
        if inspect.isgenericalias(self.object):
            if self.config.autodoc_typehints_format == "short":
                alias = restify(self.object, "smart")
            else:
                alias = restify(self.object)

            more_content.append(_('alias of %s') % alias, '')
            more_content.append('', '')

        super().update_content(more_content)


class UninitializedGlobalVariableMixin(DataDocumenterMixinBase):
    """
    Mixin for DataDocumenter to provide the feature for supporting uninitialized
    (type annotation only) global variables.
    """

    def import_object(self, raiseerror: bool = False) -> bool:
        try:
            return super().import_object(raiseerror=True)  # type: ignore[misc]
        except ImportError as exc:
            # annotation only instance variable (PEP-526)
            try:
                with mock(self.config.autodoc_mock_imports):
                    parent = import_module(self.modname, self.config.autodoc_warningiserror)
                    annotations = get_type_hints(parent, None,
                                                 self.config.autodoc_type_aliases)
                    if self.objpath[-1] in annotations:
                        self.object = UNINITIALIZED_ATTR
                        self.parent = parent
                        return True
            except ImportError:
                pass

            if raiseerror:
                raise
            logger.warning(exc.args[0], type='autodoc', subtype='import_object')
            self.env.note_reread()
            return False

    def should_suppress_value_header(self) -> bool:
        return (self.object is UNINITIALIZED_ATTR or
                super().should_suppress_value_header())

    def get_doc(self) -> list[list[str]] | None:
        if self.object is UNINITIALIZED_ATTR:
            return []
        else:
            return super().get_doc()  # type: ignore[misc]


class DataDocumenter(GenericAliasMixin,
                     UninitializedGlobalVariableMixin, ModuleLevelDocumenter):
    """
    Specialized Documenter subclass for data items.
    """

    objtype = 'data'
    member_order = 40
    priority = -10
    option_spec: ClassVar[OptionSpec] = dict(ModuleLevelDocumenter.option_spec)
    option_spec["annotation"] = annotation_option
    option_spec["no-value"] = bool_option

    @classmethod
    def can_document_member(
        cls: type[Documenter], member: Any, membername: str, isattr: bool, parent: Any,
    ) -> bool:
        return isinstance(parent, ModuleDocumenter) and isattr

    def update_annotations(self, parent: Any) -> None:
        """Update __annotations__ to support type_comment and so on."""
        annotations = dict(inspect.getannotations(parent))
        parent.__annotations__ = annotations

        try:
            analyzer = ModuleAnalyzer.for_module(self.modname)
            analyzer.analyze()
            for (classname, attrname), annotation in analyzer.annotations.items():
                if classname == '' and attrname not in annotations:
                    annotations[attrname] = annotation
        except PycodeError:
            pass

    def import_object(self, raiseerror: bool = False) -> bool:
        ret = super().import_object(raiseerror)
        if self.parent:
            self.update_annotations(self.parent)

        return ret

    def should_suppress_value_header(self) -> bool:
        if super().should_suppress_value_header():
            return True
        else:
            doc = self.get_doc() or []
            docstring, metadata = separate_metadata(
                '\n'.join(functools.reduce(operator.iadd, doc, [])))
            if 'hide-value' in metadata:
                return True

        return False

    def add_directive_header(self, sig: str) -> None:
        super().add_directive_header(sig)
        sourcename = self.get_sourcename()
        if self.options.annotation is SUPPRESS or self.should_suppress_directive_header():
            pass
        elif self.options.annotation:
            self.add_line('   :annotation: %s' % self.options.annotation,
                          sourcename)
        else:
            if self.config.autodoc_typehints != 'none':
                # obtain annotation for this data
                annotations = get_type_hints(self.parent, None,
                                             self.config.autodoc_type_aliases)
                if self.objpath[-1] in annotations:
                    if self.config.autodoc_typehints_format == "short":
                        objrepr = stringify_annotation(annotations.get(self.objpath[-1]),
                                                       "smart")
                    else:
                        objrepr = stringify_annotation(annotations.get(self.objpath[-1]),
                                                       "fully-qualified-except-typing")
                    self.add_line('   :type: ' + objrepr, sourcename)

            try:
                if (self.options.no_value or self.should_suppress_value_header() or
                        ismock(self.object)):
                    pass
                else:
                    objrepr = object_description(self.object)
                    self.add_line('   :value: ' + objrepr, sourcename)
            except ValueError:
                pass

    def document_members(self, all_members: bool = False) -> None:
        pass

    def get_real_modname(self) -> str:
        real_modname = self.get_attr(self.parent or self.object, '__module__', None)
        return real_modname or self.modname

    def get_module_comment(self, attrname: str) -> list[str] | None:
        try:
            analyzer = ModuleAnalyzer.for_module(self.modname)
            analyzer.analyze()
            key = ('', attrname)
            if key in analyzer.attr_docs:
                return list(analyzer.attr_docs[key])
        except PycodeError:
            pass

        return None

    def get_doc(self) -> list[list[str]] | None:
        # Check the variable has a docstring-comment
        comment = self.get_module_comment(self.objpath[-1])
        if comment:
            return [comment]
        else:
            return super().get_doc()

    def add_content(self, more_content: StringList | None) -> None:
        # Disable analyzing variable comment on Documenter.add_content() to control it on
        # DataDocumenter.add_content()
        self.analyzer = None

        if not more_content:
            more_content = StringList()

        self.update_content(more_content)
        super().add_content(more_content)


class MethodDocumenter(DocstringSignatureMixin, ClassLevelDocumenter):  # type: ignore[misc]
    """
    Specialized Documenter subclass for methods (normal, static and class).
    """

    objtype = 'method'
    directivetype = 'method'
    member_order = 50
    priority = 1  # must be more than FunctionDocumenter

    @classmethod
    def can_document_member(
        cls: type[Documenter], member: Any, membername: str, isattr: bool, parent: Any,
    ) -> bool:
        return inspect.isroutine(member) and not isinstance(parent, ModuleDocumenter)

    def import_object(self, raiseerror: bool = False) -> bool:
        ret = super().import_object(raiseerror)
        if not ret:
            return ret

        # to distinguish classmethod/staticmethod
        obj = self.parent.__dict__.get(self.object_name)
        if obj is None:
            obj = self.object

        if (inspect.isclassmethod(obj) or
                inspect.isstaticmethod(obj, cls=self.parent, name=self.object_name)):
            # document class and static members before ordinary ones
            self.member_order = self.member_order - 1

        return ret

    def format_args(self, **kwargs: Any) -> str:
        if self.config.autodoc_typehints in ('none', 'description'):
            kwargs.setdefault('show_annotation', False)
        if self.config.autodoc_typehints_format == "short":
            kwargs.setdefault('unqualified_typehints', True)

        try:
            if self.object == object.__init__ and self.parent != object:  # NoQA: E721
                # Classes not having own __init__() method are shown as no arguments.
                #
                # Note: The signature of object.__init__() is (self, /, *args, **kwargs).
                #       But it makes users confused.
                args = '()'
            else:
                if inspect.isstaticmethod(self.object, cls=self.parent, name=self.object_name):
                    self.env.app.emit('autodoc-before-process-signature', self.object, False)
                    sig = inspect.signature(self.object, bound_method=False,
                                            type_aliases=self.config.autodoc_type_aliases)
                else:
                    self.env.app.emit('autodoc-before-process-signature', self.object, True)
                    sig = inspect.signature(self.object, bound_method=True,
                                            type_aliases=self.config.autodoc_type_aliases)
                args = stringify_signature(sig, **kwargs)
        except TypeError as exc:
            logger.warning(__("Failed to get a method signature for %s: %s"),
                           self.fullname, exc)
            return ''
        except ValueError:
            args = ''

        if self.config.strip_signature_backslash:
            # escape backslashes for reST
            args = args.replace('\\', '\\\\')
        return args

    def add_directive_header(self, sig: str) -> None:
        super().add_directive_header(sig)

        sourcename = self.get_sourcename()
        obj = self.parent.__dict__.get(self.object_name, self.object)
        if inspect.isabstractmethod(obj):
            self.add_line('   :abstractmethod:', sourcename)
        if inspect.iscoroutinefunction(obj) or inspect.isasyncgenfunction(obj):
            self.add_line('   :async:', sourcename)
        if (inspect.isclassmethod(obj) or
                inspect.is_singledispatch_method(obj) and inspect.isclassmethod(obj.func)):
            self.add_line('   :classmethod:', sourcename)
        if inspect.isstaticmethod(obj, cls=self.parent, name=self.object_name):
            self.add_line('   :staticmethod:', sourcename)
        if self.analyzer and '.'.join(self.objpath) in self.analyzer.finals:
            self.add_line('   :final:', sourcename)

    def document_members(self, all_members: bool = False) -> None:
        pass

    def format_signature(self, **kwargs: Any) -> str:
        if self.config.autodoc_typehints_format == "short":
            kwargs.setdefault('unqualified_typehints', True)

        sigs = []
        if (self.analyzer and
                '.'.join(self.objpath) in self.analyzer.overloads and
                self.config.autodoc_typehints != 'none'):
            # Use signatures for overloaded methods instead of the implementation method.
            overloaded = True
        else:
            overloaded = False
            sig = super().format_signature(**kwargs)
            sigs.append(sig)

        meth = self.parent.__dict__.get(self.objpath[-1])
        if inspect.is_singledispatch_method(meth):
            # append signature of singledispatch'ed functions
            for typ, func in meth.dispatcher.registry.items():
                if typ is object:
                    pass  # default implementation. skipped.
                else:
                    if inspect.isclassmethod(func):
                        func = func.__func__
                    dispatchmeth = self.annotate_to_first_argument(func, typ)
                    if dispatchmeth:
                        documenter = MethodDocumenter(self.directive, '')
                        documenter.parent = self.parent
                        documenter.object = dispatchmeth
                        documenter.objpath = ['']
                        sigs.append(documenter.format_signature())
        if overloaded and self.analyzer is not None:
            if inspect.isstaticmethod(self.object, cls=self.parent, name=self.object_name):
                actual = inspect.signature(self.object, bound_method=False,
                                           type_aliases=self.config.autodoc_type_aliases)
            else:
                actual = inspect.signature(self.object, bound_method=True,
                                           type_aliases=self.config.autodoc_type_aliases)

            __globals__ = safe_getattr(self.object, '__globals__', {})
            for overload in self.analyzer.overloads['.'.join(self.objpath)]:
                overload = self.merge_default_value(actual, overload)
                overload = evaluate_signature(overload, __globals__,
                                              self.config.autodoc_type_aliases)

                if not inspect.isstaticmethod(self.object, cls=self.parent,
                                              name=self.object_name):
                    parameters = list(overload.parameters.values())
                    overload = overload.replace(parameters=parameters[1:])
                sig = stringify_signature(overload, **kwargs)
                sigs.append(sig)

        return "\n".join(sigs)

    def merge_default_value(self, actual: Signature, overload: Signature) -> Signature:
        """Merge default values of actual implementation to the overload variants."""
        parameters = list(overload.parameters.values())
        for i, param in enumerate(parameters):
            actual_param = actual.parameters.get(param.name)
            if actual_param and param.default == '...':
                parameters[i] = param.replace(default=actual_param.default)

        return overload.replace(parameters=parameters)

    def annotate_to_first_argument(self, func: Callable, typ: type) -> Callable | None:
        """Annotate type hint to the first argument of function if needed."""
        try:
            sig = inspect.signature(func, type_aliases=self.config.autodoc_type_aliases)
        except TypeError as exc:
            logger.warning(__("Failed to get a method signature for %s: %s"),
                           self.fullname, exc)
            return None
        except ValueError:
            return None

        if len(sig.parameters) == 1:
            return None

        def dummy():  # NoQA: ANN202
            pass

        params = list(sig.parameters.values())
        if params[1].annotation is Parameter.empty:
            params[1] = params[1].replace(annotation=typ)
            try:
                dummy.__signature__ = sig.replace(  # type: ignore[attr-defined]
                    parameters=params)
                return dummy
            except (AttributeError, TypeError):
                # failed to update signature (ex. built-in or extension types)
                return None

        return func

    def get_doc(self) -> list[list[str]] | None:
        if self._new_docstrings is not None:
            # docstring already returned previously, then modified by
            # `DocstringSignatureMixin`.  Just return the previously-computed
            # result, so that we don't lose the processing done by
            # `DocstringSignatureMixin`.
            return self._new_docstrings
        if self.objpath[-1] == '__init__':
            docstring = getdoc(self.object, self.get_attr,
                               self.config.autodoc_inherit_docstrings,
                               self.parent, self.object_name)
            if (docstring is not None and
                (docstring == object.__init__.__doc__ or  # for pypy
                 docstring.strip() == object.__init__.__doc__)):  # for !pypy
                docstring = None
            if docstring:
                tab_width = self.directive.state.document.settings.tab_width
                return [prepare_docstring(docstring, tabsize=tab_width)]
            else:
                return []
        elif self.objpath[-1] == '__new__':
            docstring = getdoc(self.object, self.get_attr,
                               self.config.autodoc_inherit_docstrings,
                               self.parent, self.object_name)
            if (docstring is not None and
                (docstring == object.__new__.__doc__ or  # for pypy
                 docstring.strip() == object.__new__.__doc__)):  # for !pypy
                docstring = None
            if docstring:
                tab_width = self.directive.state.document.settings.tab_width
                return [prepare_docstring(docstring, tabsize=tab_width)]
            else:
                return []
        else:
            return super().get_doc()


class NonDataDescriptorMixin(DataDocumenterMixinBase):
    """
    Mixin for AttributeDocumenter to provide the feature for supporting non
    data-descriptors.

    .. note:: This mix-in must be inherited after other mix-ins.  Otherwise, docstring
              and :value: header will be suppressed unexpectedly.
    """

    def import_object(self, raiseerror: bool = False) -> bool:
        ret = super().import_object(raiseerror)  # type: ignore[misc]
        if ret and not inspect.isattributedescriptor(self.object):
            self.non_data_descriptor = True
        else:
            self.non_data_descriptor = False

        return ret

    def should_suppress_value_header(self) -> bool:
        return (not getattr(self, 'non_data_descriptor', False) or
                super().should_suppress_directive_header())

    def get_doc(self) -> list[list[str]] | None:
        if getattr(self, 'non_data_descriptor', False):
            # the docstring of non datadescriptor is very probably the wrong thing
            # to display
            return None
        else:
            return super().get_doc()  # type: ignore[misc]


class SlotsMixin(DataDocumenterMixinBase):
    """
    Mixin for AttributeDocumenter to provide the feature for supporting __slots__.
    """

    def isslotsattribute(self) -> bool:
        """Check the subject is an attribute in __slots__."""
        try:
            if parent___slots__ := inspect.getslots(self.parent):
                return self.objpath[-1] in parent___slots__
            else:
                return False
        except (ValueError, TypeError):
            return False

    def import_object(self, raiseerror: bool = False) -> bool:
        ret = super().import_object(raiseerror)  # type: ignore[misc]
        if self.isslotsattribute():
            self.object = SLOTSATTR

        return ret

    def should_suppress_value_header(self) -> bool:
        if self.object is SLOTSATTR:
            return True
        else:
            return super().should_suppress_value_header()

    def get_doc(self) -> list[list[str]] | None:
        if self.object is SLOTSATTR:
            try:
                parent___slots__ = inspect.getslots(self.parent)
                if parent___slots__ and (docstring := parent___slots__.get(self.objpath[-1])):
                    docstring = prepare_docstring(docstring)
                    return [docstring]
                else:
                    return []
            except ValueError as exc:
                logger.warning(__('Invalid __slots__ found on %s. Ignored.'),
                               (self.parent.__qualname__, exc), type='autodoc')
                return []
        else:
            return super().get_doc()  # type: ignore[misc]


class RuntimeInstanceAttributeMixin(DataDocumenterMixinBase):
    """
    Mixin for AttributeDocumenter to provide the feature for supporting runtime
    instance attributes (that are defined in __init__() methods with doc-comments).

    Example:

        class Foo:
            def __init__(self):
                self.attr = None  #: This is a target of this mix-in.
    """

    RUNTIME_INSTANCE_ATTRIBUTE = object()

    def is_runtime_instance_attribute(self, parent: Any) -> bool:
        """Check the subject is an attribute defined in __init__()."""
        # An instance variable defined in __init__().
        if self.get_attribute_comment(parent, self.objpath[-1]):  # type: ignore[attr-defined]
            return True
        return self.is_runtime_instance_attribute_not_commented(parent)

    def is_runtime_instance_attribute_not_commented(self, parent: Any) -> bool:
        """Check the subject is an attribute defined in __init__() without comment."""
        for cls in inspect.getmro(parent):
            try:
                module = safe_getattr(cls, '__module__')
                qualname = safe_getattr(cls, '__qualname__')

                analyzer = ModuleAnalyzer.for_module(module)
                analyzer.analyze()
                if qualname and self.objpath:
                    key = f'{qualname}.{self.objpath[-1]}'
                    if key in analyzer.tagorder:
                        return True
            except (AttributeError, PycodeError):
                pass

        return False

    def import_object(self, raiseerror: bool = False) -> bool:
        """Check the existence of runtime instance attribute after failing to import the
        attribute.
        """
        try:
            return super().import_object(raiseerror=True)  # type: ignore[misc]
        except ImportError as exc:
            try:
                with mock(self.config.autodoc_mock_imports):
                    ret = import_object(self.modname, self.objpath[:-1], 'class',
                                        attrgetter=self.get_attr,  # type: ignore[attr-defined]
                                        warningiserror=self.config.autodoc_warningiserror)
                    parent = ret[3]
                    if self.is_runtime_instance_attribute(parent):
                        self.object = self.RUNTIME_INSTANCE_ATTRIBUTE
                        self.parent = parent
                        return True
            except ImportError:
                pass

            if raiseerror:
                raise
            logger.warning(exc.args[0], type='autodoc', subtype='import_object')
            self.env.note_reread()
            return False

    def should_suppress_value_header(self) -> bool:
        return (self.object is self.RUNTIME_INSTANCE_ATTRIBUTE or
                super().should_suppress_value_header())

    def get_doc(self) -> list[list[str]] | None:
        if (self.object is self.RUNTIME_INSTANCE_ATTRIBUTE and
                self.is_runtime_instance_attribute_not_commented(self.parent)):
            return None
        else:
            return super().get_doc()  # type: ignore[misc]


class UninitializedInstanceAttributeMixin(DataDocumenterMixinBase):
    """
    Mixin for AttributeDocumenter to provide the feature for supporting uninitialized
    instance attributes (PEP-526 styled, annotation only attributes).

    Example:

        class Foo:
            attr: int  #: This is a target of this mix-in.
    """

    def is_uninitialized_instance_attribute(self, parent: Any) -> bool:
        """Check the subject is an annotation only attribute."""
        annotations = get_type_hints(parent, None, self.config.autodoc_type_aliases)
        return self.objpath[-1] in annotations

    def import_object(self, raiseerror: bool = False) -> bool:
        """Check the exisitence of uninitialized instance attribute when failed to import
        the attribute.
        """
        try:
            return super().import_object(raiseerror=True)  # type: ignore[misc]
        except ImportError as exc:
            try:
                ret = import_object(self.modname, self.objpath[:-1], 'class',
                                    attrgetter=self.get_attr,  # type: ignore[attr-defined]
                                    warningiserror=self.config.autodoc_warningiserror)
                parent = ret[3]
                if self.is_uninitialized_instance_attribute(parent):
                    self.object = UNINITIALIZED_ATTR
                    self.parent = parent
                    return True
            except ImportError:
                pass

            if raiseerror:
                raise
            logger.warning(exc.args[0], type='autodoc', subtype='import_object')
            self.env.note_reread()
            return False

    def should_suppress_value_header(self) -> bool:
        return (self.object is UNINITIALIZED_ATTR or
                super().should_suppress_value_header())

    def get_doc(self) -> list[list[str]] | None:
        if self.object is UNINITIALIZED_ATTR:
            return None
        return super().get_doc()  # type: ignore[misc]


class AttributeDocumenter(GenericAliasMixin, SlotsMixin,  # type: ignore[misc]
                          RuntimeInstanceAttributeMixin,
                          UninitializedInstanceAttributeMixin, NonDataDescriptorMixin,
                          DocstringStripSignatureMixin, ClassLevelDocumenter):
    """
    Specialized Documenter subclass for attributes.
    """

    objtype = 'attribute'
    member_order = 60
    option_spec: ClassVar[OptionSpec] = dict(ModuleLevelDocumenter.option_spec)
    option_spec["annotation"] = annotation_option
    option_spec["no-value"] = bool_option

    # must be higher than the MethodDocumenter, else it will recognize
    # some non-data descriptors as methods
    priority = 10

    @staticmethod
    def is_function_or_method(obj: Any) -> bool:
        return inspect.isfunction(obj) or inspect.isbuiltin(obj) or inspect.ismethod(obj)

    @classmethod
    def can_document_member(
        cls: type[Documenter], member: Any, membername: str, isattr: bool, parent: Any,
    ) -> bool:
        if isinstance(parent, ModuleDocumenter):
            return False
        if inspect.isattributedescriptor(member):
            return True
        return not inspect.isroutine(member) and not isinstance(member, type)

    def document_members(self, all_members: bool = False) -> None:
        pass

    def update_annotations(self, parent: Any) -> None:
        """Update __annotations__ to support type_comment and so on."""
        try:
            annotations = dict(inspect.getannotations(parent))
            parent.__annotations__ = annotations

            for cls in inspect.getmro(parent):
                try:
                    module = safe_getattr(cls, '__module__')
                    qualname = safe_getattr(cls, '__qualname__')

                    analyzer = ModuleAnalyzer.for_module(module)
                    analyzer.analyze()
                    for (classname, attrname), annotation in analyzer.annotations.items():
                        if classname == qualname and attrname not in annotations:
                            annotations[attrname] = annotation
                except (AttributeError, PycodeError):
                    pass
        except (AttributeError, TypeError):
            # Failed to set __annotations__ (built-in, extensions, etc.)
            pass

    def import_object(self, raiseerror: bool = False) -> bool:
        ret = super().import_object(raiseerror)
        if inspect.isenumattribute(self.object):
            self.object = self.object.value
        if self.parent:
            self.update_annotations(self.parent)

        return ret

    def get_real_modname(self) -> str:
        real_modname = self.get_attr(self.parent or self.object, '__module__', None)
        return real_modname or self.modname

    def should_suppress_value_header(self) -> bool:
        if super().should_suppress_value_header():
            return True
        else:
            doc = self.get_doc()
            if doc:
                docstring, metadata = separate_metadata(
                    '\n'.join(functools.reduce(operator.iadd, doc, [])))
                if 'hide-value' in metadata:
                    return True

        return False

    def add_directive_header(self, sig: str) -> None:
        super().add_directive_header(sig)
        sourcename = self.get_sourcename()
        if self.options.annotation is SUPPRESS or self.should_suppress_directive_header():
            pass
        elif self.options.annotation:
            self.add_line('   :annotation: %s' % self.options.annotation, sourcename)
        else:
            if self.config.autodoc_typehints != 'none':
                # obtain type annotation for this attribute
                annotations = get_type_hints(self.parent, None,
                                             self.config.autodoc_type_aliases)
                if self.objpath[-1] in annotations:
                    if self.config.autodoc_typehints_format == "short":
                        objrepr = stringify_annotation(annotations.get(self.objpath[-1]),
                                                       "smart")
                    else:
                        objrepr = stringify_annotation(annotations.get(self.objpath[-1]),
                                                       "fully-qualified-except-typing")
                    self.add_line('   :type: ' + objrepr, sourcename)

            try:
                if (self.options.no_value or self.should_suppress_value_header() or
                        ismock(self.object)):
                    pass
                else:
                    objrepr = object_description(self.object)
                    self.add_line('   :value: ' + objrepr, sourcename)
            except ValueError:
                pass

    def get_attribute_comment(self, parent: Any, attrname: str) -> list[str] | None:
        for cls in inspect.getmro(parent):
            try:
                module = safe_getattr(cls, '__module__')
                qualname = safe_getattr(cls, '__qualname__')

                analyzer = ModuleAnalyzer.for_module(module)
                analyzer.analyze()
                if qualname and self.objpath:
                    key = (qualname, attrname)
                    if key in analyzer.attr_docs:
                        return list(analyzer.attr_docs[key])
            except (AttributeError, PycodeError):
                pass

        return None

    def get_doc(self) -> list[list[str]] | None:
        # Check the attribute has a docstring-comment
        comment = self.get_attribute_comment(self.parent, self.objpath[-1])
        if comment:
            return [comment]

        try:
            # Disable `autodoc_inherit_docstring` temporarily to avoid to obtain
            # a docstring from the value which descriptor returns unexpectedly.
            # ref: https://github.com/sphinx-doc/sphinx/issues/7805
            orig = self.config.autodoc_inherit_docstrings
            self.config.autodoc_inherit_docstrings = False
            return super().get_doc()
        finally:
            self.config.autodoc_inherit_docstrings = orig

    def add_content(self, more_content: StringList | None) -> None:
        # Disable analyzing attribute comment on Documenter.add_content() to control it on
        # AttributeDocumenter.add_content()
        self.analyzer = None

        if more_content is None:
            more_content = StringList()
        self.update_content(more_content)
        super().add_content(more_content)


class PropertyDocumenter(DocstringStripSignatureMixin,  # type: ignore[misc]
                         ClassLevelDocumenter):
    """
    Specialized Documenter subclass for properties.
    """

    objtype = 'property'
    member_order = 60

    # before AttributeDocumenter
    priority = AttributeDocumenter.priority + 1

    @classmethod
    def can_document_member(
        cls: type[Documenter], member: Any, membername: str, isattr: bool, parent: Any,
    ) -> bool:
        if isinstance(parent, ClassDocumenter):
            if inspect.isproperty(member):
                return True
            else:
                __dict__ = safe_getattr(parent.object, '__dict__', {})
                obj = __dict__.get(membername)
                return isinstance(obj, classmethod) and inspect.isproperty(obj.__func__)
        else:
            return False

    def import_object(self, raiseerror: bool = False) -> bool:
        """Check the exisitence of uninitialized instance attribute when failed to import
        the attribute.
        """
        ret = super().import_object(raiseerror)
        if ret and not inspect.isproperty(self.object):
            __dict__ = safe_getattr(self.parent, '__dict__', {})
            obj = __dict__.get(self.objpath[-1])
            if isinstance(obj, classmethod) and inspect.isproperty(obj.__func__):
                self.object = obj.__func__
                self.isclassmethod: bool = True
                return True
            else:
                return False

        self.isclassmethod = False
        return ret

    def format_args(self, **kwargs: Any) -> str:
        func = self._get_property_getter()
        if func is None:
            return ''

        # update the annotations of the property getter
        self.env.app.emit('autodoc-before-process-signature', func, False)
        # correctly format the arguments for a property
        return super().format_args(**kwargs)

    def document_members(self, all_members: bool = False) -> None:
        pass

    def get_real_modname(self) -> str:
        real_modname = self.get_attr(self.parent or self.object, '__module__', None)
        return real_modname or self.modname

    def add_directive_header(self, sig: str) -> None:
        super().add_directive_header(sig)
        sourcename = self.get_sourcename()
        if inspect.isabstractmethod(self.object):
            self.add_line('   :abstractmethod:', sourcename)
        if self.isclassmethod:
            self.add_line('   :classmethod:', sourcename)

        func = self._get_property_getter()
        if func is None or self.config.autodoc_typehints == 'none':
            return

        try:
            signature = inspect.signature(func,
                                          type_aliases=self.config.autodoc_type_aliases)
            if signature.return_annotation is not Parameter.empty:
                if self.config.autodoc_typehints_format == "short":
                    objrepr = stringify_annotation(signature.return_annotation, "smart")
                else:
                    objrepr = stringify_annotation(signature.return_annotation,
                                                   "fully-qualified-except-typing")
                self.add_line('   :type: ' + objrepr, sourcename)
        except TypeError as exc:
            logger.warning(__("Failed to get a function signature for %s: %s"),
                           self.fullname, exc)
            pass
        except ValueError:
            pass

    def _get_property_getter(self) -> Callable | None:
        if safe_getattr(self.object, 'fget', None):  # property
            return self.object.fget
        if safe_getattr(self.object, 'func', None):  # cached_property
            return self.object.func
        return None


def autodoc_attrgetter(app: Sphinx, obj: Any, name: str, *defargs: Any) -> Any:
    """Alternative getattr() for types"""
    for typ, func in app.registry.autodoc_attrgettrs.items():
        if isinstance(obj, typ):
            return func(obj, name, *defargs)

    return safe_getattr(obj, name, *defargs)


def setup(app: Sphinx) -> ExtensionMetadata:
    app.add_autodocumenter(ModuleDocumenter)
    app.add_autodocumenter(ClassDocumenter)
    app.add_autodocumenter(ExceptionDocumenter)
    app.add_autodocumenter(DataDocumenter)
    app.add_autodocumenter(FunctionDocumenter)
    app.add_autodocumenter(DecoratorDocumenter)
    app.add_autodocumenter(MethodDocumenter)
    app.add_autodocumenter(AttributeDocumenter)
    app.add_autodocumenter(PropertyDocumenter)

    app.add_config_value('autoclass_content', 'class', 'env', ENUM('both', 'class', 'init'))
    app.add_config_value('autodoc_member_order', 'alphabetical', 'env',
                         ENUM('alphabetical', 'bysource', 'groupwise'))
    app.add_config_value('autodoc_class_signature', 'mixed', 'env', ENUM('mixed', 'separated'))
    app.add_config_value('autodoc_default_options', {}, 'env')
    app.add_config_value('autodoc_docstring_signature', True, 'env')
    app.add_config_value('autodoc_mock_imports', [], 'env')
    app.add_config_value('autodoc_typehints', "signature", 'env',
                         ENUM("signature", "description", "none", "both"))
    app.add_config_value('autodoc_typehints_description_target', 'all', 'env',
                         ENUM('all', 'documented', 'documented_params'))
    app.add_config_value('autodoc_type_aliases', {}, 'env')
    app.add_config_value('autodoc_typehints_format', "short", 'env',
                         ENUM("fully-qualified", "short"))
    app.add_config_value('autodoc_warningiserror', True, 'env')
    app.add_config_value('autodoc_inherit_docstrings', True, 'env')
    app.add_event('autodoc-before-process-signature')
    app.add_event('autodoc-process-docstring')
    app.add_event('autodoc-process-signature')
    app.add_event('autodoc-skip-member')
    app.add_event('autodoc-process-bases')

    app.setup_extension('sphinx.ext.autodoc.preserve_defaults')
    app.setup_extension('sphinx.ext.autodoc.type_comment')
    app.setup_extension('sphinx.ext.autodoc.typehints')

    return {'version': sphinx.__display_version__, 'parallel_read_safe': True}<|MERGE_RESOLUTION|>--- conflicted
+++ resolved
@@ -1719,25 +1719,9 @@
 
         return []
 
-<<<<<<< HEAD
     def add_canonical_option(self) -> None:
         if not self.doc_as_attr:
             super().add_canonical_option()
-=======
-    def get_canonical_fullname(self) -> str | None:
-        __modname__ = safe_getattr(self.object, '__module__', self.modname)
-        __qualname__ = safe_getattr(self.object, '__qualname__', None)
-        if __qualname__ is None:
-            __qualname__ = safe_getattr(self.object, '__name__', None)
-        if __qualname__ and '<locals>' in __qualname__:
-            # No valid qualname found if the object is defined as locals
-            __qualname__ = None
-
-        if __modname__ and __qualname__:
-            return f'{__modname__}.{__qualname__}'
-        else:
-            return None
->>>>>>> e04b0d4b
 
     def add_directive_header(self, sig: str) -> None:
         sourcename = self.get_sourcename()
@@ -1752,14 +1736,6 @@
         if self.analyzer and '.'.join(self.objpath) in self.analyzer.finals:
             self.add_line('   :final:', sourcename)
 
-<<<<<<< HEAD
-=======
-        canonical_fullname = self.get_canonical_fullname()
-        if (not self.doc_as_attr and not inspect.isNewType(self.object)
-                and canonical_fullname and self.fullname != canonical_fullname):
-            self.add_line('   :canonical: %s' % canonical_fullname, sourcename)
-
->>>>>>> e04b0d4b
         # add inheritance info, if wanted
         if not self.doc_as_attr and self.options.show_inheritance:
             if inspect.getorigbases(self.object):
