"""Extension to create automatic documentation from code docstrings.

Automatically insert docstrings for functions, classes or whole modules into
the doctree, thus avoiding duplication between docstrings and documentation
for those who like elaborate docstrings.
"""

from __future__ import annotations

import functools
import operator
import re
import sys
from inspect import Parameter, Signature
from typing import TYPE_CHECKING, Any, NewType, TypeVar

from docutils.statemachine import StringList

import sphinx
from sphinx.config import ENUM
from sphinx.errors import PycodeError
from sphinx.ext.autodoc.importer import get_class_members, import_module, import_object
from sphinx.ext.autodoc.mock import ismock, mock, undecorate
from sphinx.locale import _, __
from sphinx.pycode import ModuleAnalyzer
from sphinx.util import inspect, logging
from sphinx.util.docstrings import prepare_docstring, separate_metadata
from sphinx.util.inspect import (
    evaluate_signature,
    getdoc,
    object_description,
    safe_getattr,
    stringify_signature,
)
from sphinx.util.typing import get_type_hints, restify, stringify_annotation

if TYPE_CHECKING:
    from collections.abc import Callable, Iterator, Sequence
    from types import ModuleType
    from typing import ClassVar, Literal, TypeAlias

    from sphinx.application import Sphinx
    from sphinx.config import Config
    from sphinx.environment import BuildEnvironment, _CurrentDocument
    from sphinx.events import EventManager
    from sphinx.ext.autodoc.directive import DocumenterBridge
    from sphinx.util.typing import ExtensionMetadata, OptionSpec

    _AutodocObjType = Literal[
        'module', 'class', 'exception', 'function', 'method', 'attribute'
    ]
    _AutodocProcessDocstringListener: TypeAlias = Callable[
        [Sphinx, _AutodocObjType, str, Any, dict[str, bool], list[str]], None
    ]

logger = logging.getLogger(__name__)


# This type isn't exposed directly in any modules, but can be found
# here in most Python versions
MethodDescriptorType = type(type.__subclasses__)


#: extended signature RE: with explicit module name separated by ::
py_ext_sig_re = re.compile(
    r"""^ ([\w.]+::)?            # explicit module name
          ([\w.]+\.)?            # module and/or class name(s)
          (\w+)  \s*             # thing name
          (?: \[\s*(.*)\s*])?    # optional: type parameters list
          (?: \((.*)\)           # optional: arguments
           (?:\s* -> \s* (.*))?  #           return annotation
          )? $                   # and nothing more
    """,
    re.VERBOSE,
)
special_member_re = re.compile(r'^__\S+__$')


def identity(x: Any) -> Any:
    return x


class _All:
    """A special value for :*-members: that matches to any member."""

    def __contains__(self, item: Any) -> bool:
        return True

    def append(self, item: Any) -> None:
        pass  # nothing


class _Empty:
    """A special value for :exclude-members: that never matches to any member."""

    def __contains__(self, item: Any) -> bool:
        return False


ALL = _All()
EMPTY = _Empty()
UNINITIALIZED_ATTR = object()
INSTANCEATTR = object()
SLOTSATTR = object()


def members_option(arg: Any) -> object | list[str]:
    """Used to convert the :members: option to auto directives."""
    if arg in {None, True}:
        return ALL
    elif arg is False:
        return None
    else:
        return [x.strip() for x in arg.split(',') if x.strip()]


def exclude_members_option(arg: Any) -> object | set[str]:
    """Used to convert the :exclude-members: option."""
    if arg in {None, True}:
        return EMPTY
    return {x.strip() for x in arg.split(',') if x.strip()}


def inherited_members_option(arg: Any) -> set[str]:
    """Used to convert the :inherited-members: option to auto directives."""
    if arg in {None, True}:
        return {'object'}
    elif arg:
        return {x.strip() for x in arg.split(',')}
    else:
        return set()


def member_order_option(arg: Any) -> str | None:
    """Used to convert the :member-order: option to auto directives."""
    if arg in {None, True}:
        return None
    elif arg in {'alphabetical', 'bysource', 'groupwise'}:
        return arg
    else:
        raise ValueError(__('invalid value for member-order option: %s') % arg)


def class_doc_from_option(arg: Any) -> str | None:
    """Used to convert the :class-doc-from: option to autoclass directives."""
    if arg in {'both', 'class', 'init'}:
        return arg
    else:
        raise ValueError(__('invalid value for class-doc-from option: %s') % arg)


SUPPRESS = object()


def annotation_option(arg: Any) -> Any:
    if arg in {None, True}:
        # suppress showing the representation of the object
        return SUPPRESS
    else:
        return arg


def bool_option(arg: Any) -> bool:
    """Used to convert flag options to auto directives.  (Instead of
    directives.flag(), which returns None).
    """
    return True


def merge_members_option(options: dict) -> None:
    """Merge :private-members: and :special-members: options to the
    :members: option.
    """
    if options.get('members') is ALL:
        # merging is not needed when members: ALL
        return

    members = options.setdefault('members', [])
    for key in ('private-members', 'special-members'):
        other_members = options.get(key)
        if other_members is not None and other_members is not ALL:
            for member in other_members:
                if member not in members:
                    members.append(member)


# Some useful event listener factories for autodoc-process-docstring.


def cut_lines(
    pre: int, post: int = 0, what: Sequence[str] | None = None
) -> _AutodocProcessDocstringListener:
    """Return a listener that removes the first *pre* and last *post*
    lines of every docstring.  If *what* is a sequence of strings,
    only docstrings of a type in *what* will be processed.

    Use like this (e.g. in the ``setup()`` function of :file:`conf.py`)::

       from sphinx.ext.autodoc import cut_lines

       app.connect('autodoc-process-docstring', cut_lines(4, what={'module'}))

    This can (and should) be used in place of :confval:`automodule_skip_lines`.
    """
    if not what:
        what_unique: frozenset[str] = frozenset()
    elif isinstance(what, str):  # strongly discouraged
        what_unique = frozenset({what})
    else:
        what_unique = frozenset(what)

    def process(
        app: Sphinx,
        what_: _AutodocObjType,
        name: str,
        obj: Any,
        options: dict[str, bool],
        lines: list[str],
    ) -> None:
        if what_unique and what_ not in what_unique:
            return
        del lines[:pre]
        if post:
            # remove one trailing blank line.
            if lines and not lines[-1]:
                lines.pop(-1)
            del lines[-post:]
        # make sure there is a blank line at the end
        if lines and lines[-1]:
            lines.append('')

    return process


def between(
    marker: str,
    what: Sequence[str] | None = None,
    keepempty: bool = False,
    exclude: bool = False,
) -> _AutodocProcessDocstringListener:
    """Return a listener that either keeps, or if *exclude* is True excludes,
    lines between lines that match the *marker* regular expression.  If no line
    matches, the resulting docstring would be empty, so no change will be made
    unless *keepempty* is true.

    If *what* is a sequence of strings, only docstrings of a type in *what* will
    be processed.
    """
    marker_re = re.compile(marker)

    def process(
        app: Sphinx,
        what_: _AutodocObjType,
        name: str,
        obj: Any,
        options: dict[str, bool],
        lines: list[str],
    ) -> None:
        if what and what_ not in what:
            return
        deleted = 0
        delete = not exclude
        orig_lines = lines.copy()
        for i, line in enumerate(orig_lines):
            if delete:
                lines.pop(i - deleted)
                deleted += 1
            if marker_re.match(line):
                delete = not delete
                if delete:
                    lines.pop(i - deleted)
                    deleted += 1
        if not lines and not keepempty:
            lines[:] = orig_lines
        # make sure there is a blank line at the end
        if lines and lines[-1]:
            lines.append('')

    return process


# This class is used only in ``sphinx.ext.autodoc.directive``,
# But we define this class here to keep compatibility (see #4538)
class Options(dict[str, Any]):
    """A dict/attribute hybrid that returns None on nonexisting keys."""

    def copy(self) -> Options:
        return Options(super().copy())

    def __getattr__(self, name: str) -> Any:
        try:
            return self[name.replace('_', '-')]
        except KeyError:
            return None


class ObjectMember:
    """A member of object.

    This is used for the result of `Documenter.get_module_members()` to
    represent each member of the object.
    """

    __slots__ = '__name__', 'object', 'docstring', 'class_', 'skipped'

    __name__: str
    object: Any
    docstring: str | None
    class_: Any
    skipped: bool

    def __init__(
        self,
        name: str,
        obj: Any,
        *,
        docstring: str | None = None,
        class_: Any = None,
        skipped: bool = False,
    ) -> None:
        self.__name__ = name
        self.object = obj
        self.docstring = docstring
        self.class_ = class_
        self.skipped = skipped

    def __repr__(self) -> str:
        return (
            f'ObjectMember('
            f'name={self.__name__!r}, '
            f'obj={self.object!r}, '
            f'docstring={self.docstring!r}, '
            f'class_={self.class_!r}, '
            f'skipped={self.skipped!r}'
            f')'
        )


class Documenter:
    """A Documenter knows how to autodocument a single object type.  When
    registered with the AutoDirective, it will be used to document objects
    of that type when needed by autodoc.

    Its *objtype* attribute selects what auto directive it is assigned to
    (the directive name is 'auto' + objtype), and what directive it generates
    by default, though that can be overridden by an attribute called
    *directivetype*.

    A Documenter has an *option_spec* that works like a docutils directive's;
    in fact, it will be used to parse an auto directive's options that matches
    the Documenter.
    """

    #: name by which the directive is called (auto...) and the default
    #: generated directive name
    objtype = 'object'
    #: indentation by which to indent the directive content
    content_indent = '   '
    #: priority if multiple documenters return True from can_document_member
    priority = 0
    #: order if autodoc_member_order is set to 'groupwise'
    member_order = 0
    #: true if the generated content may contain titles
    titles_allowed = True

    option_spec: ClassVar[OptionSpec] = {
        'no-index': bool_option,
        'noindex': bool_option,
    }

    def get_attr(self, obj: Any, name: str, *defargs: Any) -> Any:
        """getattr() override for types such as Zope interfaces."""
        return autodoc_attrgetter(self.env.app, obj, name, *defargs)

    @classmethod
    def can_document_member(
        cls: type[Documenter], member: Any, membername: str, isattr: bool, parent: Any
    ) -> bool:
        """Called to see if a member can be documented by this Documenter."""
        msg = 'must be implemented in subclasses'
        raise NotImplementedError(msg)

    def __init__(
        self, directive: DocumenterBridge, name: str, indent: str = ''
    ) -> None:
        self.directive = directive
        self.config: Config = directive.env.config
        self.env: BuildEnvironment = directive.env
        self._current_document: _CurrentDocument = directive.env.current_document
        self._events: EventManager = directive.env.events
        self.options = directive.genopt
        self.name = name
        self.indent = indent
        # the module and object path within the module, and the fully
        # qualified name (all set after resolve_name succeeds)
        self.modname: str = ''
        self.module: ModuleType | None = None
        self.objpath: list[str] = []
        self.fullname = ''
        # extra signature items (arguments and return annotation,
        # also set after resolve_name succeeds)
        self.args: str | None = None
        self.retann: str = ''
        # the object to document (set after import_object succeeds)
        self.object: Any = None
        self.object_name = ''
        # the parent/owner of the object to document
        self.parent: Any = None
        # the module analyzer to get at attribute docs, or None
        self.analyzer: ModuleAnalyzer | None = None

    @property
    def documenters(self) -> dict[str, type[Documenter]]:
        """Returns registered Documenter classes"""
        return self.env.app.registry.documenters

    def add_line(self, line: str, source: str, *lineno: int) -> None:
        """Append one line of generated reST to the output."""
        if line.strip():  # not a blank line
            self.directive.result.append(self.indent + line, source, *lineno)
        else:
            self.directive.result.append('', source, *lineno)

    def resolve_name(
        self, modname: str | None, parents: Any, path: str, base: str
    ) -> tuple[str | None, list[str]]:
        """Resolve the module and name of the object to document given by the
        arguments and the current module/class.

        Must return a pair of the module name and a chain of attributes; for
        example, it would return ``('zipfile', ['ZipFile', 'open'])`` for the
        ``zipfile.ZipFile.open`` method.
        """
        msg = 'must be implemented in subclasses'
        raise NotImplementedError(msg)

    def parse_name(self) -> bool:
        """Determine what module to import and what attribute to document.

        Returns True and sets *self.modname*, *self.objpath*, *self.fullname*,
        *self.args* and *self.retann* if parsing and resolving was successful.
        """
        # first, parse the definition -- auto directives for classes and
        # functions can contain a signature which is then used instead of
        # an autogenerated one
        matched = py_ext_sig_re.match(self.name)
        if matched is None:
            logger.warning(
                __('invalid signature for auto%s (%r)'),
                self.objtype,
                self.name,
                type='autodoc',
            )
            return False
        explicit_modname, path, base, tp_list, args, retann = matched.groups()

        # support explicit module and class name separation via ::
        if explicit_modname is not None:
            modname = explicit_modname[:-2]
            parents = path.rstrip('.').split('.') if path else []
        else:
            modname = None
            parents = []

        with mock(self.config.autodoc_mock_imports):
            modname, self.objpath = self.resolve_name(modname, parents, path, base)

        if not modname:
            return False

        self.modname = modname
        self.args = args
        self.retann = retann
        self.fullname = '.'.join((self.modname or '', *self.objpath))
        return True

    def import_object(self, raiseerror: bool = False) -> bool:
        """Import the object given by *self.modname* and *self.objpath* and set
        it as *self.object*.

        Returns True if successful, False if an error occurred.
        """
        with mock(self.config.autodoc_mock_imports):
            try:
                ret = import_object(
                    self.modname, self.objpath, self.objtype, attrgetter=self.get_attr
                )
                self.module, self.parent, self.object_name, self.object = ret
                if ismock(self.object):
                    self.object = undecorate(self.object)
                return True
            except ImportError as exc:
                if raiseerror:
                    raise
                logger.warning(exc.args[0], type='autodoc', subtype='import_object')
                self.env.note_reread()
                return False

    def get_real_modname(self) -> str:
        """Get the real module name of an object to document.

        It can differ from the name of the module through which the object was
        imported.
        """
        return self.get_attr(self.object, '__module__', None) or self.modname

    def check_module(self) -> bool:
        """Check if *self.object* is really defined in the module given by
        *self.modname*.
        """
        if self.options.imported_members:
            return True

        subject = inspect.unpartial(self.object)
        modname = self.get_attr(subject, '__module__', None)
        return not modname or modname == self.modname

    def format_args(self, **kwargs: Any) -> str:
        """Format the argument signature of *self.object*.

        Should return None if the object does not have a signature.
        """
        return ''

    def format_name(self) -> str:
        """Format the name of *self.object*.

        This normally should be something that can be parsed by the generated
        directive, but doesn't need to be (Sphinx will display it unparsed
        then).
        """
        # normally the name doesn't contain the module (except for module
        # directives of course)
        return '.'.join(self.objpath) or self.modname

    def _call_format_args(self, **kwargs: Any) -> str:
        if kwargs:
            try:
                return self.format_args(**kwargs)
            except TypeError:
                # avoid chaining exceptions, by putting nothing here
                pass

        # retry without arguments for old documenters
        return self.format_args()

    def format_signature(self, **kwargs: Any) -> str:
        """Format the signature (arguments and return annotation) of the object.

        Let the user process it via the ``autodoc-process-signature`` event.
        """
        if self.args is not None:
            # signature given explicitly
            args = f'({self.args})'
            retann = self.retann
        else:
            # try to introspect the signature
            try:
                retann = None
                args = self._call_format_args(**kwargs)
                if args:
                    matched = re.match(r'^(\(.*\))\s+->\s+(.*)$', args)
                    if matched:
                        args = matched.group(1)
                        retann = matched.group(2)
            except Exception as exc:
                logger.warning(
                    __('error while formatting arguments for %s: %s'),
                    self.fullname,
                    exc,
                    type='autodoc',
                )
                args = None

        result = self._events.emit_firstresult(
            'autodoc-process-signature',
            self.objtype,
            self.fullname,
            self.object,
            self.options,
            args,
            retann,
        )
        if result:
            args, retann = result

        if args is not None:
            return args + ((' -> %s' % retann) if retann else '')
        else:
            return ''

    def add_directive_header(self, sig: str) -> None:
        """Add the directive header and options to the generated content."""
        domain = getattr(self, 'domain', 'py')
        directive = getattr(self, 'directivetype', self.objtype)
        name = self.format_name()
        sourcename = self.get_sourcename()

        # one signature per line, indented by column
        prefix = f'.. {domain}:{directive}:: '
        for i, sig_line in enumerate(sig.split('\n')):
            self.add_line(f'{prefix}{name}{sig_line}', sourcename)
            if i == 0:
                prefix = ' ' * len(prefix)

        if self.options.no_index or self.options.noindex:
            self.add_line('   :no-index:', sourcename)
        if self.objpath:
            # Be explicit about the module, this is necessary since .. class::
            # etc. don't support a prepended module name
            self.add_line('   :module: %s' % self.modname, sourcename)

    def get_doc(self) -> list[list[str]] | None:
        """Decode and return lines of the docstring(s) for the object.

        When it returns None, autodoc-process-docstring will not be called for this
        object.
        """
        docstring = getdoc(
            self.object,
            self.get_attr,
            self.config.autodoc_inherit_docstrings,
            self.parent,
            self.object_name,
        )
        if docstring:
            tab_width = self.directive.state.document.settings.tab_width
            return [prepare_docstring(docstring, tab_width)]
        return []

    def process_doc(self, docstrings: list[list[str]]) -> Iterator[str]:
        """Let the user process the docstrings before adding them."""
        for docstringlines in docstrings:
            if self._events is not None:
                # let extensions preprocess docstrings
                self._events.emit(
                    'autodoc-process-docstring',
                    self.objtype,
                    self.fullname,
                    self.object,
                    self.options,
                    docstringlines,
                )

                if docstringlines and docstringlines[-1]:
                    # append a blank line to the end of the docstring
                    docstringlines.append('')

            yield from docstringlines

    def get_sourcename(self) -> str:
        obj_module = inspect.safe_getattr(self.object, '__module__', None)
        obj_qualname = inspect.safe_getattr(self.object, '__qualname__', None)
        if obj_module and obj_qualname:
            # Get the correct location of docstring from self.object
            # to support inherited methods
            fullname = f'{self.object.__module__}.{self.object.__qualname__}'
        else:
            fullname = self.fullname

        if self.analyzer:
            return f'{self.analyzer.srcname}:docstring of {fullname}'
        else:
            return 'docstring of %s' % fullname

    def add_content(self, more_content: StringList | None) -> None:
        """Add content from docstrings, attribute documentation and user."""
        docstring = True

        # set sourcename and add content from attribute documentation
        sourcename = self.get_sourcename()
        if self.analyzer:
            attr_docs = self.analyzer.find_attr_docs()
            if self.objpath:
                key = ('.'.join(self.objpath[:-1]), self.objpath[-1])
                if key in attr_docs:
                    docstring = False
                    # make a copy of docstring for attributes to avoid cache
                    # the change of autodoc-process-docstring event.
                    attribute_docstrings = [list(attr_docs[key])]

                    for i, line in enumerate(self.process_doc(attribute_docstrings)):
                        self.add_line(line, sourcename, i)

        # add content from docstrings
        if docstring:
            docstrings = self.get_doc()
            if docstrings is None:
                # Do not call autodoc-process-docstring on get_doc() returns None.
                pass
            else:
                if not docstrings:
                    # append at least a dummy docstring, so that the event
                    # autodoc-process-docstring is fired and can add some
                    # content if desired
                    docstrings.append([])
                for i, line in enumerate(self.process_doc(docstrings)):
                    self.add_line(line, sourcename, i)

        # add additional content (e.g. from document), if present
        if more_content:
            for line, src in zip(more_content.data, more_content.items, strict=True):
                self.add_line(line, src[0], src[1])

    def get_object_members(self, want_all: bool) -> tuple[bool, list[ObjectMember]]:
        """Return `(members_check_module, members)` where `members` is a
        list of `(membername, member)` pairs of the members of *self.object*.

        If *want_all* is True, return all members.  Else, only return those
        members given by *self.options.members* (which may also be None).
        """
        msg = 'must be implemented in subclasses'
        raise NotImplementedError(msg)

    def filter_members(
        self, members: list[ObjectMember], want_all: bool
    ) -> list[tuple[str, Any, bool]]:
        """Filter the given member list.

        Members are skipped if

        - they are private (except if given explicitly or the private-members
          option is set)
        - they are special methods (except if given explicitly or the
          special-members option is set)
        - they are undocumented (except if the undoc-members option is set)

        The user can override the skipping decision by connecting to the
        ``autodoc-skip-member`` event.
        """

        def is_filtered_inherited_member(name: str, obj: Any) -> bool:
            inherited_members = self.options.inherited_members or set()

            if inspect.isclass(self.object):
                for cls in self.object.__mro__:
                    if cls.__name__ in inherited_members and cls != self.object:
                        # given member is a member of specified *super class*
                        return True
                    if name in cls.__dict__:
                        return False
                    if name in self.get_attr(cls, '__annotations__', {}):
                        return False
                    if isinstance(obj, ObjectMember) and obj.class_ is cls:
                        return False

            return False

        ret = []

        # search for members in source code too
        namespace = '.'.join(self.objpath)  # will be empty for modules

        if self.analyzer:
            attr_docs = self.analyzer.find_attr_docs()
        else:
            attr_docs = {}

        # process members and determine which to skip
        for obj in members:
            membername = obj.__name__
            member = obj.object

            # if isattr is True, the member is documented as an attribute
            isattr = member is INSTANCEATTR or (namespace, membername) in attr_docs

            try:
                doc = getdoc(
                    member,
                    self.get_attr,
                    self.config.autodoc_inherit_docstrings,
                    self.object,
                    membername,
                )
                if not isinstance(doc, str):
                    # Ignore non-string __doc__
                    doc = None

                # if the member __doc__ is the same as self's __doc__, it's just
                # inherited and therefore not the member's doc
                cls = self.get_attr(member, '__class__', None)
                if cls:
                    cls_doc = self.get_attr(cls, '__doc__', None)
                    if cls_doc == doc:
                        doc = None

                if isinstance(obj, ObjectMember) and obj.docstring:
                    # hack for ClassDocumenter to inject docstring via ObjectMember
                    doc = obj.docstring

                doc, metadata = separate_metadata(doc)
                has_doc = bool(doc)

                if 'private' in metadata:
                    # consider a member private if docstring has "private" metadata
                    isprivate = True
                elif 'public' in metadata:
                    # consider a member public if docstring has "public" metadata
                    isprivate = False
                else:
                    isprivate = membername.startswith('_')

                keep = False
                if ismock(member) and (namespace, membername) not in attr_docs:
                    # mocked module or object
                    pass
                elif (
                    self.options.exclude_members
                    and membername in self.options.exclude_members
                ):
                    # remove members given by exclude-members
                    keep = False
                elif want_all and special_member_re.match(membername):
                    # special __methods__
                    if (
                        self.options.special_members
                        and membername in self.options.special_members
                    ):
                        if membername == '__doc__':  # NoQA: SIM114
                            keep = False
                        elif is_filtered_inherited_member(membername, obj):
                            keep = False
                        else:
                            keep = has_doc or self.options.undoc_members
                    else:
                        keep = False
                elif (namespace, membername) in attr_docs:
                    if want_all and isprivate:
                        if self.options.private_members is None:
                            keep = False
                        else:
                            keep = membername in self.options.private_members
                    else:
                        # keep documented attributes
                        keep = True
                elif want_all and isprivate:
                    if has_doc or self.options.undoc_members:
                        if self.options.private_members is None:  # NoQA: SIM114
                            keep = False
                        elif is_filtered_inherited_member(membername, obj):
                            keep = False
                        else:
                            keep = membername in self.options.private_members
                    else:
                        keep = False
                else:
                    if self.options.members is ALL and is_filtered_inherited_member(
                        membername, obj
                    ):
                        keep = False
                    else:
                        # ignore undocumented members if :undoc-members: is not given
                        keep = has_doc or self.options.undoc_members

                if isinstance(obj, ObjectMember) and obj.skipped:
                    # forcedly skipped member (ex. a module attribute not defined in __all__)
                    keep = False

                # give the user a chance to decide whether this member
                # should be skipped
                if self._events is not None:
                    # let extensions preprocess docstrings
                    skip_user = self._events.emit_firstresult(
                        'autodoc-skip-member',
                        self.objtype,
                        membername,
                        member,
                        not keep,
                        self.options,
                    )
                    if skip_user is not None:
                        keep = not skip_user
            except Exception as exc:
                logger.warning(
                    __(
                        'autodoc: failed to determine %s.%s (%r) to be documented, '
                        'the following exception was raised:\n%s'
                    ),
                    self.name,
                    membername,
                    member,
                    exc,
                    type='autodoc',
                )
                keep = False

            if keep:
                ret.append((membername, member, isattr))

        return ret

    def document_members(self, all_members: bool = False) -> None:
        """Generate reST for member documentation.

        If *all_members* is True, document all members, else those given by
        *self.options.members*.
        """
        # set current namespace for finding members
        self._current_document.autodoc_module = self.modname
        if self.objpath:
            self._current_document.autodoc_class = self.objpath[0]

        want_all = (
            all_members or self.options.inherited_members or self.options.members is ALL
        )
        # find out which members are documentable
        members_check_module, members = self.get_object_members(want_all)

        # document non-skipped members
        memberdocumenters: list[tuple[Documenter, bool]] = []
        for mname, member, isattr in self.filter_members(members, want_all):
            classes = [
                cls
                for cls in self.documenters.values()
                if cls.can_document_member(member, mname, isattr, self)
            ]
            if not classes:
                # don't know how to document this member
                continue
            # prefer the documenter with the highest priority
            classes.sort(key=lambda cls: cls.priority)
            # give explicitly separated module name, so that members
            # of inner classes can be documented
            full_mname = f'{self.modname}::' + '.'.join((*self.objpath, mname))
            documenter = classes[-1](self.directive, full_mname, self.indent)
            memberdocumenters.append((documenter, isattr))

        member_order = self.options.member_order or self.config.autodoc_member_order
        memberdocumenters = self.sort_members(memberdocumenters, member_order)

        for documenter, isattr in memberdocumenters:
            documenter.generate(
                all_members=True,
                real_modname=self.real_modname,
                check_module=members_check_module and not isattr,
            )

        # reset current objects
        self._current_document.autodoc_module = ''
        self._current_document.autodoc_class = ''

    def sort_members(
        self, documenters: list[tuple[Documenter, bool]], order: str
    ) -> list[tuple[Documenter, bool]]:
        """Sort the given member list."""
        if order == 'groupwise':
            # sort by group; alphabetically within groups
            documenters.sort(key=lambda e: (e[0].member_order, e[0].name))
        elif order == 'bysource':
            # By default, member discovery order matches source order,
            # as dicts are insertion-ordered from Python 3.7.
            if self.analyzer:
                # sort by source order, by virtue of the module analyzer
                tagorder = self.analyzer.tagorder

                def keyfunc(entry: tuple[Documenter, bool]) -> int:
                    fullname = entry[0].name.split('::')[1]
                    return tagorder.get(fullname, len(tagorder))

                documenters.sort(key=keyfunc)
        else:  # alphabetical
            documenters.sort(key=lambda e: e[0].name)

        return documenters

    def generate(
        self,
        more_content: StringList | None = None,
        real_modname: str | None = None,
        check_module: bool = False,
        all_members: bool = False,
    ) -> None:
        """Generate reST for the object given by *self.name*, and possibly for
        its members.

        If *more_content* is given, include that content. If *real_modname* is
        given, use that module name to find attribute docs. If *check_module* is
        True, only generate if the object is defined in the module name it is
        imported from. If *all_members* is True, document all members.
        """
        if not self.parse_name():
            # need a module to import
            logger.warning(
                __(
                    "don't know which module to import for autodocumenting "
                    '%r (try placing a "module" or "currentmodule" directive '
                    'in the document, or giving an explicit module name)'
                ),
                self.name,
                type='autodoc',
            )
            return

        # now, import the module and get object to document
        if not self.import_object():
            return

        # If there is no real module defined, figure out which to use.
        # The real module is used in the module analyzer to look up the module
        # where the attribute documentation would actually be found in.
        # This is used for situations where you have a module that collects the
        # functions and classes of internal submodules.
        guess_modname = self.get_real_modname()
        self.real_modname: str = real_modname or guess_modname

        # try to also get a source code analyzer for attribute docs
        try:
            self.analyzer = ModuleAnalyzer.for_module(self.real_modname)
            # parse right now, to get PycodeErrors on parsing (results will
            # be cached anyway)
            self.analyzer.find_attr_docs()
        except PycodeError as exc:
            logger.debug('[autodoc] module analyzer failed: %s', exc)
            # no source file -- e.g. for builtin and C modules
            self.analyzer = None
            # at least add the module.__file__ as a dependency
            if module___file__ := getattr(self.module, '__file__', ''):
                self.directive.record_dependencies.add(module___file__)
        else:
            self.directive.record_dependencies.add(self.analyzer.srcname)

        if self.real_modname != guess_modname:
            # Add module to dependency list if target object is defined in other module.
            try:
                analyzer = ModuleAnalyzer.for_module(guess_modname)
                self.directive.record_dependencies.add(analyzer.srcname)
            except PycodeError:
                pass

        docstrings: list[str] = functools.reduce(
            operator.iadd, self.get_doc() or [], []
        )
        if ismock(self.object) and not docstrings:
            logger.warning(
                __('A mocked object is detected: %r'), self.name, type='autodoc'
            )

        # check __module__ of object (for members not given explicitly)
        if check_module:
            if not self.check_module():
                return

        sourcename = self.get_sourcename()

        # make sure that the result starts with an empty line.  This is
        # necessary for some situations where another directive preprocesses
        # reST and no starting newline is present
        self.add_line('', sourcename)

        # format the object's signature, if any
        try:
            sig = self.format_signature()
        except Exception as exc:
            logger.warning(
                __('error while formatting signature for %s: %s'),
                self.fullname,
                exc,
                type='autodoc',
            )
            return

        # generate the directive header and options, if applicable
        self.add_directive_header(sig)
        self.add_line('', sourcename)

        # e.g. the module directive doesn't have content
        self.indent += self.content_indent

        # add all content (from docstrings, attribute docs etc.)
        self.add_content(more_content)

        # document members, if possible
        self.document_members(all_members)


class ModuleDocumenter(Documenter):
    """Specialized Documenter subclass for modules."""

    objtype = 'module'
    content_indent = ''
    _extra_indent = '   '

    option_spec: ClassVar[OptionSpec] = {
        'members': members_option,
        'undoc-members': bool_option,
        'no-index': bool_option,
        'inherited-members': inherited_members_option,
        'show-inheritance': bool_option,
        'synopsis': identity,
        'platform': identity,
        'deprecated': bool_option,
        'member-order': member_order_option,
        'exclude-members': exclude_members_option,
        'private-members': members_option,
        'special-members': members_option,
        'imported-members': bool_option,
        'ignore-module-all': bool_option,
        'no-value': bool_option,
        'noindex': bool_option,
    }

    def __init__(self, *args: Any) -> None:
        super().__init__(*args)
        merge_members_option(self.options)
        self.__all__: Sequence[str] | None = None

    def add_content(self, more_content: StringList | None) -> None:
        old_indent = self.indent
        self.indent += self._extra_indent
        super().add_content(None)
        self.indent = old_indent
        if more_content:
            for line, src in zip(more_content.data, more_content.items, strict=True):
                self.add_line(line, src[0], src[1])

    @classmethod
    def can_document_member(
        cls: type[Documenter], member: Any, membername: str, isattr: bool, parent: Any
    ) -> bool:
        # don't document submodules automatically
        return False

    def resolve_name(
        self, modname: str | None, parents: Any, path: str, base: str
    ) -> tuple[str | None, list[str]]:
        if modname is not None:
            logger.warning(
                __('"::" in automodule name doesn\'t make sense'), type='autodoc'
            )
        return (path or '') + base, []

    def parse_name(self) -> bool:
        ret = super().parse_name()
        if self.args or self.retann:
            logger.warning(
                __('signature arguments or return annotation given for automodule %s'),
                self.fullname,
                type='autodoc',
            )
        return ret

    def import_object(self, raiseerror: bool = False) -> bool:
        ret = super().import_object(raiseerror)

        try:
            if not self.options.ignore_module_all:
                self.__all__ = inspect.getall(self.object)
        except ValueError as exc:
            # invalid __all__ found.
            logger.warning(
                __(
                    '__all__ should be a list of strings, not %r '
                    '(in module %s) -- ignoring __all__'
                ),
                exc.args[0],
                self.fullname,
                type='autodoc',
            )

        return ret

    def add_directive_header(self, sig: str) -> None:
        Documenter.add_directive_header(self, sig)

        sourcename = self.get_sourcename()

        # add some module-specific options
        if self.options.synopsis:
            self.add_line('   :synopsis: ' + self.options.synopsis, sourcename)
        if self.options.platform:
            self.add_line('   :platform: ' + self.options.platform, sourcename)
        if self.options.deprecated:
            self.add_line('   :deprecated:', sourcename)

    def get_module_members(self) -> dict[str, ObjectMember]:
        """Get members of target module."""
        if self.analyzer:
            attr_docs = self.analyzer.attr_docs
        else:
            attr_docs = {}

        members: dict[str, ObjectMember] = {}
        for name in dir(self.object):
            try:
                value = safe_getattr(self.object, name, None)
                if ismock(value):
                    value = undecorate(value)
                docstring = attr_docs.get(('', name), [])
                members[name] = ObjectMember(
                    name, value, docstring='\n'.join(docstring)
                )
            except AttributeError:
                continue

        # annotation only member (ex. attr: int)
        for name in inspect.getannotations(self.object):
            if name not in members:
                docstring = attr_docs.get(('', name), [])
                members[name] = ObjectMember(
                    name, INSTANCEATTR, docstring='\n'.join(docstring)
                )

        return members

    def get_object_members(self, want_all: bool) -> tuple[bool, list[ObjectMember]]:
        members = self.get_module_members()
        if want_all:
            if self.__all__ is None:
                # for implicit module members, check __module__ to avoid
                # documenting imported objects
                return True, list(members.values())
            else:
                for member in members.values():
                    if member.__name__ not in self.__all__:
                        member.skipped = True

                return False, list(members.values())
        else:
            memberlist = self.options.members or []
            ret = []
            for name in memberlist:
                if name in members:
                    ret.append(members[name])
                else:
                    logger.warning(
                        __(
                            'missing attribute mentioned in :members: option: '
                            'module %s, attribute %s'
                        ),
                        safe_getattr(self.object, '__name__', '???'),
                        name,
                        type='autodoc',
                    )
            return False, ret

    def sort_members(
        self, documenters: list[tuple[Documenter, bool]], order: str
    ) -> list[tuple[Documenter, bool]]:
        if order == 'bysource' and self.__all__:
            assert self.__all__ is not None
            module_all = self.__all__
            module_all_set = set(module_all)
            module_all_len = len(module_all)

            # Sort alphabetically first (for members not listed on the __all__)
            documenters.sort(key=lambda e: e[0].name)

            # Sort by __all__
            def keyfunc(entry: tuple[Documenter, bool]) -> int:
                name = entry[0].name.split('::')[1]
                if name in module_all_set:
                    return module_all.index(name)
                else:
                    return module_all_len

            documenters.sort(key=keyfunc)

            return documenters
        else:
            return super().sort_members(documenters, order)


<<<<<<< HEAD
class PyObjectDocumenter(Documenter):
    """Documenter for eveything except modules"""

    def add_directive_header(self, sig: str) -> None:
        super().add_directive_header(sig)
        self.add_canonical_option()

    def add_canonical_option(self) -> None:
        sourcename = self.get_sourcename()

        canonical_fullname = self.get_canonical_fullname()
        if (
            not isinstance(self.object, NewType)
            and canonical_fullname
            and self.fullname != canonical_fullname
        ):
            self.add_line(f'   :canonical: {canonical_fullname}', sourcename)

    def get_canonical_fullname(self) -> str | None:
        modname = safe_getattr(self.object, '__module__', self.modname)
        if not modname:
            return None
        for attr in ('__qualname__', '__name__'):
            if qualname := safe_getattr(self.object, attr, None):
                if all(map(str.isidentifier, qualname.split('.'))):
                    return f'{modname}.{qualname}'
                return None
        # qualname doesn't exist or is not valid (e.g. object is defined as locals)
        return None


class ModuleLevelDocumenter(PyObjectDocumenter):
    """
    Specialized Documenter subclass for objects on module level (functions,
=======
class ModuleLevelDocumenter(Documenter):
    """Specialized Documenter subclass for objects on module level (functions,
>>>>>>> 2431c665
    classes, data/constants).
    """

    def resolve_name(
        self, modname: str | None, parents: Any, path: str, base: str
    ) -> tuple[str | None, list[str]]:
        if modname is not None:
            return modname, [*parents, base]
        if path:
            modname = path.rstrip('.')
            return modname, [*parents, base]

        # if documenting a toplevel object without explicit module,
        # it can be contained in another auto directive ...
        modname = self._current_document.autodoc_module
        # ... or in the scope of a module directive
        if not modname:
            modname = self.env.ref_context.get('py:module')
        # ... else, it stays None, which means invalid
        return modname, [*parents, base]


<<<<<<< HEAD
class ClassLevelDocumenter(PyObjectDocumenter):
    """
    Specialized Documenter subclass for objects on class level (methods,
=======
class ClassLevelDocumenter(Documenter):
    """Specialized Documenter subclass for objects on class level (methods,
>>>>>>> 2431c665
    attributes).
    """

    def resolve_name(
        self, modname: str | None, parents: Any, path: str, base: str
    ) -> tuple[str | None, list[str]]:
        if modname is not None:
            return modname, [*parents, base]

        if path:
            mod_cls = path.rstrip('.')
        else:
            # if documenting a class-level object without path,
            # there must be a current class, either from a parent
            # auto directive ...
            mod_cls = self._current_document.autodoc_class
            # ... or from a class directive
            if not mod_cls:
                mod_cls = self.env.ref_context.get('py:class', '')
                # ... if still falsy, there's no way to know
                if not mod_cls:
                    return None, []
        modname, sep, cls = mod_cls.rpartition('.')
        parents = [cls]
        # if the module name is still missing, get it like above
        if not modname:
            modname = self._current_document.autodoc_module
        if not modname:
            modname = self.env.ref_context.get('py:module')
        # ... else, it stays None, which means invalid
        return modname, [*parents, base]


class DocstringSignatureMixin:
    """Mixin for FunctionDocumenter and MethodDocumenter to provide the
    feature of reading the signature from the docstring.
    """

    _new_docstrings: list[list[str]] | None = None
    _signatures: list[str] = []

    def _find_signature(self) -> tuple[str | None, str | None] | None:
        # candidates of the object name
        valid_names = [self.objpath[-1]]  # type: ignore[attr-defined]
        if isinstance(self, ClassDocumenter):
            valid_names.append('__init__')
            if hasattr(self.object, '__mro__'):
                valid_names.extend(cls.__name__ for cls in self.object.__mro__)

        docstrings = self.get_doc()
        if docstrings is None:
            return None, None
        self._new_docstrings = docstrings[:]
        self._signatures = []
        result = None
        for i, doclines in enumerate(docstrings):
            for j, line in enumerate(doclines):
                if not line:
                    # no lines in docstring, no match
                    break

                if line.endswith('\\'):
                    line = line.rstrip('\\').rstrip()

                # match first line of docstring against signature RE
                match = py_ext_sig_re.match(line)
                if not match:
                    break
                exmod, path, base, tp_list, args, retann = match.groups()

                # the base name must match ours
                if base not in valid_names:
                    break

                # re-prepare docstring to ignore more leading indentation
                directive = self.directive  # type: ignore[attr-defined]
                tab_width = directive.state.document.settings.tab_width
                self._new_docstrings[i] = prepare_docstring(
                    '\n'.join(doclines[j + 1 :]), tab_width
                )

                if result is None:
                    # first signature
                    result = args, retann
                else:
                    # subsequent signatures
                    self._signatures.append(f'({args}) -> {retann}')

            if result is not None:
                # finish the loop when signature found
                break

        return result

    def get_doc(self) -> list[list[str]] | None:
        if self._new_docstrings is not None:
            return self._new_docstrings
        return super().get_doc()  # type: ignore[misc]

    def format_signature(self, **kwargs: Any) -> str:
        self.args: str | None
        if self.args is None and self.config.autodoc_docstring_signature:  # type: ignore[attr-defined]
            # only act if a signature is not explicitly given already, and if
            # the feature is enabled
            result = self._find_signature()
            if result is not None:
                self.args, self.retann = result
        sig = super().format_signature(**kwargs)  # type: ignore[misc]
        if self._signatures:
            return '\n'.join((sig, *self._signatures))
        else:
            return sig


class DocstringStripSignatureMixin(DocstringSignatureMixin):
    """Mixin for AttributeDocumenter to provide the
    feature of stripping any function signature from the docstring.
    """

    def format_signature(self, **kwargs: Any) -> str:
        if self.args is None and self.config.autodoc_docstring_signature:  # type: ignore[attr-defined]
            # only act if a signature is not explicitly given already, and if
            # the feature is enabled
            result = self._find_signature()
            if result is not None:
                # Discarding _args is a only difference with
                # DocstringSignatureMixin.format_signature.
                # Documenter.format_signature use self.args value to format.
                _args, self.retann = result
        return super().format_signature(**kwargs)


class FunctionDocumenter(DocstringSignatureMixin, ModuleLevelDocumenter):  # type: ignore[misc]
    """Specialized Documenter subclass for functions."""

    objtype = 'function'
    member_order = 30

    @classmethod
    def can_document_member(
        cls: type[Documenter], member: Any, membername: str, isattr: bool, parent: Any
    ) -> bool:
        # supports functions, builtins and bound methods exported at the module level
        return (
            inspect.isfunction(member)
            or inspect.isbuiltin(member)
            or (inspect.isroutine(member) and isinstance(parent, ModuleDocumenter))
        )

    def format_args(self, **kwargs: Any) -> str:
        if self.config.autodoc_typehints in {'none', 'description'}:
            kwargs.setdefault('show_annotation', False)
        if self.config.autodoc_typehints_format == 'short':
            kwargs.setdefault('unqualified_typehints', True)

        try:
            self._events.emit('autodoc-before-process-signature', self.object, False)
            sig = inspect.signature(
                self.object, type_aliases=self.config.autodoc_type_aliases
            )
            args = stringify_signature(sig, **kwargs)
        except TypeError as exc:
            logger.warning(
                __('Failed to get a function signature for %s: %s'), self.fullname, exc
            )
            return ''
        except ValueError:
            args = ''

        if self.config.strip_signature_backslash:
            # escape backslashes for reST
            args = args.replace('\\', '\\\\')
        return args

    def document_members(self, all_members: bool = False) -> None:
        pass

    def add_directive_header(self, sig: str) -> None:
        sourcename = self.get_sourcename()
        super().add_directive_header(sig)

        is_coro = inspect.iscoroutinefunction(self.object)
        is_acoro = inspect.isasyncgenfunction(self.object)
        if is_coro or is_acoro:
            self.add_line('   :async:', sourcename)

    def format_signature(self, **kwargs: Any) -> str:
        if self.config.autodoc_typehints_format == 'short':
            kwargs.setdefault('unqualified_typehints', True)

        sigs = []
        if (
            self.analyzer
            and '.'.join(self.objpath) in self.analyzer.overloads
            and self.config.autodoc_typehints != 'none'
        ):
            # Use signatures for overloaded functions instead of the implementation function.
            overloaded = True
        else:
            overloaded = False
            sig = super().format_signature(**kwargs)
            sigs.append(sig)

        if inspect.is_singledispatch_function(self.object):
            # append signature of singledispatch'ed functions
            for typ, func in self.object.registry.items():
                if typ is object:
                    pass  # default implementation. skipped.
                else:
                    dispatchfunc = self.annotate_to_first_argument(func, typ)
                    if dispatchfunc:
                        documenter = FunctionDocumenter(self.directive, '')
                        documenter.object = dispatchfunc
                        documenter.objpath = ['']
                        sigs.append(documenter.format_signature())
        if overloaded and self.analyzer is not None:
            actual = inspect.signature(
                self.object, type_aliases=self.config.autodoc_type_aliases
            )
            __globals__ = safe_getattr(self.object, '__globals__', {})
            for overload in self.analyzer.overloads['.'.join(self.objpath)]:
                overload = self.merge_default_value(actual, overload)
                overload = evaluate_signature(
                    overload, __globals__, self.config.autodoc_type_aliases
                )

                sig = stringify_signature(overload, **kwargs)
                sigs.append(sig)

        return '\n'.join(sigs)

    def merge_default_value(self, actual: Signature, overload: Signature) -> Signature:
        """Merge default values of actual implementation to the overload variants."""
        parameters = list(overload.parameters.values())
        for i, param in enumerate(parameters):
            actual_param = actual.parameters.get(param.name)
            if actual_param and param.default == '...':
                parameters[i] = param.replace(default=actual_param.default)

        return overload.replace(parameters=parameters)

    def annotate_to_first_argument(self, func: Callable, typ: type) -> Callable | None:
        """Annotate type hint to the first argument of function if needed."""
        try:
            sig = inspect.signature(func, type_aliases=self.config.autodoc_type_aliases)
        except TypeError as exc:
            logger.warning(
                __('Failed to get a function signature for %s: %s'), self.fullname, exc
            )
            return None
        except ValueError:
            return None

        if len(sig.parameters) == 0:
            return None

        def dummy():  # type: ignore[no-untyped-def]  # NoQA: ANN202
            pass

        params = list(sig.parameters.values())
        if params[0].annotation is Parameter.empty:
            params[0] = params[0].replace(annotation=typ)
            try:
                dummy.__signature__ = sig.replace(parameters=params)  # type: ignore[attr-defined]
                return dummy
            except (AttributeError, TypeError):
                # failed to update signature (ex. built-in or extension types)
                return None

        return func


class DecoratorDocumenter(FunctionDocumenter):
    """Specialized Documenter subclass for decorator functions."""

    objtype = 'decorator'

    # must be lower than FunctionDocumenter
    priority = -1

    def format_args(self, **kwargs: Any) -> str:
        args = super().format_args(**kwargs)
        if ',' in args:
            return args
        else:
            return ''


# Types which have confusing metaclass signatures it would be best not to show.
# These are listed by name, rather than storing the objects themselves, to avoid
# needing to import the modules.
_METACLASS_CALL_BLACKLIST = frozenset({
    'enum.EnumType.__call__',
})


# Types whose __new__ signature is a pass-through.
_CLASS_NEW_BLACKLIST = frozenset({
    'typing.Generic.__new__',
})


class ClassDocumenter(DocstringSignatureMixin, ModuleLevelDocumenter):  # type: ignore[misc]
    """Specialized Documenter subclass for classes."""

    objtype = 'class'
    member_order = 20
    option_spec: ClassVar[OptionSpec] = {
        'members': members_option,
        'undoc-members': bool_option,
        'no-index': bool_option,
        'inherited-members': inherited_members_option,
        'show-inheritance': bool_option,
        'member-order': member_order_option,
        'exclude-members': exclude_members_option,
        'private-members': members_option,
        'special-members': members_option,
        'class-doc-from': class_doc_from_option,
        'noindex': bool_option,
    }

    # Must be higher than FunctionDocumenter, ClassDocumenter, and
    # AttributeDocumenter as NewType can be an attribute and is a class
    # after Python 3.10.
    priority = 15

    _signature_class: Any = None
    _signature_method_name: str = ''

    def __init__(self, *args: Any) -> None:
        super().__init__(*args)

        if self.config.autodoc_class_signature == 'separated':
            self.options = self.options.copy()

            # show __init__() method
            if self.options.special_members is None:
                self.options['special-members'] = ['__new__', '__init__']
            else:
                self.options.special_members.append('__new__')
                self.options.special_members.append('__init__')

        merge_members_option(self.options)

    @classmethod
    def can_document_member(
        cls: type[Documenter], member: Any, membername: str, isattr: bool, parent: Any
    ) -> bool:
        return isinstance(member, type) or (
            isattr and isinstance(member, NewType | TypeVar)
        )

    def import_object(self, raiseerror: bool = False) -> bool:
        ret = super().import_object(raiseerror)
        # if the class is documented under another name, document it
        # as data/attribute
        if ret:
            if hasattr(self.object, '__name__'):
                self.doc_as_attr = self.objpath[-1] != self.object.__name__
            else:
                self.doc_as_attr = True
            if isinstance(self.object, NewType | TypeVar):
                modname = getattr(self.object, '__module__', self.modname)
                if modname != self.modname and self.modname.startswith(modname):
                    bases = self.modname[len(modname) :].strip('.').split('.')
                    self.objpath = bases + self.objpath
                    self.modname = modname
        return ret

    def _get_signature(self) -> tuple[Any | None, str | None, Signature | None]:
        if isinstance(self.object, NewType | TypeVar):
            # Suppress signature
            return None, None, None

        def get_user_defined_function_or_method(obj: Any, attr: str) -> Any:
            """Get the `attr` function or method from `obj`, if it is user-defined."""
            if inspect.is_builtin_class_method(obj, attr):
                return None
            attr = self.get_attr(obj, attr, None)
            if not (inspect.ismethod(attr) or inspect.isfunction(attr)):
                return None
            return attr

        # This sequence is copied from inspect._signature_from_callable.
        # ValueError means that no signature could be found, so we keep going.

        # First, we check if obj has a __signature__ attribute
        if hasattr(self.object, '__signature__'):
            object_sig = self.object.__signature__
            if isinstance(object_sig, Signature):
                return None, None, object_sig
            if sys.version_info[:2] in {(3, 12), (3, 13)} and callable(object_sig):
                # Support for enum.Enum.__signature__ in Python 3.12
                if isinstance(object_sig_str := object_sig(), str):
                    return None, None, inspect.signature_from_str(object_sig_str)

        # Next, let's see if it has an overloaded __call__ defined
        # in its metaclass
        call = get_user_defined_function_or_method(type(self.object), '__call__')

        if call is not None:
            if f'{call.__module__}.{call.__qualname__}' in _METACLASS_CALL_BLACKLIST:
                call = None

        if call is not None:
            self._events.emit('autodoc-before-process-signature', call, True)
            try:
                sig = inspect.signature(
                    call,
                    bound_method=True,
                    type_aliases=self.config.autodoc_type_aliases,
                )
                return type(self.object), '__call__', sig
            except ValueError:
                pass

        # Now we check if the 'obj' class has a '__new__' method
        new = get_user_defined_function_or_method(self.object, '__new__')

        if new is not None:
            if f'{new.__module__}.{new.__qualname__}' in _CLASS_NEW_BLACKLIST:
                new = None

        if new is not None:
            self._events.emit('autodoc-before-process-signature', new, True)
            try:
                sig = inspect.signature(
                    new,
                    bound_method=True,
                    type_aliases=self.config.autodoc_type_aliases,
                )
                return self.object, '__new__', sig
            except ValueError:
                pass

        # Finally, we should have at least __init__ implemented
        init = get_user_defined_function_or_method(self.object, '__init__')
        if init is not None:
            self._events.emit('autodoc-before-process-signature', init, True)
            try:
                sig = inspect.signature(
                    init,
                    bound_method=True,
                    type_aliases=self.config.autodoc_type_aliases,
                )
                return self.object, '__init__', sig
            except ValueError:
                pass

        # None of the attributes are user-defined, so fall back to let inspect
        # handle it.
        # We don't know the exact method that inspect.signature will read
        # the signature from, so just pass the object itself to our hook.
        self._events.emit('autodoc-before-process-signature', self.object, False)
        try:
            sig = inspect.signature(
                self.object,
                bound_method=False,
                type_aliases=self.config.autodoc_type_aliases,
            )
            return None, None, sig
        except ValueError:
            pass

        # Still no signature: happens e.g. for old-style classes
        # with __init__ in C and no `__text_signature__`.
        return None, None, None

    def format_args(self, **kwargs: Any) -> str:
        if self.config.autodoc_typehints in {'none', 'description'}:
            kwargs.setdefault('show_annotation', False)
        if self.config.autodoc_typehints_format == 'short':
            kwargs.setdefault('unqualified_typehints', True)

        try:
            self._signature_class, _signature_method_name, sig = self._get_signature()
        except TypeError as exc:
            # __signature__ attribute contained junk
            logger.warning(
                __('Failed to get a constructor signature for %s: %s'),
                self.fullname,
                exc,
            )
            return ''
        self._signature_method_name = _signature_method_name or ''

        if sig is None:
            return ''

        return stringify_signature(sig, show_return_annotation=False, **kwargs)

    def _find_signature(self) -> tuple[str | None, str | None] | None:
        result = super()._find_signature()
        if result is not None:
            # Strip a return value from signature of constructor in docstring (first entry)
            result = (result[0], None)

        for i, sig in enumerate(self._signatures):
            if sig.endswith(' -> None'):
                # Strip a return value from signatures of constructor in docstring (subsequent
                # entries)
                self._signatures[i] = sig[:-8]

        return result

    def format_signature(self, **kwargs: Any) -> str:
        if self.doc_as_attr:
            return ''
        if self.config.autodoc_class_signature == 'separated':
            # do not show signatures
            return ''

        if self.config.autodoc_typehints_format == 'short':
            kwargs.setdefault('unqualified_typehints', True)

        sig = super().format_signature()
        sigs = []

        overloads = self.get_overloaded_signatures()
        if overloads and self.config.autodoc_typehints != 'none':
            # Use signatures for overloaded methods instead of the implementation method.
            method = safe_getattr(
                self._signature_class, self._signature_method_name, None
            )
            __globals__ = safe_getattr(method, '__globals__', {})
            for overload in overloads:
                overload = evaluate_signature(
                    overload, __globals__, self.config.autodoc_type_aliases
                )

                parameters = list(overload.parameters.values())
                overload = overload.replace(
                    parameters=parameters[1:], return_annotation=Parameter.empty
                )
                sig = stringify_signature(overload, **kwargs)
                sigs.append(sig)
        else:
            sigs.append(sig)

        return '\n'.join(sigs)

    def get_overloaded_signatures(self) -> list[Signature]:
        if self._signature_class and self._signature_method_name:
            for cls in self._signature_class.__mro__:
                try:
                    analyzer = ModuleAnalyzer.for_module(cls.__module__)
                    analyzer.analyze()
                    qualname = f'{cls.__qualname__}.{self._signature_method_name}'
                    if qualname in analyzer.overloads:
                        return analyzer.overloads.get(qualname, [])
                    elif qualname in analyzer.tagorder:
                        # the constructor is defined in the class, but not overridden.
                        return []
                except PycodeError:
                    pass

        return []

    def add_canonical_option(self) -> None:
        if not self.doc_as_attr:
            super().add_canonical_option()

    def add_directive_header(self, sig: str) -> None:
        sourcename = self.get_sourcename()

        if self.doc_as_attr:
            self.directivetype = 'attribute'
        super().add_directive_header(sig)

        if isinstance(self.object, NewType | TypeVar):
            return

        if self.analyzer and '.'.join(self.objpath) in self.analyzer.finals:
            self.add_line('   :final:', sourcename)

<<<<<<< HEAD
=======
        canonical_fullname = self.get_canonical_fullname()
        if (
            not self.doc_as_attr
            and not isinstance(self.object, NewType)
            and canonical_fullname
            and self.fullname != canonical_fullname
        ):
            self.add_line('   :canonical: %s' % canonical_fullname, sourcename)

>>>>>>> 2431c665
        # add inheritance info, if wanted
        if not self.doc_as_attr and self.options.show_inheritance:
            if inspect.getorigbases(self.object):
                # A subclass of generic types
                # refs: PEP-560 <https://peps.python.org/pep-0560/>
                bases = list(self.object.__orig_bases__)
            elif hasattr(self.object, '__bases__') and len(self.object.__bases__):
                # A normal class
                bases = list(self.object.__bases__)
            else:
                bases = []

            self._events.emit(
                'autodoc-process-bases', self.fullname, self.object, self.options, bases
            )

            if self.config.autodoc_typehints_format == 'short':
                base_classes = [restify(cls, 'smart') for cls in bases]
            else:
                base_classes = [restify(cls) for cls in bases]

            sourcename = self.get_sourcename()
            self.add_line('', sourcename)
            self.add_line('   ' + _('Bases: %s') % ', '.join(base_classes), sourcename)

    def get_object_members(self, want_all: bool) -> tuple[bool, list[ObjectMember]]:
        members = get_class_members(
            self.object,
            self.objpath,
            self.get_attr,
            self.config.autodoc_inherit_docstrings,
        )
        if not want_all:
            if not self.options.members:
                return False, []
            # specific members given
            selected = []
            for name in self.options.members:
                if name in members:
                    selected.append(members[name])
                else:
                    logger.warning(
                        __('missing attribute %s in object %s'),
                        name,
                        self.fullname,
                        type='autodoc',
                    )
            return False, selected
        elif self.options.inherited_members:
            return False, list(members.values())
        else:
            return False, [m for m in members.values() if m.class_ == self.object]

    def get_doc(self) -> list[list[str]] | None:
        if isinstance(self.object, TypeVar):
            if self.object.__doc__ == TypeVar.__doc__:
                return []
        if self.doc_as_attr:
            # Don't show the docstring of the class when it is an alias.
            if self.get_variable_comment():
                return []
            else:
                return None

        lines = getattr(self, '_new_docstrings', None)
        if lines is not None:
            return lines

        classdoc_from = self.options.get(
            'class-doc-from', self.config.autoclass_content
        )

        docstrings = []
        attrdocstring = getdoc(self.object, self.get_attr)
        if attrdocstring:
            docstrings.append(attrdocstring)

        # for classes, what the "docstring" is can be controlled via a
        # config value; the default is only the class docstring
        if classdoc_from in {'both', 'init'}:
            __init__ = self.get_attr(self.object, '__init__', None)
            initdocstring = getdoc(
                __init__,
                self.get_attr,
                self.config.autodoc_inherit_docstrings,
                self.object,
                '__init__',
            )
            # for new-style classes, no __init__ means default __init__
            if initdocstring is not None and (
                initdocstring == object.__init__.__doc__  # for pypy
                or initdocstring.strip() == object.__init__.__doc__  # for !pypy
            ):
                initdocstring = None
            if not initdocstring:
                # try __new__
                __new__ = self.get_attr(self.object, '__new__', None)
                initdocstring = getdoc(
                    __new__,
                    self.get_attr,
                    self.config.autodoc_inherit_docstrings,
                    self.object,
                    '__new__',
                )
                # for new-style classes, no __new__ means default __new__
                if initdocstring is not None and (
                    initdocstring == object.__new__.__doc__  # for pypy
                    or initdocstring.strip() == object.__new__.__doc__  # for !pypy
                ):
                    initdocstring = None
            if initdocstring:
                if classdoc_from == 'init':
                    docstrings = [initdocstring]
                else:
                    docstrings.append(initdocstring)

        tab_width = self.directive.state.document.settings.tab_width
        return [prepare_docstring(docstring, tab_width) for docstring in docstrings]

    def get_variable_comment(self) -> list[str] | None:
        try:
            key = ('', '.'.join(self.objpath))
            if self.doc_as_attr:
                analyzer = ModuleAnalyzer.for_module(self.modname)
            else:
                analyzer = ModuleAnalyzer.for_module(self.get_real_modname())
            analyzer.analyze()
            return list(analyzer.attr_docs.get(key, []))
        except PycodeError:
            return None

    def add_content(self, more_content: StringList | None) -> None:
        if isinstance(self.object, NewType):
            if self.config.autodoc_typehints_format == 'short':
                supertype = restify(self.object.__supertype__, 'smart')
            else:
                supertype = restify(self.object.__supertype__)

            more_content = StringList([_('alias of %s') % supertype, ''], source='')
        if isinstance(self.object, TypeVar):
            attrs = [repr(self.object.__name__)]
            for constraint in self.object.__constraints__:
                if self.config.autodoc_typehints_format == 'short':
                    attrs.append(stringify_annotation(constraint, 'smart'))
                else:
                    attrs.append(stringify_annotation(constraint))
            if self.object.__bound__:
                if self.config.autodoc_typehints_format == 'short':
                    bound = restify(self.object.__bound__, 'smart')
                else:
                    bound = restify(self.object.__bound__)
                attrs.append(r'bound=\ ' + bound)
            if self.object.__covariant__:
                attrs.append('covariant=True')
            if self.object.__contravariant__:
                attrs.append('contravariant=True')

            more_content = StringList(
                [_('alias of TypeVar(%s)') % ', '.join(attrs), ''], source=''
            )
        if self.doc_as_attr and self.modname != self.get_real_modname():
            try:
                # override analyzer to obtain doccomment around its definition.
                self.analyzer = ModuleAnalyzer.for_module(self.modname)
                self.analyzer.analyze()
            except PycodeError:
                pass

        if self.doc_as_attr and not self.get_variable_comment():
            try:
                if self.config.autodoc_typehints_format == 'short':
                    alias = restify(self.object, 'smart')
                else:
                    alias = restify(self.object)
                more_content = StringList([_('alias of %s') % alias], source='')
            except AttributeError:
                pass  # Invalid class object is passed.

        super().add_content(more_content)

    def document_members(self, all_members: bool = False) -> None:
        if self.doc_as_attr:
            return
        super().document_members(all_members)

    def generate(
        self,
        more_content: StringList | None = None,
        real_modname: str | None = None,
        check_module: bool = False,
        all_members: bool = False,
    ) -> None:
        # Do not pass real_modname and use the name from the __module__
        # attribute of the class.
        # If a class gets imported into the module real_modname
        # the analyzer won't find the source of the class, if
        # it looks in real_modname.
        return super().generate(
            more_content=more_content,
            check_module=check_module,
            all_members=all_members,
        )


class ExceptionDocumenter(ClassDocumenter):
    """Specialized ClassDocumenter subclass for exceptions."""

    objtype = 'exception'
    member_order = 10

    # needs a higher priority than ClassDocumenter
    priority = ClassDocumenter.priority + 5

    @classmethod
    def can_document_member(
        cls: type[Documenter], member: Any, membername: str, isattr: bool, parent: Any
    ) -> bool:
        try:
            return isinstance(member, type) and issubclass(member, BaseException)
        except TypeError as exc:
            # It's possible for a member to be considered a type, but fail
            # issubclass checks due to not being a class. For example:
            # https://github.com/sphinx-doc/sphinx/issues/11654#issuecomment-1696790436
            msg = (
                f'{cls.__name__} failed to discern if member {member} with'
                f' membername {membername} is a BaseException subclass.'
            )
            raise ValueError(msg) from exc


class DataDocumenterMixinBase:
    # define types of instance variables
    config: Config
    env: BuildEnvironment
    modname: str
    parent: Any
    object: Any
    objpath: list[str]

    def should_suppress_directive_header(self) -> bool:
        """Check directive header should be suppressed."""
        return False

    def should_suppress_value_header(self) -> bool:
        """Check :value: header should be suppressed."""
        return False

    def update_content(self, more_content: StringList) -> None:
        """Update docstring, for example with TypeVar variance."""
        pass


class GenericAliasMixin(DataDocumenterMixinBase):
    """Mixin for DataDocumenter and AttributeDocumenter to provide the feature for
    supporting GenericAliases.
    """

    def should_suppress_directive_header(self) -> bool:
        return (
            inspect.isgenericalias(self.object)
            or super().should_suppress_directive_header()
        )

    def update_content(self, more_content: StringList) -> None:
        if inspect.isgenericalias(self.object):
            if self.config.autodoc_typehints_format == 'short':
                alias = restify(self.object, 'smart')
            else:
                alias = restify(self.object)

            more_content.append(_('alias of %s') % alias, '')
            more_content.append('', '')

        super().update_content(more_content)


class UninitializedGlobalVariableMixin(DataDocumenterMixinBase):
    """Mixin for DataDocumenter to provide the feature for supporting uninitialized
    (type annotation only) global variables.
    """

    def import_object(self, raiseerror: bool = False) -> bool:
        try:
            return super().import_object(raiseerror=True)  # type: ignore[misc]
        except ImportError as exc:
            # annotation only instance variable (PEP-526)
            try:
                with mock(self.config.autodoc_mock_imports):
                    parent = import_module(self.modname)
                    annotations = get_type_hints(
                        parent,
                        None,
                        self.config.autodoc_type_aliases,
                        include_extras=True,
                    )
                    if self.objpath[-1] in annotations:
                        self.object = UNINITIALIZED_ATTR
                        self.parent = parent
                        return True
            except ImportError:
                pass

            if raiseerror:
                raise
            logger.warning(exc.args[0], type='autodoc', subtype='import_object')
            self.env.note_reread()
            return False

    def should_suppress_value_header(self) -> bool:
        return (
            self.object is UNINITIALIZED_ATTR or super().should_suppress_value_header()
        )

    def get_doc(self) -> list[list[str]] | None:
        if self.object is UNINITIALIZED_ATTR:
            return []
        else:
            return super().get_doc()  # type: ignore[misc]


class DataDocumenter(
    GenericAliasMixin, UninitializedGlobalVariableMixin, ModuleLevelDocumenter
):
    """Specialized Documenter subclass for data items."""

    objtype = 'data'
    member_order = 40
    priority = -10
    option_spec: ClassVar[OptionSpec] = dict(ModuleLevelDocumenter.option_spec)
    option_spec['annotation'] = annotation_option
    option_spec['no-value'] = bool_option

    @classmethod
    def can_document_member(
        cls: type[Documenter], member: Any, membername: str, isattr: bool, parent: Any
    ) -> bool:
        return isinstance(parent, ModuleDocumenter) and isattr

    def update_annotations(self, parent: Any) -> None:
        """Update __annotations__ to support type_comment and so on."""
        annotations = dict(inspect.getannotations(parent))
        parent.__annotations__ = annotations

        try:
            analyzer = ModuleAnalyzer.for_module(self.modname)
            analyzer.analyze()
            for (classname, attrname), annotation in analyzer.annotations.items():
                if not classname and attrname not in annotations:
                    annotations[attrname] = annotation
        except PycodeError:
            pass

    def import_object(self, raiseerror: bool = False) -> bool:
        ret = super().import_object(raiseerror)
        if self.parent:
            self.update_annotations(self.parent)

        return ret

    def should_suppress_value_header(self) -> bool:
        if super().should_suppress_value_header():
            return True
        else:
            doc = self.get_doc() or []
            docstring, metadata = separate_metadata(
                '\n'.join(functools.reduce(operator.iadd, doc, []))
            )
            if 'hide-value' in metadata:
                return True

        return False

    def add_directive_header(self, sig: str) -> None:
        super().add_directive_header(sig)
        sourcename = self.get_sourcename()
        if (
            self.options.annotation is SUPPRESS
            or self.should_suppress_directive_header()
        ):
            pass
        elif self.options.annotation:
            self.add_line('   :annotation: %s' % self.options.annotation, sourcename)
        else:
            if self.config.autodoc_typehints != 'none':
                # obtain annotation for this data
                annotations = get_type_hints(
                    self.parent,
                    None,
                    self.config.autodoc_type_aliases,
                    include_extras=True,
                )
                if self.objpath[-1] in annotations:
                    if self.config.autodoc_typehints_format == 'short':
                        objrepr = stringify_annotation(
                            annotations.get(self.objpath[-1]), 'smart'
                        )
                    else:
                        objrepr = stringify_annotation(
                            annotations.get(self.objpath[-1]),
                            'fully-qualified-except-typing',
                        )
                    self.add_line('   :type: ' + objrepr, sourcename)

            try:
                if (
                    self.options.no_value
                    or self.should_suppress_value_header()
                    or ismock(self.object)
                ):
                    pass
                else:
                    objrepr = object_description(self.object)
                    self.add_line('   :value: ' + objrepr, sourcename)
            except ValueError:
                pass

    def document_members(self, all_members: bool = False) -> None:
        pass

    def get_real_modname(self) -> str:
        real_modname = self.get_attr(self.parent or self.object, '__module__', None)
        return real_modname or self.modname

    def get_module_comment(self, attrname: str) -> list[str] | None:
        try:
            analyzer = ModuleAnalyzer.for_module(self.modname)
            analyzer.analyze()
            key = ('', attrname)
            if key in analyzer.attr_docs:
                return list(analyzer.attr_docs[key])
        except PycodeError:
            pass

        return None

    def get_doc(self) -> list[list[str]] | None:
        # Check the variable has a docstring-comment
        comment = self.get_module_comment(self.objpath[-1])
        if comment:
            return [comment]
        else:
            return super().get_doc()

    def add_content(self, more_content: StringList | None) -> None:
        # Disable analyzing variable comment on Documenter.add_content() to control it on
        # DataDocumenter.add_content()
        self.analyzer = None

        if not more_content:
            more_content = StringList()

        self.update_content(more_content)
        super().add_content(more_content)


class MethodDocumenter(DocstringSignatureMixin, ClassLevelDocumenter):  # type: ignore[misc]
    """Specialized Documenter subclass for methods (normal, static and class)."""

    objtype = 'method'
    directivetype = 'method'
    member_order = 50
    priority = 1  # must be more than FunctionDocumenter

    @classmethod
    def can_document_member(
        cls: type[Documenter], member: Any, membername: str, isattr: bool, parent: Any
    ) -> bool:
        return inspect.isroutine(member) and not isinstance(parent, ModuleDocumenter)

    def import_object(self, raiseerror: bool = False) -> bool:
        ret = super().import_object(raiseerror)
        if not ret:
            return ret

        # to distinguish classmethod/staticmethod
        obj = self.parent.__dict__.get(self.object_name)
        if obj is None:
            obj = self.object

        obj_is_staticmethod = inspect.isstaticmethod(
            obj, cls=self.parent, name=self.object_name
        )
        if inspect.isclassmethod(obj) or obj_is_staticmethod:
            # document class and static members before ordinary ones
            self.member_order = self.member_order - 1

        return ret

    def format_args(self, **kwargs: Any) -> str:
        if self.config.autodoc_typehints in {'none', 'description'}:
            kwargs.setdefault('show_annotation', False)
        if self.config.autodoc_typehints_format == 'short':
            kwargs.setdefault('unqualified_typehints', True)

        try:
            if self.object == object.__init__ and self.parent != object:  # NoQA: E721
                # Classes not having own __init__() method are shown as no arguments.
                #
                # Note: The signature of object.__init__() is (self, /, *args, **kwargs).
                #       But it makes users confused.
                args = '()'
            else:
                if inspect.isstaticmethod(
                    self.object, cls=self.parent, name=self.object_name
                ):
                    self._events.emit(
                        'autodoc-before-process-signature', self.object, False
                    )
                    sig = inspect.signature(
                        self.object,
                        bound_method=False,
                        type_aliases=self.config.autodoc_type_aliases,
                    )
                else:
                    self._events.emit(
                        'autodoc-before-process-signature', self.object, True
                    )
                    sig = inspect.signature(
                        self.object,
                        bound_method=True,
                        type_aliases=self.config.autodoc_type_aliases,
                    )
                args = stringify_signature(sig, **kwargs)
        except TypeError as exc:
            logger.warning(
                __('Failed to get a method signature for %s: %s'), self.fullname, exc
            )
            return ''
        except ValueError:
            args = ''

        if self.config.strip_signature_backslash:
            # escape backslashes for reST
            args = args.replace('\\', '\\\\')
        return args

    def add_directive_header(self, sig: str) -> None:
        super().add_directive_header(sig)

        sourcename = self.get_sourcename()
        obj = self.parent.__dict__.get(self.object_name, self.object)
        if inspect.isabstractmethod(obj):
            self.add_line('   :abstractmethod:', sourcename)
        if inspect.iscoroutinefunction(obj) or inspect.isasyncgenfunction(obj):
            self.add_line('   :async:', sourcename)
        if (
            inspect.is_classmethod_like(obj)
            or inspect.is_singledispatch_method(obj)
            and inspect.is_classmethod_like(obj.func)
        ):
            self.add_line('   :classmethod:', sourcename)
        if inspect.isstaticmethod(obj, cls=self.parent, name=self.object_name):
            self.add_line('   :staticmethod:', sourcename)
        if self.analyzer and '.'.join(self.objpath) in self.analyzer.finals:
            self.add_line('   :final:', sourcename)

    def document_members(self, all_members: bool = False) -> None:
        pass

    def format_signature(self, **kwargs: Any) -> str:
        if self.config.autodoc_typehints_format == 'short':
            kwargs.setdefault('unqualified_typehints', True)

        sigs = []
        if (
            self.analyzer
            and '.'.join(self.objpath) in self.analyzer.overloads
            and self.config.autodoc_typehints != 'none'
        ):
            # Use signatures for overloaded methods instead of the implementation method.
            overloaded = True
        else:
            overloaded = False
            sig = super().format_signature(**kwargs)
            sigs.append(sig)

        meth = self.parent.__dict__.get(self.objpath[-1])
        if inspect.is_singledispatch_method(meth):
            # append signature of singledispatch'ed functions
            for typ, func in meth.dispatcher.registry.items():
                if typ is object:
                    pass  # default implementation. skipped.
                else:
                    if inspect.isclassmethod(func):
                        func = func.__func__
                    dispatchmeth = self.annotate_to_first_argument(func, typ)
                    if dispatchmeth:
                        documenter = MethodDocumenter(self.directive, '')
                        documenter.parent = self.parent
                        documenter.object = dispatchmeth
                        documenter.objpath = ['']
                        sigs.append(documenter.format_signature())
        if overloaded and self.analyzer is not None:
            if inspect.isstaticmethod(
                self.object, cls=self.parent, name=self.object_name
            ):
                actual = inspect.signature(
                    self.object,
                    bound_method=False,
                    type_aliases=self.config.autodoc_type_aliases,
                )
            else:
                actual = inspect.signature(
                    self.object,
                    bound_method=True,
                    type_aliases=self.config.autodoc_type_aliases,
                )

            __globals__ = safe_getattr(self.object, '__globals__', {})
            for overload in self.analyzer.overloads['.'.join(self.objpath)]:
                overload = self.merge_default_value(actual, overload)
                overload = evaluate_signature(
                    overload, __globals__, self.config.autodoc_type_aliases
                )

                if not inspect.isstaticmethod(
                    self.object, cls=self.parent, name=self.object_name
                ):
                    parameters = list(overload.parameters.values())
                    overload = overload.replace(parameters=parameters[1:])
                sig = stringify_signature(overload, **kwargs)
                sigs.append(sig)

        return '\n'.join(sigs)

    def merge_default_value(self, actual: Signature, overload: Signature) -> Signature:
        """Merge default values of actual implementation to the overload variants."""
        parameters = list(overload.parameters.values())
        for i, param in enumerate(parameters):
            actual_param = actual.parameters.get(param.name)
            if actual_param and param.default == '...':
                parameters[i] = param.replace(default=actual_param.default)

        return overload.replace(parameters=parameters)

    def annotate_to_first_argument(self, func: Callable, typ: type) -> Callable | None:
        """Annotate type hint to the first argument of function if needed."""
        try:
            sig = inspect.signature(func, type_aliases=self.config.autodoc_type_aliases)
        except TypeError as exc:
            logger.warning(
                __('Failed to get a method signature for %s: %s'), self.fullname, exc
            )
            return None
        except ValueError:
            return None

        if len(sig.parameters) == 1:
            return None

        def dummy():  # type: ignore[no-untyped-def]  # NoQA: ANN202
            pass

        params = list(sig.parameters.values())
        if params[1].annotation is Parameter.empty:
            params[1] = params[1].replace(annotation=typ)
            try:
                dummy.__signature__ = sig.replace(  # type: ignore[attr-defined]
                    parameters=params
                )
                return dummy
            except (AttributeError, TypeError):
                # failed to update signature (ex. built-in or extension types)
                return None

        return func

    def get_doc(self) -> list[list[str]] | None:
        if self._new_docstrings is not None:
            # docstring already returned previously, then modified by
            # `DocstringSignatureMixin`.  Just return the previously-computed
            # result, so that we don't lose the processing done by
            # `DocstringSignatureMixin`.
            return self._new_docstrings
        if self.objpath[-1] == '__init__':
            docstring = getdoc(
                self.object,
                self.get_attr,
                self.config.autodoc_inherit_docstrings,
                self.parent,
                self.object_name,
            )
            if docstring is not None and (
                docstring == object.__init__.__doc__  # for pypy
                or docstring.strip() == object.__init__.__doc__  # for !pypy
            ):
                docstring = None
            if docstring:
                tab_width = self.directive.state.document.settings.tab_width
                return [prepare_docstring(docstring, tabsize=tab_width)]
            else:
                return []
        elif self.objpath[-1] == '__new__':
            docstring = getdoc(
                self.object,
                self.get_attr,
                self.config.autodoc_inherit_docstrings,
                self.parent,
                self.object_name,
            )
            if docstring is not None and (
                docstring == object.__new__.__doc__  # for pypy
                or docstring.strip() == object.__new__.__doc__  # for !pypy
            ):
                docstring = None
            if docstring:
                tab_width = self.directive.state.document.settings.tab_width
                return [prepare_docstring(docstring, tabsize=tab_width)]
            else:
                return []
        else:
            return super().get_doc()


class NonDataDescriptorMixin(DataDocumenterMixinBase):
    """Mixin for AttributeDocumenter to provide the feature for supporting non
    data-descriptors.

    .. note:: This mix-in must be inherited after other mix-ins.  Otherwise, docstring
              and :value: header will be suppressed unexpectedly.
    """

    def import_object(self, raiseerror: bool = False) -> bool:
        ret = super().import_object(raiseerror)  # type: ignore[misc]
        if ret and not inspect.isattributedescriptor(self.object):
            self.non_data_descriptor = True
        else:
            self.non_data_descriptor = False

        return ret

    def should_suppress_value_header(self) -> bool:
        return (
            not getattr(self, 'non_data_descriptor', False)
            or super().should_suppress_directive_header()
        )

    def get_doc(self) -> list[list[str]] | None:
        if getattr(self, 'non_data_descriptor', False):
            # the docstring of non datadescriptor is very probably the wrong thing
            # to display
            return None
        else:
            return super().get_doc()  # type: ignore[misc]


class SlotsMixin(DataDocumenterMixinBase):
    """Mixin for AttributeDocumenter to provide the feature for supporting __slots__."""

    def isslotsattribute(self) -> bool:
        """Check the subject is an attribute in __slots__."""
        try:
            if parent___slots__ := inspect.getslots(self.parent):
                return self.objpath[-1] in parent___slots__
            else:
                return False
        except (ValueError, TypeError):
            return False

    def import_object(self, raiseerror: bool = False) -> bool:
        ret = super().import_object(raiseerror)  # type: ignore[misc]
        if self.isslotsattribute():
            self.object = SLOTSATTR

        return ret

    def should_suppress_value_header(self) -> bool:
        if self.object is SLOTSATTR:
            return True
        else:
            return super().should_suppress_value_header()

    def get_doc(self) -> list[list[str]] | None:
        if self.object is SLOTSATTR:
            try:
                parent___slots__ = inspect.getslots(self.parent)
                if parent___slots__ and (
                    docstring := parent___slots__.get(self.objpath[-1])
                ):
                    docstring = prepare_docstring(docstring)
                    return [docstring]
                else:
                    return []
            except ValueError as exc:
                logger.warning(
                    __('Invalid __slots__ found on %s. Ignored.'),
                    (self.parent.__qualname__, exc),
                    type='autodoc',
                )
                return []
        else:
            return super().get_doc()  # type: ignore[misc]


class RuntimeInstanceAttributeMixin(DataDocumenterMixinBase):
    """Mixin for AttributeDocumenter to provide the feature for supporting runtime
    instance attributes (that are defined in __init__() methods with doc-comments).

    Example::

        class Foo:
            def __init__(self):
                self.attr = None  #: This is a target of this mix-in.
    """

    RUNTIME_INSTANCE_ATTRIBUTE = object()

    def is_runtime_instance_attribute(self, parent: Any) -> bool:
        """Check the subject is an attribute defined in __init__()."""
        # An instance variable defined in __init__().
        if self.get_attribute_comment(parent, self.objpath[-1]):  # type: ignore[attr-defined]
            return True
        return self.is_runtime_instance_attribute_not_commented(parent)

    def is_runtime_instance_attribute_not_commented(self, parent: Any) -> bool:
        """Check the subject is an attribute defined in __init__() without comment."""
        for cls in inspect.getmro(parent):
            try:
                module = safe_getattr(cls, '__module__')
                qualname = safe_getattr(cls, '__qualname__')

                analyzer = ModuleAnalyzer.for_module(module)
                analyzer.analyze()
                if qualname and self.objpath:
                    key = f'{qualname}.{self.objpath[-1]}'
                    if key in analyzer.tagorder:
                        return True
            except (AttributeError, PycodeError):
                pass

        return False

    def import_object(self, raiseerror: bool = False) -> bool:
        """Check the existence of runtime instance attribute after failing to import the
        attribute.
        """
        try:
            return super().import_object(raiseerror=True)  # type: ignore[misc]
        except ImportError as exc:
            try:
                with mock(self.config.autodoc_mock_imports):
                    ret = import_object(
                        self.modname,
                        self.objpath[:-1],
                        'class',
                        attrgetter=self.get_attr,  # type: ignore[attr-defined]
                    )
                    parent = ret[3]
                    if self.is_runtime_instance_attribute(parent):
                        self.object = self.RUNTIME_INSTANCE_ATTRIBUTE
                        self.parent = parent
                        return True
            except ImportError:
                pass

            if raiseerror:
                raise
            logger.warning(exc.args[0], type='autodoc', subtype='import_object')
            self.env.note_reread()
            return False

    def should_suppress_value_header(self) -> bool:
        return (
            self.object is self.RUNTIME_INSTANCE_ATTRIBUTE
            or super().should_suppress_value_header()
        )

    def get_doc(self) -> list[list[str]] | None:
        if (
            self.object is self.RUNTIME_INSTANCE_ATTRIBUTE
            and self.is_runtime_instance_attribute_not_commented(self.parent)
        ):
            return None
        else:
            return super().get_doc()  # type: ignore[misc]


class UninitializedInstanceAttributeMixin(DataDocumenterMixinBase):
    """Mixin for AttributeDocumenter to provide the feature for supporting uninitialized
    instance attributes (PEP-526 styled, annotation only attributes).

    Example::

        class Foo:
            attr: int  #: This is a target of this mix-in.
    """

    def is_uninitialized_instance_attribute(self, parent: Any) -> bool:
        """Check the subject is an annotation only attribute."""
        annotations = get_type_hints(
            parent, None, self.config.autodoc_type_aliases, include_extras=True
        )
        return self.objpath[-1] in annotations

    def import_object(self, raiseerror: bool = False) -> bool:
        """Check the existence of uninitialized instance attribute when failed to import
        the attribute.
        """
        try:
            return super().import_object(raiseerror=True)  # type: ignore[misc]
        except ImportError as exc:
            try:
                ret = import_object(
                    self.modname,
                    self.objpath[:-1],
                    'class',
                    attrgetter=self.get_attr,  # type: ignore[attr-defined]
                )
                parent = ret[3]
                if self.is_uninitialized_instance_attribute(parent):
                    self.object = UNINITIALIZED_ATTR
                    self.parent = parent
                    return True
            except ImportError:
                pass

            if raiseerror:
                raise
            logger.warning(exc.args[0], type='autodoc', subtype='import_object')
            self.env.note_reread()
            return False

    def should_suppress_value_header(self) -> bool:
        return (
            self.object is UNINITIALIZED_ATTR or super().should_suppress_value_header()
        )

    def get_doc(self) -> list[list[str]] | None:
        if self.object is UNINITIALIZED_ATTR:
            return None
        return super().get_doc()  # type: ignore[misc]


class AttributeDocumenter(  # type: ignore[misc]
    GenericAliasMixin,
    SlotsMixin,
    RuntimeInstanceAttributeMixin,
    UninitializedInstanceAttributeMixin,
    NonDataDescriptorMixin,
    DocstringStripSignatureMixin,
    ClassLevelDocumenter,
):
    """Specialized Documenter subclass for attributes."""

    objtype = 'attribute'
    member_order = 60
    option_spec: ClassVar[OptionSpec] = dict(ModuleLevelDocumenter.option_spec)
    option_spec['annotation'] = annotation_option
    option_spec['no-value'] = bool_option

    # must be higher than the MethodDocumenter, else it will recognize
    # some non-data descriptors as methods
    priority = 10

    @staticmethod
    def is_function_or_method(obj: Any) -> bool:
        return (
            inspect.isfunction(obj) or inspect.isbuiltin(obj) or inspect.ismethod(obj)
        )

    @classmethod
    def can_document_member(
        cls: type[Documenter], member: Any, membername: str, isattr: bool, parent: Any
    ) -> bool:
        if isinstance(parent, ModuleDocumenter):
            return False
        if inspect.isattributedescriptor(member):
            return True
        return not inspect.isroutine(member) and not isinstance(member, type)

    def document_members(self, all_members: bool = False) -> None:
        pass

    def update_annotations(self, parent: Any) -> None:
        """Update __annotations__ to support type_comment and so on."""
        try:
            annotations = dict(inspect.getannotations(parent))
            parent.__annotations__ = annotations

            for cls in inspect.getmro(parent):
                try:
                    module = safe_getattr(cls, '__module__')
                    qualname = safe_getattr(cls, '__qualname__')

                    analyzer = ModuleAnalyzer.for_module(module)
                    analyzer.analyze()
                    anns = analyzer.annotations
                    for (classname, attrname), annotation in anns.items():
                        if classname == qualname and attrname not in annotations:
                            annotations[attrname] = annotation
                except (AttributeError, PycodeError):
                    pass
        except (AttributeError, TypeError):
            # Failed to set __annotations__ (built-in, extensions, etc.)
            pass

    def import_object(self, raiseerror: bool = False) -> bool:
        ret = super().import_object(raiseerror)
        if inspect.isenumattribute(self.object):
            self.object = self.object.value
        if self.parent:
            self.update_annotations(self.parent)

        return ret

    def get_real_modname(self) -> str:
        real_modname = self.get_attr(self.parent or self.object, '__module__', None)
        return real_modname or self.modname

    def should_suppress_value_header(self) -> bool:
        if super().should_suppress_value_header():
            return True
        else:
            doc = self.get_doc()
            if doc:
                docstring, metadata = separate_metadata(
                    '\n'.join(functools.reduce(operator.iadd, doc, []))
                )
                if 'hide-value' in metadata:
                    return True

        return False

    def add_directive_header(self, sig: str) -> None:
        super().add_directive_header(sig)
        sourcename = self.get_sourcename()
        if (
            self.options.annotation is SUPPRESS
            or self.should_suppress_directive_header()
        ):
            pass
        elif self.options.annotation:
            self.add_line('   :annotation: %s' % self.options.annotation, sourcename)
        else:
            if self.config.autodoc_typehints != 'none':
                # obtain type annotation for this attribute
                annotations = get_type_hints(
                    self.parent,
                    None,
                    self.config.autodoc_type_aliases,
                    include_extras=True,
                )
                if self.objpath[-1] in annotations:
                    if self.config.autodoc_typehints_format == 'short':
                        objrepr = stringify_annotation(
                            annotations.get(self.objpath[-1]), 'smart'
                        )
                    else:
                        objrepr = stringify_annotation(
                            annotations.get(self.objpath[-1]),
                            'fully-qualified-except-typing',
                        )
                    self.add_line('   :type: ' + objrepr, sourcename)

            try:
                if (
                    self.options.no_value
                    or self.should_suppress_value_header()
                    or ismock(self.object)
                ):
                    pass
                else:
                    objrepr = object_description(self.object)
                    self.add_line('   :value: ' + objrepr, sourcename)
            except ValueError:
                pass

    def get_attribute_comment(self, parent: Any, attrname: str) -> list[str] | None:
        for cls in inspect.getmro(parent):
            try:
                module = safe_getattr(cls, '__module__')
                qualname = safe_getattr(cls, '__qualname__')

                analyzer = ModuleAnalyzer.for_module(module)
                analyzer.analyze()
                if qualname and self.objpath:
                    key = (qualname, attrname)
                    if key in analyzer.attr_docs:
                        return list(analyzer.attr_docs[key])
            except (AttributeError, PycodeError):
                pass

        return None

    def get_doc(self) -> list[list[str]] | None:
        # Check the attribute has a docstring-comment
        comment = self.get_attribute_comment(self.parent, self.objpath[-1])
        if comment:
            return [comment]

        try:
            # Disable `autodoc_inherit_docstring` temporarily to avoid to obtain
            # a docstring from the value which descriptor returns unexpectedly.
            # ref: https://github.com/sphinx-doc/sphinx/issues/7805
            orig = self.config.autodoc_inherit_docstrings
            self.config.autodoc_inherit_docstrings = False
            return super().get_doc()
        finally:
            self.config.autodoc_inherit_docstrings = orig

    def add_content(self, more_content: StringList | None) -> None:
        # Disable analyzing attribute comment on Documenter.add_content() to control it on
        # AttributeDocumenter.add_content()
        self.analyzer = None

        if more_content is None:
            more_content = StringList()
        self.update_content(more_content)
        super().add_content(more_content)


class PropertyDocumenter(DocstringStripSignatureMixin, ClassLevelDocumenter):  # type: ignore[misc]
    """Specialized Documenter subclass for properties."""

    objtype = 'property'
    member_order = 60

    # before AttributeDocumenter
    priority = AttributeDocumenter.priority + 1

    @classmethod
    def can_document_member(
        cls: type[Documenter], member: Any, membername: str, isattr: bool, parent: Any
    ) -> bool:
        if isinstance(parent, ClassDocumenter):
            if inspect.isproperty(member):
                return True
            else:
                __dict__ = safe_getattr(parent.object, '__dict__', {})
                obj = __dict__.get(membername)
                return isinstance(obj, classmethod) and inspect.isproperty(obj.__func__)
        else:
            return False

    def import_object(self, raiseerror: bool = False) -> bool:
        """Check the existence of uninitialized instance attribute when failed to import
        the attribute.
        """
        ret = super().import_object(raiseerror)
        if ret and not inspect.isproperty(self.object):
            __dict__ = safe_getattr(self.parent, '__dict__', {})
            obj = __dict__.get(self.objpath[-1])
            if isinstance(obj, classmethod) and inspect.isproperty(obj.__func__):
                self.object = obj.__func__
                self.isclassmethod: bool = True
                return True
            else:
                return False

        self.isclassmethod = False
        return ret

    def format_args(self, **kwargs: Any) -> str:
        func = self._get_property_getter()
        if func is None:
            return ''

        # update the annotations of the property getter
        self._events.emit('autodoc-before-process-signature', func, False)
        # correctly format the arguments for a property
        return super().format_args(**kwargs)

    def document_members(self, all_members: bool = False) -> None:
        pass

    def get_real_modname(self) -> str:
        real_modname = self.get_attr(self.parent or self.object, '__module__', None)
        return real_modname or self.modname

    def add_directive_header(self, sig: str) -> None:
        super().add_directive_header(sig)
        sourcename = self.get_sourcename()
        if inspect.isabstractmethod(self.object):
            self.add_line('   :abstractmethod:', sourcename)
        if self.isclassmethod:
            self.add_line('   :classmethod:', sourcename)

        func = self._get_property_getter()
        if func is None or self.config.autodoc_typehints == 'none':
            return

        try:
            signature = inspect.signature(
                func, type_aliases=self.config.autodoc_type_aliases
            )
            if signature.return_annotation is not Parameter.empty:
                if self.config.autodoc_typehints_format == 'short':
                    objrepr = stringify_annotation(signature.return_annotation, 'smart')
                else:
                    objrepr = stringify_annotation(
                        signature.return_annotation, 'fully-qualified-except-typing'
                    )
                self.add_line('   :type: ' + objrepr, sourcename)
        except TypeError as exc:
            logger.warning(
                __('Failed to get a function signature for %s: %s'), self.fullname, exc
            )
            pass
        except ValueError:
            pass

    def _get_property_getter(self) -> Callable | None:
        if safe_getattr(self.object, 'fget', None):  # property
            return self.object.fget
        if safe_getattr(self.object, 'func', None):  # cached_property
            return self.object.func
        return None


def autodoc_attrgetter(app: Sphinx, obj: Any, name: str, *defargs: Any) -> Any:
    """Alternative getattr() for types"""
    for typ, func in app.registry.autodoc_attrgetters.items():
        if isinstance(obj, typ):
            return func(obj, name, *defargs)

    return safe_getattr(obj, name, *defargs)


def setup(app: Sphinx) -> ExtensionMetadata:
    app.add_autodocumenter(ModuleDocumenter)
    app.add_autodocumenter(ClassDocumenter)
    app.add_autodocumenter(ExceptionDocumenter)
    app.add_autodocumenter(DataDocumenter)
    app.add_autodocumenter(FunctionDocumenter)
    app.add_autodocumenter(DecoratorDocumenter)
    app.add_autodocumenter(MethodDocumenter)
    app.add_autodocumenter(AttributeDocumenter)
    app.add_autodocumenter(PropertyDocumenter)

    app.add_config_value(
        'autoclass_content',
        'class',
        'env',
        types=ENUM('both', 'class', 'init'),
    )
    app.add_config_value(
        'autodoc_member_order',
        'alphabetical',
        'env',
        types=ENUM('alphabetical', 'bysource', 'groupwise'),
    )
    app.add_config_value(
        'autodoc_class_signature',
        'mixed',
        'env',
        types=ENUM('mixed', 'separated'),
    )
    app.add_config_value('autodoc_default_options', {}, 'env')
    app.add_config_value('autodoc_docstring_signature', True, 'env')
    app.add_config_value('autodoc_mock_imports', [], 'env')
    app.add_config_value(
        'autodoc_typehints',
        'signature',
        'env',
        types=ENUM('signature', 'description', 'none', 'both'),
    )
    app.add_config_value(
        'autodoc_typehints_description_target',
        'all',
        'env',
        types=ENUM('all', 'documented', 'documented_params'),
    )
    app.add_config_value('autodoc_type_aliases', {}, 'env')
    app.add_config_value(
        'autodoc_typehints_format',
        'short',
        'env',
        types=ENUM('fully-qualified', 'short'),
    )
    app.add_config_value('autodoc_warningiserror', True, 'env')
    app.add_config_value('autodoc_inherit_docstrings', True, 'env')
    app.add_event('autodoc-before-process-signature')
    app.add_event('autodoc-process-docstring')
    app.add_event('autodoc-process-signature')
    app.add_event('autodoc-skip-member')
    app.add_event('autodoc-process-bases')

    app.setup_extension('sphinx.ext.autodoc.preserve_defaults')
    app.setup_extension('sphinx.ext.autodoc.type_comment')
    app.setup_extension('sphinx.ext.autodoc.typehints')

    return {
        'version': sphinx.__display_version__,
        'parallel_read_safe': True,
    }<|MERGE_RESOLUTION|>--- conflicted
+++ resolved
@@ -1260,7 +1260,6 @@
             return super().sort_members(documenters, order)
 
 
-<<<<<<< HEAD
 class PyObjectDocumenter(Documenter):
     """Documenter for eveything except modules"""
 
@@ -1293,12 +1292,7 @@
 
 
 class ModuleLevelDocumenter(PyObjectDocumenter):
-    """
-    Specialized Documenter subclass for objects on module level (functions,
-=======
-class ModuleLevelDocumenter(Documenter):
     """Specialized Documenter subclass for objects on module level (functions,
->>>>>>> 2431c665
     classes, data/constants).
     """
 
@@ -1321,14 +1315,8 @@
         return modname, [*parents, base]
 
 
-<<<<<<< HEAD
 class ClassLevelDocumenter(PyObjectDocumenter):
-    """
-    Specialized Documenter subclass for objects on class level (methods,
-=======
-class ClassLevelDocumenter(Documenter):
     """Specialized Documenter subclass for objects on class level (methods,
->>>>>>> 2431c665
     attributes).
     """
 
@@ -1904,8 +1892,6 @@
         if self.analyzer and '.'.join(self.objpath) in self.analyzer.finals:
             self.add_line('   :final:', sourcename)
 
-<<<<<<< HEAD
-=======
         canonical_fullname = self.get_canonical_fullname()
         if (
             not self.doc_as_attr
@@ -1915,7 +1901,6 @@
         ):
             self.add_line('   :canonical: %s' % canonical_fullname, sourcename)
 
->>>>>>> 2431c665
         # add inheritance info, if wanted
         if not self.doc_as_attr and self.options.show_inheritance:
             if inspect.getorigbases(self.object):
