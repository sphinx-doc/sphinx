from __future__ import annotations

import operator
from typing import TYPE_CHECKING, NewType, TypeVar

from docutils.statemachine import StringList

from sphinx.errors import PycodeError
from sphinx.ext.autodoc._directive_options import (
    annotation_option,
    bool_option,
    class_doc_from_option,
    exclude_members_option,
    identity,
    inherited_members_option,
    member_order_option,
    members_option,
)
from sphinx.ext.autodoc._member_finder import _filter_members, _get_members_to_document
from sphinx.ext.autodoc._renderer import _add_content, _directive_header_lines
from sphinx.ext.autodoc._sentinels import ALL
from sphinx.ext.autodoc.importer import _load_object_by_name, _resolve_name
from sphinx.ext.autodoc.mock import ismock
from sphinx.locale import _, __
from sphinx.pycode import ModuleAnalyzer
from sphinx.util import inspect, logging
from sphinx.util.inspect import safe_getattr
from sphinx.util.typing import AnyTypeAliasType, restify, stringify_annotation

if TYPE_CHECKING:
    from collections.abc import Iterator
    from types import ModuleType
    from typing import Any, ClassVar, Final, Literal

    from sphinx.config import Config
    from sphinx.environment import BuildEnvironment, _CurrentDocument
    from sphinx.events import EventManager
    from sphinx.ext.autodoc._directive_options import _AutoDocumenterOptions
    from sphinx.ext.autodoc._property_types import (
        _AssignStatementProperties,
        _ClassDefProperties,
        _FunctionDefProperties,
        _ItemProperties,
        _ModuleProperties,
        _TypeStatementProperties,
    )
    from sphinx.ext.autodoc.directive import DocumenterBridge
    from sphinx.registry import SphinxComponentRegistry
    from sphinx.util.typing import OptionSpec, _RestifyMode

logger = logging.getLogger('sphinx.ext.autodoc')


def _get_render_mode(
    typehints_format: Literal['fully-qualified', 'short'],
) -> _RestifyMode:
    if typehints_format == 'short':
        return 'smart'
    return 'fully-qualified-except-typing'


class Documenter:
    """A Documenter knows how to autodocument a single object type.  When
    registered with the AutoDirective, it will be used to document objects
    of that type when needed by autodoc.

    Its *objtype* attribute selects what auto directive it is assigned to
    (the directive name is 'auto' + objtype), and what directive it generates
    by default, though that can be overridden by an attribute called
    *directivetype*.

    A Documenter has an *option_spec* that works like a docutils directive's;
    in fact, it will be used to parse an auto directive's options that matches
    the Documenter.
    """

    props: _ItemProperties

    #: name by which the directive is called (auto...) and the default
    #: generated directive name
    objtype: ClassVar = 'object'
<<<<<<< HEAD
    #: priority if multiple documenters return True from can_document_member
    priority: ClassVar = 0
=======
    #: indentation by which to indent the directive content
    content_indent: ClassVar = '   '
>>>>>>> f1941789
    #: order if autodoc_member_order is set to 'groupwise'
    member_order: ClassVar = 0
    #: true if the generated content may contain titles
    titles_allowed: ClassVar = True

    __uninitialized_global_variable__: ClassVar[bool] = False
    """If True, support uninitialized (type annotation only) global variables"""

    option_spec: ClassVar[OptionSpec] = {
        'no-index': bool_option,
        'no-index-entry': bool_option,
        'noindex': bool_option,
    }

    def get_attr(self, obj: Any, name: str, *defargs: Any) -> Any:
        """getattr() override for types such as Zope interfaces."""
        return autodoc_attrgetter(obj, name, *defargs, registry=self.env._registry)

    def __init__(
        self, directive: DocumenterBridge, name: str, indent: str = ''
    ) -> None:
        self.directive = directive
        self.config: Config = directive.env.config
        self.env: BuildEnvironment = directive.env
        self._current_document: _CurrentDocument = directive.env.current_document
        self._events: EventManager = directive.env.events
        self.options: _AutoDocumenterOptions = directive.genopt
        self.name = name
        self.indent: Final = indent
        # the module and object path within the module, and the fully
        # qualified name (all set after resolve_name succeeds)
        self.modname: str = ''
        self.module: ModuleType | None = None
        self.objpath: list[str] = []
        self.fullname = ''
        # the object to document (set after import_object succeeds)
        self.object: Any = None
        self.object_name = ''
        # the parent/owner of the object to document
        self.parent: Any = None
        # the module analyzer to get at attribute docs, or None
        self.analyzer: ModuleAnalyzer | None = None

        self._load_object_has_been_called = False

        if isinstance(self, ModuleDocumenter):
            self.options = self.options.merge_member_options()
        elif isinstance(self, ClassDocumenter):
            if self.config.autodoc_class_signature == 'separated':
                # show __init__() method
                if self.options.special_members is None:
                    self.options.special_members = []
                self.options.special_members += ['__new__', '__init__']
            self.options = self.options.merge_member_options()

    @property
    def documenters(self) -> dict[str, type[Documenter]]:
        """Returns registered Documenter classes"""
        return self.env._registry.documenters

    def add_line(self, line: str, source: str, *lineno: int, indent: str) -> None:
        """Append one line of generated reST to the output."""
        if line.strip():  # not a blank line
            self.directive.result.append(indent + line, source, *lineno)
        else:
            self.directive.result.append('', source, *lineno)

    def _load_object_by_name(self) -> Literal[True] | None:
        if self._load_object_has_been_called:
            return True

        ret = _load_object_by_name(
            name=self.name,
            objtype=self.objtype,  # type: ignore[arg-type]
            mock_imports=self.config.autodoc_mock_imports,
            type_aliases=self.config.autodoc_type_aliases,
            current_document=self._current_document,
            config=self.config,
            env=self.env,
            events=self._events,
            get_attr=self.get_attr,
            options=self.options,
        )
        if ret is None:
            return None
        props, module, parent = ret

        self.props = props
        self.modname = props.module_name
        self.objpath = list(props.parts)
        self.fullname = props.full_name
        self.module = module
        self.parent = parent
        self.object_name = props.object_name
        self.object = props._obj
        if self.objtype == 'method':
            if 'staticmethod' in props.properties:  # type: ignore[attr-defined]
                # document static members before regular methods
                self.member_order -= 1  # type: ignore[misc]
            elif 'classmethod' in props.properties:  # type: ignore[attr-defined]
                # document class methods before static methods as
                # they usually behave as alternative constructors
                self.member_order -= 2  # type: ignore[misc]
        self._load_object_has_been_called = True
        return True

    def resolve_name(
        self, modname: str | None, parents: Any, path: str, base: str
    ) -> tuple[str | None, list[str]]:
        """Resolve the module and name of the object to document given by the
        arguments and the current module/class.

        Must return a pair of the module name and a chain of attributes; for
        example, it would return ``('zipfile', ['ZipFile', 'open'])`` for the
        ``zipfile.ZipFile.open`` method.
        """
        ret = _resolve_name(
            objtype=self.objtype,
            module_name=modname,
            path=path,
            base=base,
            parents=parents,
            current_document=self._current_document,
            ref_context_py_module=self.env.ref_context.get('py:module'),
            ref_context_py_class=self.env.ref_context.get('py:class', ''),
        )
        if ret is not None:
            module_name, parts = ret
            return module_name, list(parts)

        msg = 'must be implemented in subclasses'
        raise NotImplementedError(msg)

    def parse_name(self) -> bool:
        """Determine what module to import and what attribute to document.

        Returns True and sets *self.modname*, *self.objpath*, *self.fullname*,
        *self.args* and *self.retann* if parsing and resolving was successful.
        """
        return self._load_object_by_name() is not None

    def import_object(self, raiseerror: bool = False) -> bool:
        """Import the object given by *self.modname* and *self.objpath* and set
        it as *self.object*.

        Returns True if successful, False if an error occurred.
        """
        return self._load_object_by_name() is not None

    def get_real_modname(self) -> str:
        """Get the real module name of an object to document.

        It can differ from the name of the module through which the object was
        imported.
        """
        return self.props._obj___module__ or self.props.module_name

    def check_module(self) -> bool:
        """Check if *self.object* is really defined in the module given by
        *self.modname*.
        """
        if self.options.imported_members:
            return True

        subject = inspect.unpartial(self.props._obj)
        modname = self.get_attr(subject, '__module__', None)
        return not modname or modname == self.props.module_name

    def format_args(self, **kwargs: Any) -> str:
        """Format the argument signature of *self.object*.

        Should return None if the object does not have a signature.
        """
        return ''

    def format_name(self) -> str:
        """Format the name of *self.object*.

        This normally should be something that can be parsed by the generated
        directive, but doesn't need to be (Sphinx will display it unparsed
        then).
        """
        # normally the name doesn't contain the module (except for module
        # directives of course)
        return self.props.dotted_parts or self.props.module_name

    def _call_format_args(self, **kwargs: Any) -> str:
        if kwargs:
            try:
                return self.format_args(**kwargs)
            except TypeError:
                # avoid chaining exceptions, by putting nothing here
                pass

        # retry without arguments for old documenters
        return self.format_args()

    def add_directive_header(self, *, indent: str) -> None:
        """Add the directive header and options to the generated content."""
        domain_name = getattr(self, 'domain', 'py')
        if self.objtype in {'class', 'exception'} and self.props.doc_as_attr:  # type: ignore[attr-defined]
            directive_name = 'attribute'
        else:
            directive_name = getattr(self, 'directivetype', self.objtype)
        directive_name = f'{domain_name}:{directive_name}'

        if self.analyzer:
            is_final = self.props.dotted_parts in self.analyzer.finals
        else:
            is_final = False

        result = self.directive.result
        sourcename = self.get_sourcename()
        for line in _directive_header_lines(
            autodoc_typehints=self.config.autodoc_typehints,
            directive_name=directive_name,
            is_final=is_final,
            options=self.options,
            props=self.props,
        ):
            if line.strip():  # not a blank line
                result.append(indent + line, sourcename)
            else:
                result.append('', sourcename)

    def get_sourcename(self) -> str:
        obj_module = inspect.safe_getattr(self.props._obj, '__module__', None)
        obj_qualname = inspect.safe_getattr(self.props._obj, '__qualname__', None)
        if obj_module and obj_qualname:
            # Get the correct location of docstring from self.object
            # to support inherited methods
            fullname = f'{self.props._obj.__module__}.{self.props._obj.__qualname__}'
        else:
            fullname = self.props.full_name

        if self.analyzer:
            return f'{self.analyzer.srcname}:docstring of {fullname}'
        else:
            return 'docstring of %s' % fullname

    def add_content(self, more_content: StringList | None, *, indent: str) -> None:
        """Add content from docstrings, attribute documentation and user."""
        # add content from docstrings
        processed_doc = StringList(
            list(
                self._process_docstrings(
                    self._get_docstrings(),
                    events=self._events,
                    props=self.props,
                    obj=self.props._obj,
                    options=self.options,
                )
            ),
            source=self.get_sourcename(),
        )
        _add_content(
            processed_doc,
            result=self.directive.result,
            indent=indent + '   ',
        )

        # add additional content (e.g. from document), if present
        more_content = self._assemble_more_content(
            more_content=StringList() if more_content is None else more_content,
            typehints_format=self.config.autodoc_typehints_format,
            python_display_short_literal_types=self.config.python_display_short_literal_types,
            props=self.props,
        )
        _add_content(
            more_content,
            result=self.directive.result,
            indent=indent + '   ' * (self.props.obj_type != 'module'),
        )

    def _get_docstrings(self) -> list[list[str]] | None:
        """Add content from docstrings, attribute documentation and user."""
        if self.props._docstrings is not None:
            docstrings = [list(doc) for doc in self.props._docstrings]
        else:
            docstrings = None
        props = self.props

        if docstrings is not None and len(docstrings) == 0:
            # append at least a dummy docstring, so that the event
            # autodoc-process-docstring is fired and can add some
            # content if desired
            docstrings.append([])

        if props.obj_type in {'data', 'attribute'}:
            return docstrings

        attr_docs = None if self.analyzer is None else self.analyzer.find_attr_docs()
        if props.obj_type in {'class', 'exception'}:
            real_module = props._obj___module__ or props.module_name
            if props.module_name != real_module:
                try:
                    # override analyzer to obtain doc-comment around its definition.
                    ma = ModuleAnalyzer.for_module(props.module_name)
                    ma.analyze()
                    attr_docs = ma.attr_docs
                except PycodeError:
                    pass

        # add content from attribute documentation
        if attr_docs is not None and props.parts:
            key = ('.'.join(props.parent_names), props.name)
            if key in attr_docs:
                # make a copy of docstring for attributes to avoid cache
                # the change of autodoc-process-docstring event.
                return [list(attr_docs[key])]

        return docstrings

    @staticmethod
    def _process_docstrings(
        docstrings: list[list[str]] | None,
        *,
        events: EventManager,
        props: _ItemProperties,
        obj: Any,
        options: _AutoDocumenterOptions,
    ) -> Iterator[str]:
        """Let the user process the docstrings before adding them."""
        if docstrings is None:
            return
        for docstring_lines in docstrings:
            # let extensions preprocess docstrings
            events.emit(
                'autodoc-process-docstring',
                props.obj_type,
                props.full_name,
                obj,
                options,
                docstring_lines,
            )

            if docstring_lines and docstring_lines[-1]:
                # append a blank line to the end of the docstring
                docstring_lines.append('')

            yield from docstring_lines

    @staticmethod
    def _assemble_more_content(
        more_content: StringList,
        *,
        props: _ItemProperties,
        typehints_format: Literal['fully-qualified', 'short'],
        python_display_short_literal_types: bool,
    ) -> StringList:
        """Add content from docstrings, attribute documentation and user."""
        obj = props._obj

        if props.obj_type in {'data', 'attribute'}:
            mode = _get_render_mode(typehints_format)

            # Support for documenting GenericAliases
            if inspect.isgenericalias(obj):
                alias = restify(obj, mode=mode)
                more_content.append(_('alias of %s') % alias, '')
                more_content.append('', '')
            return more_content

        if props.obj_type in {'class', 'exception'}:
            from sphinx.ext.autodoc._property_types import _ClassDefProperties

            assert isinstance(props, _ClassDefProperties)

            mode = _get_render_mode(typehints_format)

            if isinstance(obj, NewType):
                supertype = restify(obj.__supertype__, mode=mode)
                return StringList([_('alias of %s') % supertype, ''], source='')

            if isinstance(obj, TypeVar):
                short_literals = python_display_short_literal_types
                attrs = [
                    repr(obj.__name__),
                    *(
                        stringify_annotation(
                            constraint, mode, short_literals=short_literals
                        )
                        for constraint in obj.__constraints__
                    ),
                ]
                if obj.__bound__:
                    attrs.append(rf'bound=\ {restify(obj.__bound__, mode=mode)}')
                if obj.__covariant__:
                    attrs.append('covariant=True')
                if obj.__contravariant__:
                    attrs.append('contravariant=True')

                alias = f'TypeVar({", ".join(attrs)})'
                return StringList([_('alias of %s') % alias, ''], source='')

            if props.doc_as_attr:
                try:
                    analyzer = ModuleAnalyzer.for_module(props.module_name)
                    analyzer.analyze()
                    key = ('', props.dotted_parts)
                    no_classvar_doc_comment = key not in analyzer.attr_docs
                except PycodeError:
                    no_classvar_doc_comment = True

                if no_classvar_doc_comment:
                    alias = restify(obj, mode=mode)
                    return StringList([_('alias of %s') % alias], source='')

            return more_content

        return more_content

    def sort_members(
        self, documenters: list[tuple[Documenter, bool]], order: str
    ) -> list[tuple[Documenter, bool]]:
        """Sort the given member list."""
        if order == 'groupwise':
            # sort by group; alphabetically within groups
            documenters.sort(key=lambda e: (e[0].member_order, e[0].name))
        elif order == 'bysource':
            if (
                isinstance(self, ModuleDocumenter)
                and not self.options.ignore_module_all
                and (module_all := self.props.all)
            ):
                # Sort by __all__
                module_all_idx = {name: idx for idx, name in enumerate(module_all)}
                module_all_len = len(module_all)

                def key_func(entry: tuple[Documenter, bool]) -> int:
                    fullname = entry[0].name.split('::')[1]
                    return module_all_idx.get(fullname, module_all_len)

                documenters.sort(key=key_func)

            # By default, member discovery order matches source order,
            # as dicts are insertion-ordered from Python 3.7.
            elif self.analyzer is not None:
                # sort by source order, by virtue of the module analyzer
                tagorder = self.analyzer.tagorder
                tagorder_len = len(tagorder)

                def key_func(entry: tuple[Documenter, bool]) -> int:
                    fullname = entry[0].name.split('::')[1]
                    return tagorder.get(fullname, tagorder_len)

                documenters.sort(key=key_func)
        else:  # alphabetical
            documenters.sort(key=lambda e: e[0].name)

        return documenters

    def generate(
        self,
        more_content: StringList | None = None,
        real_modname: str | None = None,
        check_module: bool = False,
        all_members: bool = False,
    ) -> None:
        """Generate reST for the object given by *self.name*, and possibly for
        its members.

        If *more_content* is given, include that content. If *real_modname* is
        given, use that module name to find attribute docs. If *check_module* is
        True, only generate if the object is defined in the module name it is
        imported from. If *all_members* is True, document all members.
        """
        if isinstance(self, ClassDocumenter):
            # Do not pass real_modname and use the name from the __module__
            # attribute of the class.
            # If a class gets imported into the module real_modname
            # the analyzer won't find the source of the class, if
            # it looks in real_modname.
            real_modname = None

        if self._load_object_by_name() is None:
            return

        self._generate(more_content, real_modname, check_module, all_members)

    def _generate(
        self,
        more_content: StringList | None = None,
        real_modname: str | None = None,
        check_module: bool = False,
        all_members: bool = False,
    ) -> None:
        # If there is no real module defined, figure out which to use.
        # The real module is used in the module analyzer to look up the module
        # where the attribute documentation would actually be found in.
        # This is used for situations where you have a module that collects the
        # functions and classes of internal submodules.
        guess_modname = self.props._obj___module__ or self.props.module_name
        self.real_modname: str = real_modname or guess_modname

        # try to also get a source code analyzer for attribute docs
        try:
            self.analyzer = ModuleAnalyzer.for_module(self.real_modname)
            # parse right now, to get PycodeErrors on parsing (results will
            # be cached anyway)
            self.analyzer.find_attr_docs()
        except PycodeError as exc:
            logger.debug('[autodoc] module analyzer failed: %s', exc)
            # no source file -- e.g. for builtin and C modules
            self.analyzer = None
            # at least add the module.__file__ as a dependency
            if module___file__ := getattr(self.module, '__file__', ''):
                self.directive.record_dependencies.add(module___file__)
        else:
            self.directive.record_dependencies.add(self.analyzer.srcname)

        if self.real_modname != guess_modname:
            # Add module to dependency list if target object is defined in other module.
            try:
                analyzer = ModuleAnalyzer.for_module(guess_modname)
                self.directive.record_dependencies.add(analyzer.srcname)
            except PycodeError:
                pass

        has_docstring = any(self.props._docstrings or ())
        if ismock(self.props._obj) and not has_docstring:
            logger.warning(
                __('A mocked object is detected: %r'),
                self.name,
                type='autodoc',
                subtype='mocked_object',
            )

        # check __module__ of object (for members not given explicitly)
        if check_module and not self.options.imported_members:
            subject = inspect.unpartial(self.props._obj)
            modname = self.get_attr(subject, '__module__', None)
            if modname and modname != self.props.module_name:
                return

        indent = self.indent
        sourcename = self.get_sourcename()

        # make sure that the result starts with an empty line.  This is
        # necessary for some situations where another directive preprocesses
        # reST and no starting newline is present
        self.directive.result.append('', sourcename)

        # generate the directive header and options, if applicable
        self.add_directive_header(indent=indent)
        self.directive.result.append('', sourcename)

        # add all content (from docstrings, attribute docs etc.)
        self.add_content(more_content, indent=indent)

        # document members, if possible
        has_members = isinstance(self, ModuleDocumenter) or (
            isinstance(self, ClassDocumenter) and not self.props.doc_as_attr
        )
        if has_members:
            want_all = bool(
                all_members
                or self.options.inherited_members
                or self.options.members is ALL
            )
            member_documenters = self._gather_members(want_all=want_all, indent=indent)
            # for implicit module members, check __module__ to avoid
            # documenting imported objects
            members_check_module = bool(
                isinstance(self, ModuleDocumenter)
                and want_all
                and (self.options.ignore_module_all or self.props.all is None)
            )
            _document_members(
                member_documenters=member_documenters,
                real_modname=self.real_modname,
                members_check_module=members_check_module,
            )

    def _gather_members(
        self, *, want_all: bool, indent: str
    ) -> list[tuple[Documenter, bool]]:
        """Generate reST for member documentation.

        If *want_all* is True, document all members, else those given by
        *self.options.members*.
        """
        if not isinstance(self, (ModuleDocumenter, ClassDocumenter)):
            msg = 'must be implemented in subclasses'
            raise NotImplementedError(msg)

        current_document = self._current_document
        events = self._events
        registry = self.env._registry
        props = self.props
        indent += '   ' * (props.obj_type != 'module')

        # set current namespace for finding members
        current_document.autodoc_module = props.module_name
        if props.parts:
            current_document.autodoc_class = props.parts[0]

        inherited_members = frozenset(self.options.inherited_members or ())
        if self.analyzer:
            self.analyzer.analyze()
            attr_docs = self.analyzer.attr_docs
        else:
            attr_docs = {}
        found_members = _get_members_to_document(
            want_all=want_all,
            get_attr=self.get_attr,
            inherit_docstrings=self.config.autodoc_inherit_docstrings,
            props=props,
            opt_members=self.options.members or (),
            inherited_members=inherited_members,
            ignore_module_all=bool(self.options.ignore_module_all),
            attr_docs=attr_docs,
        )
        filtered_members = _filter_members(
            found_members,
            want_all=want_all,
            events=events,
            get_attr=self.get_attr,
            inherit_docstrings=self.config.autodoc_inherit_docstrings,
            options=self.options,
            orig_name=self.name,
            props=props,
            inherited_members=inherited_members,
            exclude_members=self.options.exclude_members,
            special_members=self.options.special_members,
            private_members=self.options.private_members,
            undoc_members=self.options.undoc_members,
            attr_docs=attr_docs,
        )
        # document non-skipped members
        member_documenters: list[tuple[Documenter, bool]] = []
        for member_name, member, is_attr in filtered_members:
            # prefer the documenter with the highest priority
            obj_type = _best_object_type_for_member(
                member=member,
                member_name=member_name,
                is_attr=is_attr,
                parent_documenter=self,
            )
            if not obj_type:
                # don't know how to document this member
                continue
            doccls = registry.documenters[obj_type]
            # give explicitly separated module name, so that members
            # of inner classes can be documented
            module_prefix = f'{props.module_name}::'
            full_mname = module_prefix + '.'.join((*props.parts, member_name))
            documenter = doccls(self.directive, full_mname, indent)

            # We now try to import all objects before ordering them. This is to
            # avoid possible circular imports if we were to import objects after
            # their associated documenters have been sorted.
            if documenter._load_object_by_name() is None:
                continue

            member_documenters.append((documenter, is_attr))

        member_order = self.options.member_order or self.config.autodoc_member_order
        member_documenters = self.sort_members(member_documenters, member_order)

        # reset current objects
        current_document.autodoc_module = ''
        current_document.autodoc_class = ''

        return member_documenters


class ModuleDocumenter(Documenter):
    """Specialized Documenter subclass for modules."""

    props: _ModuleProperties

    objtype = 'module'

    option_spec: ClassVar[OptionSpec] = {
        'members': members_option,
        'undoc-members': bool_option,
        'no-index': bool_option,
        'no-index-entry': bool_option,
        'inherited-members': inherited_members_option,
        'show-inheritance': bool_option,
        'synopsis': identity,
        'platform': identity,
        'deprecated': bool_option,
        'member-order': member_order_option,
        'exclude-members': exclude_members_option,
        'private-members': members_option,
        'special-members': members_option,
        'imported-members': bool_option,
        'ignore-module-all': bool_option,
        'no-value': bool_option,
        'noindex': bool_option,
    }


class FunctionDocumenter(Documenter):
    """Specialized Documenter subclass for functions."""

    props: _FunctionDefProperties

    objtype = 'function'
    member_order = 30


class DecoratorDocumenter(FunctionDocumenter):
    """Specialized Documenter subclass for decorator functions."""

    props: _FunctionDefProperties

    objtype = 'decorator'


class ClassDocumenter(Documenter):
    """Specialized Documenter subclass for classes."""

    props: _ClassDefProperties

    objtype = 'class'
    member_order = 20
    option_spec: ClassVar[OptionSpec] = {
        'members': members_option,
        'undoc-members': bool_option,
        'no-index': bool_option,
        'no-index-entry': bool_option,
        'inherited-members': inherited_members_option,
        'show-inheritance': bool_option,
        'member-order': member_order_option,
        'exclude-members': exclude_members_option,
        'private-members': members_option,
        'special-members': members_option,
        'class-doc-from': class_doc_from_option,
        'noindex': bool_option,
    }

    def get_canonical_fullname(self) -> str | None:
        __modname__ = safe_getattr(
            self.props._obj, '__module__', self.props.module_name
        )
        __qualname__ = safe_getattr(self.props._obj, '__qualname__', None)
        if __qualname__ is None:
            __qualname__ = safe_getattr(self.props._obj, '__name__', None)
        if __qualname__ and '<locals>' in __qualname__:
            # No valid qualname found if the object is defined as locals
            __qualname__ = None

        if __modname__ and __qualname__:
            return f'{__modname__}.{__qualname__}'
        else:
            return None


class ExceptionDocumenter(ClassDocumenter):
    """Specialized ClassDocumenter subclass for exceptions."""

    props: _ClassDefProperties

    objtype = 'exception'
    member_order = 10


class DataDocumenter(Documenter):
    """Specialized Documenter subclass for data items."""

    props: _AssignStatementProperties

    __uninitialized_global_variable__ = True

    objtype = 'data'
    member_order = 40
    option_spec: ClassVar[OptionSpec] = dict(Documenter.option_spec)
    option_spec['annotation'] = annotation_option
    option_spec['no-value'] = bool_option


class MethodDocumenter(Documenter):
    """Specialized Documenter subclass for methods (normal, static and class)."""

    props: _FunctionDefProperties

    objtype = 'method'
    directivetype = 'method'
    member_order = 50


class AttributeDocumenter(Documenter):
    """Specialized Documenter subclass for attributes."""

    props: _AssignStatementProperties

    objtype = 'attribute'
    member_order = 60
    option_spec: ClassVar[OptionSpec] = dict(Documenter.option_spec)
    option_spec['annotation'] = annotation_option
    option_spec['no-value'] = bool_option

    @staticmethod
    def is_function_or_method(obj: Any) -> bool:
        return (
            inspect.isfunction(obj) or inspect.isbuiltin(obj) or inspect.ismethod(obj)
        )


class PropertyDocumenter(Documenter):
    """Specialized Documenter subclass for properties."""

    props: _FunctionDefProperties

    objtype = 'property'
    member_order = 60


class TypeAliasDocumenter(Documenter):
    """Specialized Documenter subclass for type aliases."""

    props: _TypeStatementProperties

    objtype = 'type'
    member_order = 70
    option_spec: ClassVar[OptionSpec] = {
        'no-index': bool_option,
        'no-index-entry': bool_option,
        'annotation': annotation_option,
        'no-value': bool_option,
    }


class DocstringSignatureMixin:
    """Retained for compatibility."""


class ModuleLevelDocumenter(Documenter):
    """Retained for compatibility."""


class ClassLevelDocumenter(Documenter):
    """Retained for compatibility."""


def autodoc_attrgetter(
    obj: Any, name: str, *defargs: Any, registry: SphinxComponentRegistry
) -> Any:
    """Alternative getattr() for types"""
    for typ, func in registry.autodoc_attrgetters.items():
        if isinstance(obj, typ):
            return func(obj, name, *defargs)

    return safe_getattr(obj, name, *defargs)


def _document_members(
    *,
    member_documenters: list[tuple[Documenter, bool]],
    real_modname: str,
    members_check_module: bool,
) -> None:
    """Generate reST for member documentation.

    If *all_members* is True, document all members, else those given by
    *self.options.members*.
    """
    for documenter, is_attr in member_documenters:
        assert documenter.props.module_name
        # We can directly call ._generate() since the documenters
        # already called parse_name() and import_object() before.
        #
        # Note that those two methods above do not emit events, so
        # whatever objects we deduced should not have changed.
        documenter._generate(
            all_members=True,
            real_modname=real_modname,
            check_module=members_check_module and not is_attr,
        )


def _best_object_type_for_member(
    member: Any,
    member_name: str,
    is_attr: bool,
    parent_documenter: Documenter,
) -> str | None:
    """Return the best object type that supports documenting *member*."""
    filtered = []

    # Don't document submodules automatically: 'module' is never returned.

    try:
        if isinstance(member, type) and issubclass(member, BaseException):
            # priority must be higher than 'class'
            filtered.append((20, 'exception'))
    except TypeError as exc:
        # It's possible for a member to be considered a type, but fail
        # issubclass checks due to not being a class. For example:
        # https://github.com/sphinx-doc/sphinx/issues/11654#issuecomment-1696790436
        msg = f'Failed to discern if member {member} is a BaseException subclass.'
        raise ValueError(msg) from exc

    if isinstance(member, type) or (is_attr and isinstance(member, (NewType, TypeVar))):
        # priority must be higher than 'function', 'class', and 'attribute'
        # as NewType can be an attribute and is a class after Python 3.10.
        filtered.append((15, 'class'))

    if isinstance(parent_documenter, ClassDocumenter):
        if inspect.isproperty(member):
            # priority must be higher than 'attribute'
            filtered.append((11, 'property'))

        # Support for class properties. Note: these only work on Python 3.9.
        elif hasattr(parent_documenter, 'props'):
            # See FakeDirective &c in autosummary, parent might not be a
            # 'proper' Documenter.
            __dict__ = safe_getattr(parent_documenter.props._obj, '__dict__', {})
            obj = __dict__.get(member_name)
            if isinstance(obj, classmethod) and inspect.isproperty(obj.__func__):
                # priority must be higher than 'attribute'
                filtered.append((11, 'property'))

    if not isinstance(parent_documenter, ModuleDocumenter):
        if inspect.isattributedescriptor(member) or not (
            inspect.isroutine(member) or isinstance(member, type)
        ):
            # priority must be higher than 'method', else it will recognise
            # some non-data descriptors as methods
            filtered.append((10, 'attribute'))

    if inspect.isroutine(member) and not isinstance(
        parent_documenter, ModuleDocumenter
    ):
        # priority must be higher than 'function'
        filtered.append((1, 'method'))

    if (
        inspect.isfunction(member)
        or inspect.isbuiltin(member)
        or (
            inspect.isroutine(member)
            and isinstance(parent_documenter, ModuleDocumenter)
        )
    ):
        # supports functions, builtins and bound methods exported
        # at the module level
        filtered.extend(((0, 'function'), (-1, 'decorator')))

    if isinstance(member, AnyTypeAliasType):
        filtered.append((0, 'type'))

    if isinstance(parent_documenter, ModuleDocumenter) and is_attr:
        filtered.append((-10, 'data'))

    if filtered:
        # return the highest priority object type
        return max(filtered, key=operator.itemgetter(0))[1]
    return None<|MERGE_RESOLUTION|>--- conflicted
+++ resolved
@@ -79,13 +79,6 @@
     #: name by which the directive is called (auto...) and the default
     #: generated directive name
     objtype: ClassVar = 'object'
-<<<<<<< HEAD
-    #: priority if multiple documenters return True from can_document_member
-    priority: ClassVar = 0
-=======
-    #: indentation by which to indent the directive content
-    content_indent: ClassVar = '   '
->>>>>>> f1941789
     #: order if autodoc_member_order is set to 'groupwise'
     member_order: ClassVar = 0
     #: true if the generated content may contain titles
