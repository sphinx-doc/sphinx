from __future__ import annotations

import functools
import itertools
import operator
import re
import sys
from inspect import Parameter, Signature
from typing import TYPE_CHECKING, NewType, TypeVar

from docutils.statemachine import StringList

from sphinx.errors import PycodeError
from sphinx.ext.autodoc._directive_options import (
    annotation_option,
    bool_option,
    class_doc_from_option,
    exclude_members_option,
    identity,
    inherited_members_option,
    member_order_option,
    members_option,
)
from sphinx.ext.autodoc._member_finder import _filter_members, _get_members_to_document
from sphinx.ext.autodoc._renderer import (
    _add_content,
    _directive_header_lines,
    _hide_value_re,
)
from sphinx.ext.autodoc._sentinels import (
    ALL,
    RUNTIME_INSTANCE_ATTRIBUTE,
    SLOTS_ATTR,
    UNINITIALIZED_ATTR,
)
from sphinx.ext.autodoc.importer import (
    _get_attribute_comment,
    _is_runtime_instance_attribute_not_commented,
    _is_type_like,
    _load_object_by_name,
    _resolve_name,
)
from sphinx.ext.autodoc.mock import ismock
from sphinx.locale import _, __
from sphinx.pycode import ModuleAnalyzer
from sphinx.util import inspect, logging
from sphinx.util.docstrings import prepare_docstring, separate_metadata
from sphinx.util.inspect import (
    evaluate_signature,
    getdoc,
    safe_getattr,
    stringify_signature,
)
<<<<<<< HEAD
from sphinx.util.typing import (
    AnyTypeAliasType,
    get_type_hints,
    restify,
    stringify_annotation,
)
=======
from sphinx.util.typing import restify, stringify_annotation
>>>>>>> 99e5ccb2

if TYPE_CHECKING:
    from collections.abc import Callable, Iterator, Sequence
    from types import ModuleType
    from typing import Any, ClassVar, Literal

    from sphinx.config import Config
    from sphinx.environment import BuildEnvironment, _CurrentDocument
    from sphinx.events import EventManager
    from sphinx.ext.autodoc._directive_options import _AutoDocumenterOptions
    from sphinx.ext.autodoc._property_types import (
        _AssignStatementProperties,
        _ClassDefProperties,
        _FunctionDefProperties,
        _ItemProperties,
        _ModuleProperties,
    )
    from sphinx.ext.autodoc.directive import DocumenterBridge
    from sphinx.registry import SphinxComponentRegistry
    from sphinx.util.typing import OptionSpec, _RestifyMode

logger = logging.getLogger('sphinx.ext.autodoc')

#: extended signature RE: with explicit module name separated by ::
py_ext_sig_re = re.compile(
    r"""^ ([\w.]+::)?            # explicit module name
          ([\w.]+\.)?            # module and/or class name(s)
          (\w+)  \s*             # thing name
          (?: \[\s*(.*?)\s*])?   # optional: type parameters list
          (?: \((.*)\)           # optional: arguments
           (?:\s* -> \s* (.*))?  #           return annotation
          )? $                   # and nothing more
    """,
    re.VERBOSE,
)


def _get_render_mode(
    typehints_format: Literal['fully-qualified', 'short'],
) -> _RestifyMode:
    if typehints_format == 'short':
        return 'smart'
    return 'fully-qualified-except-typing'


class Documenter:
    """A Documenter knows how to autodocument a single object type.  When
    registered with the AutoDirective, it will be used to document objects
    of that type when needed by autodoc.

    Its *objtype* attribute selects what auto directive it is assigned to
    (the directive name is 'auto' + objtype), and what directive it generates
    by default, though that can be overridden by an attribute called
    *directivetype*.

    A Documenter has an *option_spec* that works like a docutils directive's;
    in fact, it will be used to parse an auto directive's options that matches
    the Documenter.
    """

    props: _ItemProperties

    #: name by which the directive is called (auto...) and the default
    #: generated directive name
    objtype: ClassVar = 'object'
    #: indentation by which to indent the directive content
    content_indent: ClassVar = '   '
    #: priority if multiple documenters return True from can_document_member
    priority: ClassVar = 0
    #: order if autodoc_member_order is set to 'groupwise'
    member_order: ClassVar = 0
    #: true if the generated content may contain titles
    titles_allowed: ClassVar = True

    __docstring_signature__: ClassVar[bool] = False
    """If True, attempt to read the signature from the docstring."""

    __docstring_strip_signature__: ClassVar[bool] = False
    """If True, strip any function signature from the docstring."""

    __uninitialized_global_variable__: ClassVar[bool] = False
    """If True, support uninitialized (type annotation only) global variables"""

    _new_docstrings: list[list[str]] | None = None
    _signatures: list[str] = []

    option_spec: ClassVar[OptionSpec] = {
        'no-index': bool_option,
        'no-index-entry': bool_option,
        'noindex': bool_option,
    }

    def get_attr(self, obj: Any, name: str, *defargs: Any) -> Any:
        """getattr() override for types such as Zope interfaces."""
        return autodoc_attrgetter(obj, name, *defargs, registry=self.env._registry)

    @classmethod
    def can_document_member(
        cls: type[Documenter], member: Any, membername: str, isattr: bool, parent: Any
    ) -> bool:
        """Called to see if a member can be documented by this Documenter."""
        msg = 'must be implemented in subclasses'
        raise NotImplementedError(msg)

    def __init__(
        self, directive: DocumenterBridge, name: str, indent: str = ''
    ) -> None:
        self.directive = directive
        self.config: Config = directive.env.config
        self.env: BuildEnvironment = directive.env
        self._current_document: _CurrentDocument = directive.env.current_document
        self._events: EventManager = directive.env.events
        self.options: _AutoDocumenterOptions = directive.genopt
        self.name = name
        self.indent = indent
        # the module and object path within the module, and the fully
        # qualified name (all set after resolve_name succeeds)
        self.modname: str = ''
        self.module: ModuleType | None = None
        self.objpath: list[str] = []
        self.fullname = ''
        # extra signature items (arguments and return annotation,
        # also set after resolve_name succeeds)
        self.args: str | None = None
        self.retann: str | None = ''
        # the object to document (set after import_object succeeds)
        self.object: Any = None
        self.object_name = ''
        # the parent/owner of the object to document
        self.parent: Any = None
        # the module analyzer to get at attribute docs, or None
        self.analyzer: ModuleAnalyzer | None = None

        self._load_object_has_been_called = False

    @property
    def documenters(self) -> dict[str, type[Documenter]]:
        """Returns registered Documenter classes"""
        return self.env._registry.documenters

    def add_line(self, line: str, source: str, *lineno: int) -> None:
        """Append one line of generated reST to the output."""
        if line.strip():  # not a blank line
            self.directive.result.append(self.indent + line, source, *lineno)
        else:
            self.directive.result.append('', source, *lineno)

    def _load_object_by_name(self) -> Literal[True] | None:
        if self._load_object_has_been_called:
            return True

        ret = _load_object_by_name(
            name=self.name,
            objtype=self.objtype,  # type: ignore[arg-type]
            mock_imports=self.config.autodoc_mock_imports,
            type_aliases=self.config.autodoc_type_aliases,
            current_document=self._current_document,
            config=self.config,
            env=self.env,
            events=self._events,
            get_attr=self.get_attr,
        )
        if ret is None:
            return None
        props, args, retann, module, parent = ret

        self.props = props
        self.args = args
        self.retann = retann
        self.modname = props.module_name
        self.objpath = list(props.parts)
        self.fullname = props.full_name
        self.module = module
        self.parent = parent
        self.object_name = props.object_name
        self.object = props._obj
        if self.objtype == 'method':
            if 'staticmethod' in props.properties:  # type: ignore[attr-defined]
                # document static members before regular methods
                self.member_order -= 1  # type: ignore[misc]
            elif 'classmethod' in props.properties:  # type: ignore[attr-defined]
                # document class methods before static methods as
                # they usually behave as alternative constructors
                self.member_order -= 2  # type: ignore[misc]
        self._load_object_has_been_called = True
        return True

    def resolve_name(
        self, modname: str | None, parents: Any, path: str, base: str
    ) -> tuple[str | None, list[str]]:
        """Resolve the module and name of the object to document given by the
        arguments and the current module/class.

        Must return a pair of the module name and a chain of attributes; for
        example, it would return ``('zipfile', ['ZipFile', 'open'])`` for the
        ``zipfile.ZipFile.open`` method.
        """
        ret = _resolve_name(
            objtype=self.objtype,
            module_name=modname,
            path=path,
            base=base,
            parents=parents,
            current_document=self._current_document,
            ref_context_py_module=self.env.ref_context.get('py:module'),
            ref_context_py_class=self.env.ref_context.get('py:class', ''),
        )
        if ret is not None:
            module_name, parts = ret
            return module_name, list(parts)

        msg = 'must be implemented in subclasses'
        raise NotImplementedError(msg)

    def parse_name(self) -> bool:
        """Determine what module to import and what attribute to document.

        Returns True and sets *self.modname*, *self.objpath*, *self.fullname*,
        *self.args* and *self.retann* if parsing and resolving was successful.
        """
        return self._load_object_by_name() is not None

    def import_object(self, raiseerror: bool = False) -> bool:
        """Import the object given by *self.modname* and *self.objpath* and set
        it as *self.object*.

        Returns True if successful, False if an error occurred.
        """
        return self._load_object_by_name() is not None

    def get_real_modname(self) -> str:
        """Get the real module name of an object to document.

        It can differ from the name of the module through which the object was
        imported.
        """
        return self.props._obj___module__ or self.props.module_name

    def check_module(self) -> bool:
        """Check if *self.object* is really defined in the module given by
        *self.modname*.
        """
        if self.options.imported_members:
            return True

        subject = inspect.unpartial(self.props._obj)
        modname = self.get_attr(subject, '__module__', None)
        return not modname or modname == self.props.module_name

    def format_args(self, **kwargs: Any) -> str:
        """Format the argument signature of *self.object*.

        Should return None if the object does not have a signature.
        """
        return ''

    def format_name(self) -> str:
        """Format the name of *self.object*.

        This normally should be something that can be parsed by the generated
        directive, but doesn't need to be (Sphinx will display it unparsed
        then).
        """
        # normally the name doesn't contain the module (except for module
        # directives of course)
        return self.props.dotted_parts or self.props.module_name

    def _call_format_args(self, **kwargs: Any) -> str:
        if kwargs:
            try:
                return self.format_args(**kwargs)
            except TypeError:
                # avoid chaining exceptions, by putting nothing here
                pass

        # retry without arguments for old documenters
        return self.format_args()

    def _find_signature(self) -> tuple[str | None, str | None] | None:
        # candidates of the object name
        valid_names = [self.props.parts[-1]]
        if isinstance(self, ClassDocumenter):
            valid_names.append('__init__')
            if hasattr(self.props._obj, '__mro__'):
                valid_names.extend(cls.__name__ for cls in self.props._obj.__mro__)

        docstrings = self.get_doc()
        if docstrings is None:
            return None, None
        self._new_docstrings = docstrings[:]
        self._signatures = []
        result = None
        for i, doclines in enumerate(docstrings):
            for j, line in enumerate(doclines):
                if not line:
                    # no lines in docstring, no match
                    break

                if line.endswith('\\'):
                    line = line.rstrip('\\').rstrip()

                # match first line of docstring against signature RE
                match = py_ext_sig_re.match(line)
                if not match:
                    break
                _exmod, _path, base, _tp_list, args, retann = match.groups()

                # the base name must match ours
                if base not in valid_names:
                    break

                # re-prepare docstring to ignore more leading indentation
                directive = self.directive
                tab_width = directive.state.document.settings.tab_width
                self._new_docstrings[i] = prepare_docstring(
                    '\n'.join(doclines[j + 1 :]), tab_width
                )

                if result is None:
                    # first signature
                    result = args, retann
                else:
                    # subsequent signatures
                    self._signatures.append(f'({args}) -> {retann}')

            if result is not None:
                # finish the loop when signature found
                break

        return result

    def format_signature(self, **kwargs: Any) -> str:
        """Format the signature (arguments and return annotation) of the object.

        Let the user process it via the ``autodoc-process-signature`` event.
        """
        if (
            self.__docstring_signature__
            and self.args is None
            and self.config.autodoc_docstring_signature
        ):
            # only act if a signature is not explicitly given already, and if
            # the feature is enabled
            result = self._find_signature()
            if result is not None:
                if self.__docstring_strip_signature__:
                    # Discarding _args is the only difference.
                    # Documenter.format_signature use self.args value to format.
                    _args, self.retann = result
                else:
                    self.args, self.retann = result

        if self.args is not None:
            # signature given explicitly
            args = f'({self.args})'
            retann = self.retann
        else:
            # try to introspect the signature
            try:
                retann = None
                args = self._call_format_args(**kwargs)
                if args:
                    matched = re.match(r'^(\(.*\))\s+->\s+(.*)$', args)
                    if matched:
                        args = matched.group(1)
                        retann = matched.group(2)
            except Exception as exc:
                msg = __('error while formatting arguments for %s: %s')
                logger.warning(msg, self.props.full_name, exc, type='autodoc')
                args = None

        result = self._events.emit_firstresult(
            'autodoc-process-signature',
            self.objtype,
            self.props.full_name,
            self.props._obj,
            self.options,
            args,
            retann,
        )
        if result:
            args, retann = result

        if args is not None:
            if retann:
                sig = f'{args} -> {retann}'
            else:
                sig = args
        else:
            sig = ''

        if self.__docstring_signature__ and self._signatures:
            return '\n'.join((sig, *self._signatures))
        return sig

    def add_directive_header(self, sig: str) -> None:
        """Add the directive header and options to the generated content."""
        domain_name = getattr(self, 'domain', 'py')
        if self.objtype in {'class', 'exception'} and self.props.doc_as_attr:  # type: ignore[attr-defined]
            directive_name = 'attribute'
        else:
            directive_name = getattr(self, 'directivetype', self.objtype)
        directive_name = f'{domain_name}:{directive_name}'

        docstrings = self.get_doc()
        docstrings_has_hide_value = False
        if docstrings:
            for line in itertools.chain.from_iterable(docstrings):
                if _hide_value_re.match(line):
                    docstrings_has_hide_value = True
                    break

        if self.analyzer:
            is_final = self.props.dotted_parts in self.analyzer.finals
        else:
            is_final = False

        indent = self.indent
        result = self.directive.result
        sourcename = self.get_sourcename()
        for line in _directive_header_lines(
            sig,
            autodoc_typehints=self.config.autodoc_typehints,
            directive_name=directive_name,
            docstrings_has_hide_value=docstrings_has_hide_value,
            is_final=is_final,
            options=self.options,
            props=self.props,
        ):
            if line.strip():  # not a blank line
                result.append(indent + line, sourcename)
            else:
                result.append('', sourcename)

    def get_doc(self) -> list[list[str]] | None:
        """Decode and return lines of the docstring(s) for the object.

        When it returns None, autodoc-process-docstring will not be called for this
        object.
        """
        if self.props._obj is UNINITIALIZED_ATTR:
            return []

        if self.__docstring_signature__ and self._new_docstrings is not None:
            return self._new_docstrings

        docstring = getdoc(
            self.props._obj,
            self.get_attr,
            self.config.autodoc_inherit_docstrings,
            self.parent,
            self.props.object_name,
        )
        if docstring:
            tab_width = self.directive.state.document.settings.tab_width
            return [prepare_docstring(docstring, tab_width)]
        return []

    def process_doc(self, docstrings: list[list[str]]) -> Iterator[str]:
        """Let the user process the docstrings before adding them."""
        for docstringlines in docstrings:
            if self._events is not None:
                # let extensions preprocess docstrings
                self._events.emit(
                    'autodoc-process-docstring',
                    self.objtype,
                    self.props.full_name,
                    self.props._obj,
                    self.options,
                    docstringlines,
                )

                if docstringlines and docstringlines[-1]:
                    # append a blank line to the end of the docstring
                    docstringlines.append('')

            yield from docstringlines

    def get_sourcename(self) -> str:
        obj_module = inspect.safe_getattr(self.props._obj, '__module__', None)
        obj_qualname = inspect.safe_getattr(self.props._obj, '__qualname__', None)
        if obj_module and obj_qualname:
            # Get the correct location of docstring from self.object
            # to support inherited methods
            fullname = f'{self.props._obj.__module__}.{self.props._obj.__qualname__}'
        else:
            fullname = self.props.full_name

        if self.analyzer:
            return f'{self.analyzer.srcname}:docstring of {fullname}'
        else:
            return 'docstring of %s' % fullname

    def add_content(self, more_content: StringList | None) -> None:
        """Add content from docstrings, attribute documentation and user."""
        # add content from docstrings
        processed_doc = StringList(
            list(
                self._process_docstrings(
                    self._get_docstrings() or [],
                    events=self._events,
                    props=self.props,
                    obj=self.props._obj,
                    options=self.options,
                )
            ),
            source=self.get_sourcename(),
        )
        _add_content(
            processed_doc,
            result=self.directive.result,
            indent=self.indent + '   ' * (self.props.obj_type == 'module'),
        )

        # add additional content (e.g. from document), if present
        more_content = self._assemble_more_content(
            more_content=StringList() if more_content is None else more_content,
            typehints_format=self.config.autodoc_typehints_format,
            python_display_short_literal_types=self.config.python_display_short_literal_types,
            props=self.props,
        )
        _add_content(
            more_content,
            result=self.directive.result,
            indent=self.indent,
        )

    def _get_docstrings(self) -> list[list[str]] | None:
        """Add content from docstrings, attribute documentation and user."""
        docstrings = self.get_doc()
        attr_docs = None if self.analyzer is None else self.analyzer.find_attr_docs()
        props = self.props

        if docstrings is not None and len(docstrings) == 0:
            # append at least a dummy docstring, so that the event
            # autodoc-process-docstring is fired and can add some
            # content if desired
            docstrings.append([])

        if props.obj_type in {'data', 'attribute'}:
            return docstrings

        if props.obj_type in {'class', 'exception'}:
            real_module = props._obj___module__ or props.module_name
            if props.module_name != real_module:
                try:
                    # override analyzer to obtain doc-comment around its definition.
                    ma = ModuleAnalyzer.for_module(props.module_name)
                    ma.analyze()
                    attr_docs = ma.attr_docs
                except PycodeError:
                    pass

        # add content from attribute documentation
        if attr_docs is not None and props.parts:
            key = ('.'.join(props.parent_names), props.name)
            if key in attr_docs:
                # make a copy of docstring for attributes to avoid cache
                # the change of autodoc-process-docstring event.
                return [list(attr_docs[key])]

        return docstrings

    @staticmethod
    def _process_docstrings(
        docstrings: list[list[str]],
        *,
        events: EventManager,
        props: _ItemProperties,
        obj: Any,
        options: _AutoDocumenterOptions,
    ) -> Iterator[str]:
        """Let the user process the docstrings before adding them."""
        for docstring_lines in docstrings:
            # let extensions preprocess docstrings
            events.emit(
                'autodoc-process-docstring',
                props.obj_type,
                props.full_name,
                obj,
                options,
                docstring_lines,
            )

            if docstring_lines and docstring_lines[-1]:
                # append a blank line to the end of the docstring
                docstring_lines.append('')

            yield from docstring_lines

    @staticmethod
    def _assemble_more_content(
        more_content: StringList,
        *,
        props: _ItemProperties,
        typehints_format: Literal['fully-qualified', 'short'],
        python_display_short_literal_types: bool,
    ) -> StringList:
        """Add content from docstrings, attribute documentation and user."""
        obj = props._obj

        if props.obj_type in {'data', 'attribute'}:
            mode = _get_render_mode(typehints_format)

            # Support for documenting GenericAliases
            if inspect.isgenericalias(obj):
                alias = restify(obj, mode=mode)
                more_content.append(_('alias of %s') % alias, '')
                more_content.append('', '')
            return more_content

        if props.obj_type in {'class', 'exception'}:
            from sphinx.ext.autodoc._property_types import _ClassDefProperties

            assert isinstance(props, _ClassDefProperties)

            mode = _get_render_mode(typehints_format)

            if isinstance(obj, NewType):
                supertype = restify(obj.__supertype__, mode=mode)
                return StringList([_('alias of %s') % supertype, ''], source='')

            if isinstance(obj, TypeVar):
                short_literals = python_display_short_literal_types
                attrs = [
                    repr(obj.__name__),
                    *(
                        stringify_annotation(
                            constraint, mode, short_literals=short_literals
                        )
                        for constraint in obj.__constraints__
                    ),
                ]
                if obj.__bound__:
                    attrs.append(rf'bound=\ {restify(obj.__bound__, mode=mode)}')
                if obj.__covariant__:
                    attrs.append('covariant=True')
                if obj.__contravariant__:
                    attrs.append('contravariant=True')

                alias = f'TypeVar({", ".join(attrs)})'
                return StringList([_('alias of %s') % alias, ''], source='')

            if props.doc_as_attr:
                try:
                    analyzer = ModuleAnalyzer.for_module(props.module_name)
                    analyzer.analyze()
                    key = ('', props.dotted_parts)
                    no_classvar_doc_comment = key not in analyzer.attr_docs
                except PycodeError:
                    no_classvar_doc_comment = True

                if no_classvar_doc_comment:
                    alias = restify(obj, mode=mode)
                    return StringList([_('alias of %s') % alias], source='')

            return more_content

        return more_content

    def sort_members(
        self, documenters: list[tuple[Documenter, bool]], order: str
    ) -> list[tuple[Documenter, bool]]:
        """Sort the given member list."""
        if order == 'groupwise':
            # sort by group; alphabetically within groups
            documenters.sort(key=lambda e: (e[0].member_order, e[0].name))
        elif order == 'bysource':
            # By default, member discovery order matches source order,
            # as dicts are insertion-ordered from Python 3.7.
            if self.analyzer:
                # sort by source order, by virtue of the module analyzer
                tagorder = self.analyzer.tagorder

                def keyfunc(entry: tuple[Documenter, bool]) -> int:
                    fullname = entry[0].name.split('::')[1]
                    return tagorder.get(fullname, len(tagorder))

                documenters.sort(key=keyfunc)
        else:  # alphabetical
            documenters.sort(key=lambda e: e[0].name)

        return documenters

    def generate(
        self,
        more_content: StringList | None = None,
        real_modname: str | None = None,
        check_module: bool = False,
        all_members: bool = False,
    ) -> None:
        """Generate reST for the object given by *self.name*, and possibly for
        its members.

        If *more_content* is given, include that content. If *real_modname* is
        given, use that module name to find attribute docs. If *check_module* is
        True, only generate if the object is defined in the module name it is
        imported from. If *all_members* is True, document all members.
        """
        if self._load_object_by_name() is None:
            return

        self._generate(more_content, real_modname, check_module, all_members)

    def _generate(
        self,
        more_content: StringList | None = None,
        real_modname: str | None = None,
        check_module: bool = False,
        all_members: bool = False,
    ) -> None:
        has_members = isinstance(self, ModuleDocumenter) or (
            isinstance(self, ClassDocumenter) and not self.props.doc_as_attr
        )

        # If there is no real module defined, figure out which to use.
        # The real module is used in the module analyzer to look up the module
        # where the attribute documentation would actually be found in.
        # This is used for situations where you have a module that collects the
        # functions and classes of internal submodules.
        guess_modname = self.props._obj___module__ or self.props.module_name
        self.real_modname: str = real_modname or guess_modname

        # try to also get a source code analyzer for attribute docs
        try:
            self.analyzer = ModuleAnalyzer.for_module(self.real_modname)
            # parse right now, to get PycodeErrors on parsing (results will
            # be cached anyway)
            self.analyzer.find_attr_docs()
        except PycodeError as exc:
            logger.debug('[autodoc] module analyzer failed: %s', exc)
            # no source file -- e.g. for builtin and C modules
            self.analyzer = None
            # at least add the module.__file__ as a dependency
            if module___file__ := getattr(self.module, '__file__', ''):
                self.directive.record_dependencies.add(module___file__)
        else:
            self.directive.record_dependencies.add(self.analyzer.srcname)

        want_all = bool(
            all_members or self.options.inherited_members or self.options.members is ALL
        )
        if has_members:
            member_documenters = self._gather_members(
                want_all=want_all, indent=self.indent + self.content_indent
            )

        if self.real_modname != guess_modname:
            # Add module to dependency list if target object is defined in other module.
            try:
                analyzer = ModuleAnalyzer.for_module(guess_modname)
                self.directive.record_dependencies.add(analyzer.srcname)
            except PycodeError:
                pass

        docstrings: list[str] = functools.reduce(
            operator.iadd, self.get_doc() or [], []
        )
        if ismock(self.props._obj) and not docstrings:
            logger.warning(
                __('A mocked object is detected: %r'),
                self.name,
                type='autodoc',
                subtype='mocked_object',
            )

        # check __module__ of object (for members not given explicitly)
        if check_module and not self.options.imported_members:
            subject = inspect.unpartial(self.props._obj)
            modname = self.get_attr(subject, '__module__', None)
            if modname and modname != self.props.module_name:
                return

        sourcename = self.get_sourcename()

        # make sure that the result starts with an empty line.  This is
        # necessary for some situations where another directive preprocesses
        # reST and no starting newline is present
        self.add_line('', sourcename)

        # format the object's signature, if any
        try:
            sig = self.format_signature()
        except Exception as exc:
            msg = __('error while formatting signature for %s: %s')
            logger.warning(msg, self.props.full_name, exc, type='autodoc')
            return

        # generate the directive header and options, if applicable
        self.add_directive_header(sig)
        self.add_line('', sourcename)

        # e.g. the module directive doesn't have content
        self.indent += self.content_indent

        # add all content (from docstrings, attribute docs etc.)
        self.add_content(more_content)

        # document members, if possible
        if has_members:
            # for implicit module members, check __module__ to avoid
            # documenting imported objects
            members_check_module = bool(
                isinstance(self, ModuleDocumenter)
                and want_all
                and (self.options.ignore_module_all or self.props.all is None)
            )
            _document_members(
                member_documenters=member_documenters,
                real_modname=self.real_modname,
                members_check_module=members_check_module,
            )

    def _gather_members(
        self, *, want_all: bool, indent: str
    ) -> list[tuple[Documenter, bool]]:
        """Generate reST for member documentation.

        If *want_all* is True, document all members, else those given by
        *self.options.members*.
        """
        if not isinstance(self, (ModuleDocumenter, ClassDocumenter)):
            msg = 'must be implemented in subclasses'
            raise NotImplementedError(msg)

        current_document = self._current_document
        events = self._events
        registry = self.env._registry
        props = self.props

        # set current namespace for finding members
        current_document.autodoc_module = props.module_name
        if props.parts:
            current_document.autodoc_class = props.parts[0]

        inherited_members = frozenset(self.options.inherited_members or ())
        if self.analyzer:
            self.analyzer.analyze()
            attr_docs = self.analyzer.attr_docs
        else:
            attr_docs = {}
        found_members = _get_members_to_document(
            want_all=want_all,
            get_attr=self.get_attr,
            inherit_docstrings=self.config.autodoc_inherit_docstrings,
            props=props,
            opt_members=self.options.members or (),
            inherited_members=inherited_members,
            ignore_module_all=bool(self.options.ignore_module_all),
            attr_docs=attr_docs,
        )
        filtered_members = _filter_members(
            found_members,
            want_all=want_all,
            events=events,
            get_attr=self.get_attr,
            inherit_docstrings=self.config.autodoc_inherit_docstrings,
            options=self.options,
            orig_name=self.name,
            props=props,
            inherited_members=inherited_members,
            exclude_members=self.options.exclude_members,
            special_members=self.options.special_members,
            private_members=self.options.private_members,
            undoc_members=self.options.undoc_members,
            attr_docs=attr_docs,
        )
        # document non-skipped members
        member_documenters: list[tuple[Documenter, bool]] = []
        for member_name, member, is_attr in filtered_members:
            # prefer the documenter with the highest priority
            doccls = max(
                (
                    cls
                    for cls in registry.documenters.values()
                    if cls.can_document_member(member, member_name, is_attr, self)
                ),
                key=lambda cls: cls.priority,
                default=None,
            )
            if doccls is None:
                # don't know how to document this member
                continue
            # give explicitly separated module name, so that members
            # of inner classes can be documented
            module_prefix = f'{props.module_name}::'
            full_mname = module_prefix + '.'.join((*props.parts, member_name))
            documenter = doccls(self.directive, full_mname, indent)

            # We now try to import all objects before ordering them. This is to
            # avoid possible circular imports if we were to import objects after
            # their associated documenters have been sorted.
            if documenter._load_object_by_name() is None:
                continue

            member_documenters.append((documenter, is_attr))

        member_order = self.options.member_order or self.config.autodoc_member_order
        member_documenters = self.sort_members(member_documenters, member_order)

        # reset current objects
        current_document.autodoc_module = ''
        current_document.autodoc_class = ''

        return member_documenters


class ModuleDocumenter(Documenter):
    """Specialized Documenter subclass for modules."""

    props: _ModuleProperties

    objtype = 'module'
    content_indent = ''
    _extra_indent = '   '

    option_spec: ClassVar[OptionSpec] = {
        'members': members_option,
        'undoc-members': bool_option,
        'no-index': bool_option,
        'no-index-entry': bool_option,
        'inherited-members': inherited_members_option,
        'show-inheritance': bool_option,
        'synopsis': identity,
        'platform': identity,
        'deprecated': bool_option,
        'member-order': member_order_option,
        'exclude-members': exclude_members_option,
        'private-members': members_option,
        'special-members': members_option,
        'imported-members': bool_option,
        'ignore-module-all': bool_option,
        'no-value': bool_option,
        'noindex': bool_option,
    }

    def __init__(self, *args: Any) -> None:
        super().__init__(*args)
        self.options = self.options.merge_member_options()
        self.__all__: Sequence[str] | None = None

    @classmethod
    def can_document_member(
        cls: type[Documenter], member: Any, membername: str, isattr: bool, parent: Any
    ) -> bool:
        # don't document submodules automatically
        return False

    def _module_all(self) -> Sequence[str] | None:
        if self.__all__ is None and not self.options.ignore_module_all:
            self.__all__ = self.props.all
        return self.__all__

    def sort_members(
        self, documenters: list[tuple[Documenter, bool]], order: str
    ) -> list[tuple[Documenter, bool]]:
        module_all = self.props.all
        if (
            order == 'bysource'
            and not self.options.ignore_module_all
            and module_all is not None
        ):
            assert module_all is not None
            module_all_set = frozenset(module_all)
            module_all_len = len(module_all)

            # Sort alphabetically first (for members not listed on the __all__)
            documenters.sort(key=lambda e: e[0].name)

            # Sort by __all__
            def keyfunc(entry: tuple[Documenter, bool]) -> int:
                name = entry[0].name.split('::')[1]
                if name in module_all_set:
                    return module_all.index(name)
                else:
                    return module_all_len

            documenters.sort(key=keyfunc)

            return documenters
        else:
            return super().sort_members(documenters, order)


class FunctionDocumenter(Documenter):
    """Specialized Documenter subclass for functions."""

    props: _FunctionDefProperties

    __docstring_signature__ = True

    objtype = 'function'
    member_order = 30

    @classmethod
    def can_document_member(
        cls: type[Documenter], member: Any, membername: str, isattr: bool, parent: Any
    ) -> bool:
        # supports functions, builtins and bound methods exported at the module level
        return (
            inspect.isfunction(member)
            or inspect.isbuiltin(member)
            or (inspect.isroutine(member) and isinstance(parent, ModuleDocumenter))
        )

    def format_args(self, **kwargs: Any) -> str:
        if self.config.autodoc_typehints in {'none', 'description'}:
            kwargs.setdefault('show_annotation', False)
        if self.config.autodoc_typehints_format == 'short':
            kwargs.setdefault('unqualified_typehints', True)
        if self.config.python_display_short_literal_types:
            kwargs.setdefault('short_literals', True)

        try:
            self._events.emit(
                'autodoc-before-process-signature', self.props._obj, False
            )
            sig = inspect.signature(
                self.props._obj, type_aliases=self.config.autodoc_type_aliases
            )
            args = stringify_signature(sig, **kwargs)
        except TypeError as exc:
            msg = __('Failed to get a function signature for %s: %s')
            logger.warning(msg, self.props.full_name, exc)
            return ''
        except ValueError:
            args = ''

        if self.config.strip_signature_backslash:
            # escape backslashes for reST
            args = args.replace('\\', '\\\\')

        if self.objtype == 'decorator' and ',' not in args:
            # Special case for single-argument decorators
            return ''
        return args

    def format_signature(self, **kwargs: Any) -> str:
        if self.config.autodoc_typehints_format == 'short':
            kwargs.setdefault('unqualified_typehints', True)
        if self.config.python_display_short_literal_types:
            kwargs.setdefault('short_literals', True)

        sigs = []
        if (
            self.analyzer
            and self.props.dotted_parts in self.analyzer.overloads
            and self.config.autodoc_typehints != 'none'
        ):
            # Use signatures for overloaded functions instead of the implementation function.
            overloaded = True
        else:
            overloaded = False
            sig = super().format_signature(**kwargs)
            sigs.append(sig)

        if inspect.is_singledispatch_function(self.props._obj):
            from sphinx.ext.autodoc._property_types import _FunctionDefProperties

            # append signature of singledispatch'ed functions
            for typ, func in self.props._obj.registry.items():
                if typ is object:
                    pass  # default implementation. skipped.
                else:
                    dispatchfunc = self.annotate_to_first_argument(func, typ)
                    if dispatchfunc:
                        documenter = FunctionDocumenter(self.directive, '')
                        documenter.props = _FunctionDefProperties(
                            obj_type='function',
                            module_name='',
                            parts=('',),
                            docstring_lines=(),
                            _obj=dispatchfunc,
                            _obj___module__=None,
                            _obj___qualname__=None,
                            _obj___name__=None,
                            properties=frozenset(),
                        )
                        sigs.append(documenter.format_signature())
        if overloaded and self.analyzer is not None:
            actual = inspect.signature(
                self.props._obj, type_aliases=self.config.autodoc_type_aliases
            )
            __globals__ = safe_getattr(self.props._obj, '__globals__', {})
            for overload in self.analyzer.overloads[self.props.dotted_parts]:
                overload = self.merge_default_value(actual, overload)
                overload = evaluate_signature(
                    overload, __globals__, self.config.autodoc_type_aliases
                )

                sig = stringify_signature(overload, **kwargs)
                sigs.append(sig)

        return '\n'.join(sigs)

    def merge_default_value(self, actual: Signature, overload: Signature) -> Signature:
        """Merge default values of actual implementation to the overload variants."""
        parameters = list(overload.parameters.values())
        for i, param in enumerate(parameters):
            actual_param = actual.parameters.get(param.name)
            if actual_param and param.default == '...':
                parameters[i] = param.replace(default=actual_param.default)

        return overload.replace(parameters=parameters)

    def annotate_to_first_argument(
        self, func: Callable[..., Any], typ: type
    ) -> Callable[..., Any] | None:
        """Annotate type hint to the first argument of function if needed."""
        try:
            sig = inspect.signature(func, type_aliases=self.config.autodoc_type_aliases)
        except TypeError as exc:
            msg = __('Failed to get a function signature for %s: %s')
            logger.warning(msg, self.props.full_name, exc)
            return None
        except ValueError:
            return None

        if len(sig.parameters) == 0:
            return None

        def dummy():  # type: ignore[no-untyped-def]  # NoQA: ANN202
            pass

        params = list(sig.parameters.values())
        if params[0].annotation is Parameter.empty:
            params[0] = params[0].replace(annotation=typ)
            try:
                dummy.__signature__ = sig.replace(parameters=params)  # type: ignore[attr-defined]
                return dummy
            except (AttributeError, TypeError):
                # failed to update signature (ex. built-in or extension types)
                return None

        return func


class DecoratorDocumenter(FunctionDocumenter):
    """Specialized Documenter subclass for decorator functions."""

    props: _FunctionDefProperties

    objtype = 'decorator'

    # must be lower than FunctionDocumenter
    priority = FunctionDocumenter.priority - 1


# Types which have confusing metaclass signatures it would be best not to show.
# These are listed by name, rather than storing the objects themselves, to avoid
# needing to import the modules.
_METACLASS_CALL_BLACKLIST = frozenset({
    'enum.EnumType.__call__',
})


# Types whose __new__ signature is a pass-through.
_CLASS_NEW_BLACKLIST = frozenset({
    'typing.Generic.__new__',
})


class ClassDocumenter(Documenter):
    """Specialized Documenter subclass for classes."""

    props: _ClassDefProperties

    __docstring_signature__ = True

    objtype = 'class'
    member_order = 20
    option_spec: ClassVar[OptionSpec] = {
        'members': members_option,
        'undoc-members': bool_option,
        'no-index': bool_option,
        'no-index-entry': bool_option,
        'inherited-members': inherited_members_option,
        'show-inheritance': bool_option,
        'member-order': member_order_option,
        'exclude-members': exclude_members_option,
        'private-members': members_option,
        'special-members': members_option,
        'class-doc-from': class_doc_from_option,
        'noindex': bool_option,
    }

    # Must be higher than FunctionDocumenter, ClassDocumenter, and
    # AttributeDocumenter as NewType can be an attribute and is a class
    # after Python 3.10.
    priority = 15

    _signature_class: Any = None
    _signature_method_name: str = ''

    def __init__(self, *args: Any) -> None:
        super().__init__(*args)

        if self.config.autodoc_class_signature == 'separated':
            self.options = self.options.copy()

            # show __init__() method
            if self.options.special_members is None:
                self.options.special_members = ['__new__', '__init__']
            else:
                self.options.special_members.append('__new__')
                self.options.special_members.append('__init__')

        self.options = self.options.merge_member_options()

    @classmethod
    def can_document_member(
        cls: type[Documenter], member: Any, membername: str, isattr: bool, parent: Any
    ) -> bool:
        return isinstance(member, type) or (isattr and _is_type_like(member))

    def _get_signature(self) -> tuple[Any | None, str | None, Signature | None]:
        if _is_type_like(self.props._obj):
            # Suppress signature
            return None, None, None

        def get_user_defined_function_or_method(obj: Any, attr: str) -> Any:
            """Get the `attr` function or method from `obj`, if it is user-defined."""
            if inspect.is_builtin_class_method(obj, attr):
                return None
            attr = self.get_attr(obj, attr, None)
            if not (inspect.ismethod(attr) or inspect.isfunction(attr)):
                return None
            return attr

        # This sequence is copied from inspect._signature_from_callable.
        # ValueError means that no signature could be found, so we keep going.

        # First, we check if obj has a __signature__ attribute
        if hasattr(self.props._obj, '__signature__'):
            object_sig = self.props._obj.__signature__
            if isinstance(object_sig, Signature):
                return None, None, object_sig
            if sys.version_info[:2] in {(3, 12), (3, 13)} and callable(object_sig):
                # Support for enum.Enum.__signature__ in Python 3.12
                if isinstance(object_sig_str := object_sig(), str):
                    return None, None, inspect.signature_from_str(object_sig_str)

        # Next, let's see if it has an overloaded __call__ defined
        # in its metaclass
        call = get_user_defined_function_or_method(type(self.props._obj), '__call__')

        if call is not None:
            if f'{call.__module__}.{call.__qualname__}' in _METACLASS_CALL_BLACKLIST:
                call = None

        if call is not None:
            self._events.emit('autodoc-before-process-signature', call, True)
            try:
                sig = inspect.signature(
                    call,
                    bound_method=True,
                    type_aliases=self.config.autodoc_type_aliases,
                )
                return type(self.props._obj), '__call__', sig
            except ValueError:
                pass

        # Now we check if the 'obj' class has a '__new__' method
        new = get_user_defined_function_or_method(self.props._obj, '__new__')

        if new is not None:
            if f'{new.__module__}.{new.__qualname__}' in _CLASS_NEW_BLACKLIST:
                new = None

        if new is not None:
            self._events.emit('autodoc-before-process-signature', new, True)
            try:
                sig = inspect.signature(
                    new,
                    bound_method=True,
                    type_aliases=self.config.autodoc_type_aliases,
                )
                return self.props._obj, '__new__', sig
            except ValueError:
                pass

        # Finally, we should have at least __init__ implemented
        init = get_user_defined_function_or_method(self.props._obj, '__init__')
        if init is not None:
            self._events.emit('autodoc-before-process-signature', init, True)
            try:
                sig = inspect.signature(
                    init,
                    bound_method=True,
                    type_aliases=self.config.autodoc_type_aliases,
                )
                return self.props._obj, '__init__', sig
            except ValueError:
                pass

        # None of the attributes are user-defined, so fall back to let inspect
        # handle it.
        # We don't know the exact method that inspect.signature will read
        # the signature from, so just pass the object itself to our hook.
        self._events.emit('autodoc-before-process-signature', self.props._obj, False)
        try:
            sig = inspect.signature(
                self.props._obj,
                bound_method=False,
                type_aliases=self.config.autodoc_type_aliases,
            )
            return None, None, sig
        except ValueError:
            pass

        # Still no signature: happens e.g. for old-style classes
        # with __init__ in C and no `__text_signature__`.
        return None, None, None

    def format_args(self, **kwargs: Any) -> str:
        if self.config.autodoc_typehints in {'none', 'description'}:
            kwargs.setdefault('show_annotation', False)
        if self.config.autodoc_typehints_format == 'short':
            kwargs.setdefault('unqualified_typehints', True)
        if self.config.python_display_short_literal_types:
            kwargs.setdefault('short_literals', True)

        try:
            self._signature_class, _signature_method_name, sig = self._get_signature()
        except TypeError as exc:
            # __signature__ attribute contained junk
            msg = __('Failed to get a constructor signature for %s: %s')
            logger.warning(msg, self.props.full_name, exc)
            return ''
        self._signature_method_name = _signature_method_name or ''

        if sig is None:
            return ''

        return stringify_signature(sig, show_return_annotation=False, **kwargs)

    def _find_signature(self) -> tuple[str | None, str | None] | None:
        result = super()._find_signature()
        if result is not None:
            # Strip a return value from signature of constructor in docstring (first entry)
            result = (result[0], None)

        for i, sig in enumerate(self._signatures):
            if sig.endswith(' -> None'):
                # Strip a return value from signatures of constructor in docstring (subsequent
                # entries)
                self._signatures[i] = sig[:-8]

        return result

    def format_signature(self, **kwargs: Any) -> str:
        if self.props.doc_as_attr:
            return ''
        if self.config.autodoc_class_signature == 'separated':
            # do not show signatures
            return ''

        if self.config.autodoc_typehints_format == 'short':
            kwargs.setdefault('unqualified_typehints', True)
        if self.config.python_display_short_literal_types:
            kwargs.setdefault('short_literals', True)

        sig = super().format_signature()
        sigs = []

        overloads = self.get_overloaded_signatures()
        if overloads and self.config.autodoc_typehints != 'none':
            # Use signatures for overloaded methods instead of the implementation method.
            method = safe_getattr(
                self._signature_class, self._signature_method_name, None
            )
            __globals__ = safe_getattr(method, '__globals__', {})
            for overload in overloads:
                overload = evaluate_signature(
                    overload, __globals__, self.config.autodoc_type_aliases
                )

                parameters = list(overload.parameters.values())
                overload = overload.replace(
                    parameters=parameters[1:], return_annotation=Parameter.empty
                )
                sig = stringify_signature(overload, **kwargs)
                sigs.append(sig)
        else:
            sigs.append(sig)

        return '\n'.join(sigs)

    def get_overloaded_signatures(self) -> list[Signature]:
        if self._signature_class and self._signature_method_name:
            for cls in self._signature_class.__mro__:
                try:
                    analyzer = ModuleAnalyzer.for_module(cls.__module__)
                    analyzer.analyze()
                    qualname = f'{cls.__qualname__}.{self._signature_method_name}'
                    if qualname in analyzer.overloads:
                        return analyzer.overloads.get(qualname, [])
                    elif qualname in analyzer.tagorder:
                        # the constructor is defined in the class, but not overridden.
                        return []
                except PycodeError:
                    pass

        return []

    def get_canonical_fullname(self) -> str | None:
        __modname__ = safe_getattr(
            self.props._obj, '__module__', self.props.module_name
        )
        __qualname__ = safe_getattr(self.props._obj, '__qualname__', None)
        if __qualname__ is None:
            __qualname__ = safe_getattr(self.props._obj, '__name__', None)
        if __qualname__ and '<locals>' in __qualname__:
            # No valid qualname found if the object is defined as locals
            __qualname__ = None

        if __modname__ and __qualname__:
            return f'{__modname__}.{__qualname__}'
        else:
            return None

<<<<<<< HEAD
    def add_directive_header(self, sig: str) -> None:
        sourcename = self.get_sourcename()

        if self.props.doc_as_attr:
            self.directivetype = 'attribute'
        if isinstance(self.props._obj, AnyTypeAliasType):
            self.directivetype = 'type'
        super().add_directive_header(sig)

        if isinstance(self.props._obj, (NewType, TypeVar)):
            return

        if isinstance(self.props._obj, AnyTypeAliasType):
            aliased = stringify_annotation(self.object.__value__)
            self.add_line('   :canonical: %s' % aliased, sourcename)
            return

        if self.analyzer and self.props.dotted_parts in self.analyzer.finals:
            self.add_line('   :final:', sourcename)

        canonical_fullname = self.get_canonical_fullname()
        if (
            not self.props.doc_as_attr
            and canonical_fullname
            and self.props.full_name != canonical_fullname
        ):
            self.add_line('   :canonical: %s' % canonical_fullname, sourcename)

        # add inheritance info, if wanted
        if not self.props.doc_as_attr and self.options.show_inheritance:
            if inspect.getorigbases(self.props._obj):
                # A subclass of generic types
                # refs: PEP-560 <https://peps.python.org/pep-0560/>
                bases = list(self.props._obj.__orig_bases__)
            elif hasattr(self.props._obj, '__bases__') and len(
                self.props._obj.__bases__
            ):
                # A normal class
                bases = list(self.props._obj.__bases__)
            else:
                bases = []

            self._events.emit(
                'autodoc-process-bases',
                self.props.full_name,
                self.props._obj,
                self.options,
                bases,
            )

            mode = _get_render_mode(self.config.autodoc_typehints_format)
            base_classes = [restify(cls, mode=mode) for cls in bases]

            sourcename = self.get_sourcename()
            self.add_line('', sourcename)
            self.add_line('   ' + _('Bases: %s') % ', '.join(base_classes), sourcename)

=======
>>>>>>> 99e5ccb2
    def get_doc(self) -> list[list[str]] | None:
        if isinstance(self.props._obj, TypeVar):
            if self.props._obj.__doc__ == TypeVar.__doc__:
                return []
        if self.props.doc_as_attr:
            # Don't show the docstring of the class when it is an alias.
            if self.get_variable_comment():
                return []
            else:
                return None

        lines = getattr(self, '_new_docstrings', None)
        if lines is not None:
            return lines

        if self.options.class_doc_from is not None:
            classdoc_from = self.options.class_doc_from
        else:
            classdoc_from = self.config.autoclass_content

        docstrings = []
        attrdocstring = getdoc(self.props._obj, self.get_attr)
        if attrdocstring:
            docstrings.append(attrdocstring)

        # for classes, what the "docstring" is can be controlled via a
        # config value; the default is only the class docstring
        if classdoc_from in {'both', 'init'}:
            __init__ = self.get_attr(self.props._obj, '__init__', None)
            initdocstring = getdoc(
                __init__,
                self.get_attr,
                self.config.autodoc_inherit_docstrings,
                self.props._obj,
                '__init__',
            )
            # for new-style classes, no __init__ means default __init__
            if initdocstring is not None and (
                initdocstring == object.__init__.__doc__  # for pypy
                or initdocstring.strip() == object.__init__.__doc__  # for !pypy
            ):
                initdocstring = None
            if not initdocstring:
                # try __new__
                __new__ = self.get_attr(self.props._obj, '__new__', None)
                initdocstring = getdoc(
                    __new__,
                    self.get_attr,
                    self.config.autodoc_inherit_docstrings,
                    self.props._obj,
                    '__new__',
                )
                # for new-style classes, no __new__ means default __new__
                if initdocstring is not None and (
                    initdocstring == object.__new__.__doc__  # for pypy
                    or initdocstring.strip() == object.__new__.__doc__  # for !pypy
                ):
                    initdocstring = None
            if initdocstring:
                if classdoc_from == 'init':
                    docstrings = [initdocstring]
                else:
                    docstrings.append(initdocstring)

        tab_width = self.directive.state.document.settings.tab_width
        return [prepare_docstring(docstring, tab_width) for docstring in docstrings]

    def get_variable_comment(self) -> list[str] | None:
        try:
            key = ('', self.props.dotted_parts)
            if self.props.doc_as_attr:
                analyzer = ModuleAnalyzer.for_module(self.props.module_name)
            else:
                analyzer = ModuleAnalyzer.for_module(
                    self.props._obj___module__ or self.props.module_name
                )
            analyzer.analyze()
            return list(analyzer.attr_docs.get(key, []))
        except PycodeError:
            return None

    def generate(
        self,
        more_content: StringList | None = None,
        real_modname: str | None = None,
        check_module: bool = False,
        all_members: bool = False,
    ) -> None:
        # Do not pass real_modname and use the name from the __module__
        # attribute of the class.
        # If a class gets imported into the module real_modname
        # the analyzer won't find the source of the class, if
        # it looks in real_modname.
        return super().generate(
            more_content=more_content,
            check_module=check_module,
            all_members=all_members,
        )


class ExceptionDocumenter(ClassDocumenter):
    """Specialized ClassDocumenter subclass for exceptions."""

    props: _ClassDefProperties

    objtype = 'exception'
    member_order = 10

    # needs a higher priority than ClassDocumenter
    priority = ClassDocumenter.priority + 5

    @classmethod
    def can_document_member(
        cls: type[Documenter], member: Any, membername: str, isattr: bool, parent: Any
    ) -> bool:
        try:
            return isinstance(member, type) and issubclass(member, BaseException)
        except TypeError as exc:
            # It's possible for a member to be considered a type, but fail
            # issubclass checks due to not being a class. For example:
            # https://github.com/sphinx-doc/sphinx/issues/11654#issuecomment-1696790436
            msg = (
                f'{cls.__name__} failed to discern if member {member} with'
                f' membername {membername} is a BaseException subclass.'
            )
            raise ValueError(msg) from exc


class DataDocumenter(Documenter):
    """Specialized Documenter subclass for data items."""

    props: _AssignStatementProperties

    __uninitialized_global_variable__ = True

    objtype = 'data'
    member_order = 40
    priority = -10
    option_spec: ClassVar[OptionSpec] = dict(Documenter.option_spec)
    option_spec['annotation'] = annotation_option
    option_spec['no-value'] = bool_option

    @classmethod
    def can_document_member(
        cls: type[Documenter], member: Any, membername: str, isattr: bool, parent: Any
    ) -> bool:
        return isinstance(parent, ModuleDocumenter) and isattr

    def should_suppress_value_header(self) -> bool:
        if self.props._obj is UNINITIALIZED_ATTR:
            return True
        else:
            doc = self.get_doc() or []
            _docstring, metadata = separate_metadata(
                '\n'.join(functools.reduce(operator.iadd, doc, []))
            )
            if 'hide-value' in metadata:
                return True

        return False

    def get_module_comment(self, attrname: str) -> list[str] | None:
        try:
            analyzer = ModuleAnalyzer.for_module(self.props.module_name)
            analyzer.analyze()
            key = ('', attrname)
            if key in analyzer.attr_docs:
                return list(analyzer.attr_docs[key])
        except PycodeError:
            pass

        return None

    def get_doc(self) -> list[list[str]] | None:
        # Check the variable has a docstring-comment
        comment = self.get_module_comment(self.props.name)
        if comment:
            return [comment]
        else:
            return super().get_doc()


class MethodDocumenter(Documenter):
    """Specialized Documenter subclass for methods (normal, static and class)."""

    props: _FunctionDefProperties

    __docstring_signature__ = True

    objtype = 'method'
    directivetype = 'method'
    member_order = 50
    priority = 1  # must be more than FunctionDocumenter

    @classmethod
    def can_document_member(
        cls: type[Documenter], member: Any, membername: str, isattr: bool, parent: Any
    ) -> bool:
        return inspect.isroutine(member) and not isinstance(parent, ModuleDocumenter)

    def format_args(self, **kwargs: Any) -> str:
        if self.config.autodoc_typehints in {'none', 'description'}:
            kwargs.setdefault('show_annotation', False)
        if self.config.autodoc_typehints_format == 'short':
            kwargs.setdefault('unqualified_typehints', True)
        if self.config.python_display_short_literal_types:
            kwargs.setdefault('short_literals', True)

        try:
            if self.props._obj == object.__init__ and self.parent != object:  # NoQA: E721
                # Classes not having own __init__() method are shown as no arguments.
                #
                # Note: The signature of object.__init__() is (self, /, *args, **kwargs).
                #       But it makes users confused.
                args = '()'
            else:
                if inspect.isstaticmethod(
                    self.props._obj, cls=self.parent, name=self.props.object_name
                ):
                    self._events.emit(
                        'autodoc-before-process-signature', self.props._obj, False
                    )
                    sig = inspect.signature(
                        self.props._obj,
                        bound_method=False,
                        type_aliases=self.config.autodoc_type_aliases,
                    )
                else:
                    self._events.emit(
                        'autodoc-before-process-signature', self.props._obj, True
                    )
                    sig = inspect.signature(
                        self.props._obj,
                        bound_method=True,
                        type_aliases=self.config.autodoc_type_aliases,
                    )
                args = stringify_signature(sig, **kwargs)
        except TypeError as exc:
            msg = __('Failed to get a method signature for %s: %s')
            logger.warning(msg, self.props.full_name, exc)
            return ''
        except ValueError:
            args = ''

        if self.config.strip_signature_backslash:
            # escape backslashes for reST
            args = args.replace('\\', '\\\\')
        return args

    def format_signature(self, **kwargs: Any) -> str:
        if self.config.autodoc_typehints_format == 'short':
            kwargs.setdefault('unqualified_typehints', True)
        if self.config.python_display_short_literal_types:
            kwargs.setdefault('short_literals', True)

        sigs = []
        if (
            self.analyzer
            and self.props.dotted_parts in self.analyzer.overloads
            and self.config.autodoc_typehints != 'none'
        ):
            # Use signatures for overloaded methods instead of the implementation method.
            overloaded = True
        else:
            overloaded = False
            sig = super().format_signature(**kwargs)
            sigs.append(sig)

        meth = self.parent.__dict__.get(self.props.name)
        if inspect.is_singledispatch_method(meth):
            from sphinx.ext.autodoc._property_types import _FunctionDefProperties

            # append signature of singledispatch'ed functions
            for typ, func in meth.dispatcher.registry.items():
                if typ is object:
                    pass  # default implementation. skipped.
                else:
                    if inspect.isclassmethod(func):
                        func = func.__func__
                    dispatchmeth = self.annotate_to_first_argument(func, typ)
                    if dispatchmeth:
                        documenter = MethodDocumenter(self.directive, '')
                        documenter.props = _FunctionDefProperties(
                            obj_type='method',
                            module_name='',
                            parts=('',),
                            docstring_lines=(),
                            _obj=dispatchmeth,
                            _obj___module__=None,
                            _obj___qualname__=None,
                            _obj___name__=None,
                            properties=frozenset(),
                        )
                        documenter.parent = self.parent
                        sigs.append(documenter.format_signature())
        if overloaded and self.analyzer is not None:
            if inspect.isstaticmethod(
                self.props._obj, cls=self.parent, name=self.props.object_name
            ):
                actual = inspect.signature(
                    self.props._obj,
                    bound_method=False,
                    type_aliases=self.config.autodoc_type_aliases,
                )
            else:
                actual = inspect.signature(
                    self.props._obj,
                    bound_method=True,
                    type_aliases=self.config.autodoc_type_aliases,
                )

            __globals__ = safe_getattr(self.props._obj, '__globals__', {})
            for overload in self.analyzer.overloads[self.props.dotted_parts]:
                overload = self.merge_default_value(actual, overload)
                overload = evaluate_signature(
                    overload, __globals__, self.config.autodoc_type_aliases
                )

                if not inspect.isstaticmethod(
                    self.props._obj, cls=self.parent, name=self.props.object_name
                ):
                    parameters = list(overload.parameters.values())
                    overload = overload.replace(parameters=parameters[1:])
                sig = stringify_signature(overload, **kwargs)
                sigs.append(sig)

        return '\n'.join(sigs)

    def merge_default_value(self, actual: Signature, overload: Signature) -> Signature:
        """Merge default values of actual implementation to the overload variants."""
        parameters = list(overload.parameters.values())
        for i, param in enumerate(parameters):
            actual_param = actual.parameters.get(param.name)
            if actual_param and param.default == '...':
                parameters[i] = param.replace(default=actual_param.default)

        return overload.replace(parameters=parameters)

    def annotate_to_first_argument(
        self, func: Callable[..., Any], typ: type
    ) -> Callable[..., Any] | None:
        """Annotate type hint to the first argument of function if needed."""
        try:
            sig = inspect.signature(func, type_aliases=self.config.autodoc_type_aliases)
        except TypeError as exc:
            msg = __('Failed to get a method signature for %s: %s')
            logger.warning(msg, self.props.full_name, exc)
            return None
        except ValueError:
            return None

        if len(sig.parameters) == 1:
            return None

        def dummy():  # type: ignore[no-untyped-def]  # NoQA: ANN202
            pass

        params = list(sig.parameters.values())
        if params[1].annotation is Parameter.empty:
            params[1] = params[1].replace(annotation=typ)
            try:
                dummy.__signature__ = sig.replace(  # type: ignore[attr-defined]
                    parameters=params
                )
                return dummy
            except (AttributeError, TypeError):
                # failed to update signature (ex. built-in or extension types)
                return None

        return func

    def get_doc(self) -> list[list[str]] | None:
        if self._new_docstrings is not None:
            # docstring already returned previously, then modified due to
            # ``__docstring_signature__ = True``. Just return the
            # previously-computed result, so that we don't loose the processing.
            return self._new_docstrings
        if self.props.name == '__init__':
            docstring = getdoc(
                self.props._obj,
                self.get_attr,
                self.config.autodoc_inherit_docstrings,
                self.parent,
                self.props.object_name,
            )
            if docstring is not None and (
                docstring == object.__init__.__doc__  # for pypy
                or docstring.strip() == object.__init__.__doc__  # for !pypy
            ):
                docstring = None
            if docstring:
                tab_width = self.directive.state.document.settings.tab_width
                return [prepare_docstring(docstring, tabsize=tab_width)]
            else:
                return []
        elif self.props.name == '__new__':
            docstring = getdoc(
                self.props._obj,
                self.get_attr,
                self.config.autodoc_inherit_docstrings,
                self.parent,
                self.props.object_name,
            )
            if docstring is not None and (
                docstring == object.__new__.__doc__  # for pypy
                or docstring.strip() == object.__new__.__doc__  # for !pypy
            ):
                docstring = None
            if docstring:
                tab_width = self.directive.state.document.settings.tab_width
                return [prepare_docstring(docstring, tabsize=tab_width)]
            else:
                return []
        else:
            return super().get_doc()


class AttributeDocumenter(Documenter):
    """Specialized Documenter subclass for attributes."""

    props: _AssignStatementProperties

    __docstring_signature__ = True
    __docstring_strip_signature__ = True

    objtype = 'attribute'
    member_order = 60
    option_spec: ClassVar[OptionSpec] = dict(Documenter.option_spec)
    option_spec['annotation'] = annotation_option
    option_spec['no-value'] = bool_option

    # must be higher than the MethodDocumenter, else it will recognize
    # some non-data descriptors as methods
    priority = 10

    @staticmethod
    def is_function_or_method(obj: Any) -> bool:
        return (
            inspect.isfunction(obj) or inspect.isbuiltin(obj) or inspect.ismethod(obj)
        )

    @classmethod
    def can_document_member(
        cls: type[Documenter], member: Any, membername: str, isattr: bool, parent: Any
    ) -> bool:
        if isinstance(parent, ModuleDocumenter):
            return False
        if inspect.isattributedescriptor(member):
            return True
        return not inspect.isroutine(member) and not isinstance(member, type)

    @property
    def _is_non_data_descriptor(self) -> bool:
        return not inspect.isattributedescriptor(self.props._obj)

    def should_suppress_value_header(self) -> bool:
        if self.props._obj is SLOTS_ATTR:
            return True
        if self.props._obj is RUNTIME_INSTANCE_ATTRIBUTE:
            return True
        if self.props._obj is UNINITIALIZED_ATTR:
            return True
        if not self._is_non_data_descriptor or inspect.isgenericalias(self.props._obj):
            return True
        else:
            doc = self.get_doc()
            if doc:
                _docstring, metadata = separate_metadata(
                    '\n'.join(functools.reduce(operator.iadd, doc, []))
                )
                if 'hide-value' in metadata:
                    return True

        return False

    def get_attribute_comment(self, parent: Any, attrname: str) -> list[str] | None:
        return _get_attribute_comment(
            parent=parent, obj_path=self.props.parts, attrname=attrname
        )

    def get_doc(self) -> list[list[str]] | None:
        # Check the attribute has a docstring-comment
        comment = _get_attribute_comment(
            parent=self.parent, obj_path=self.props.parts, attrname=self.props.parts[-1]
        )
        if comment:
            return [comment]

        try:
            # Disable `autodoc_inherit_docstring` temporarily to avoid to obtain
            # a docstring from the value which descriptor returns unexpectedly.
            # See: https://github.com/sphinx-doc/sphinx/issues/7805
            orig = self.config.autodoc_inherit_docstrings
            self.config.autodoc_inherit_docstrings = False

            if self.props._obj is SLOTS_ATTR:
                # support for __slots__
                try:
                    parent___slots__ = inspect.getslots(self.parent)
                    if parent___slots__ and (
                        docstring := parent___slots__.get(self.props.name)
                    ):
                        docstring = prepare_docstring(docstring)
                        return [docstring]
                    else:
                        return []
                except ValueError as exc:
                    logger.warning(
                        __('Invalid __slots__ found on %s. Ignored.'),
                        (self.parent.__qualname__, exc),
                        type='autodoc',
                    )
                    return []

            if (
                self.props._obj is RUNTIME_INSTANCE_ATTRIBUTE
                and _is_runtime_instance_attribute_not_commented(
                    parent=self.parent, obj_path=self.props.parts
                )
            ):
                return None

            if self.props._obj is UNINITIALIZED_ATTR:
                return None

            if self._is_non_data_descriptor:
                # the docstring of non-data descriptor is very probably
                # the wrong thing to display
                return None

            return super().get_doc()
        finally:
            self.config.autodoc_inherit_docstrings = orig


class PropertyDocumenter(Documenter):
    """Specialized Documenter subclass for properties."""

    props: _FunctionDefProperties

    __docstring_signature__ = True
    __docstring_strip_signature__ = True

    objtype = 'property'
    member_order = 60

    # before AttributeDocumenter
    priority = AttributeDocumenter.priority + 1

    @classmethod
    def can_document_member(
        cls: type[Documenter], member: Any, membername: str, isattr: bool, parent: Any
    ) -> bool:
        if isinstance(parent, ClassDocumenter):
            if inspect.isproperty(member):
                return True
            else:
                # See FakeDirective &c in autosummary, parent might not be a
                # 'proper' Documenter.
                obj = parent.props._obj if hasattr(parent, 'props') else None
                __dict__ = safe_getattr(obj, '__dict__', {})
                obj = __dict__.get(membername)
                return isinstance(obj, classmethod) and inspect.isproperty(obj.__func__)
        else:
            return False

    def format_args(self, **kwargs: Any) -> str:
        func = self._get_property_getter()
        if func is None:
            return ''

        # update the annotations of the property getter
        self._events.emit('autodoc-before-process-signature', func, False)

        self.props._obj_property_type_annotation = self._property_type_hint()

        # correctly format the arguments for a property
        return super().format_args(**kwargs)

    def _property_type_hint(self) -> str | None:
        # TODO: Move this to _importer. Requires moving when type comments
        #       are processed.
        mode = _get_render_mode(self.config.autodoc_typehints_format)
        config = self.config

        func = self._get_property_getter()
        if func is None:
            return None

        try:
            signature = inspect.signature(
                func, type_aliases=config.autodoc_type_aliases
            )
            if signature.return_annotation is not Parameter.empty:
                short_literals = config.python_display_short_literal_types
                return stringify_annotation(
                    signature.return_annotation, mode, short_literals=short_literals
                )
        except TypeError as exc:
            logger.warning(
                __('Failed to get a function signature for %s: %s'),
                self.props.full_name,
                exc,
            )
            pass
        except ValueError:
            pass
        return None

    def _get_property_getter(self) -> Callable[..., Any] | None:
        if safe_getattr(self.props._obj, 'fget', None):  # property
            return self.props._obj.fget
        if safe_getattr(self.props._obj, 'func', None):  # cached_property
            return self.props._obj.func
        return None


class DocstringSignatureMixin:
    """Retained for compatibility."""

    __docstring_signature__ = True


class ModuleLevelDocumenter(Documenter):
    """Retained for compatibility."""


class ClassLevelDocumenter(Documenter):
    """Retained for compatibility."""


def autodoc_attrgetter(
    obj: Any, name: str, *defargs: Any, registry: SphinxComponentRegistry
) -> Any:
    """Alternative getattr() for types"""
    for typ, func in registry.autodoc_attrgetters.items():
        if isinstance(obj, typ):
            return func(obj, name, *defargs)

    return safe_getattr(obj, name, *defargs)


def _document_members(
    *,
    member_documenters: list[tuple[Documenter, bool]],
    real_modname: str,
    members_check_module: bool,
) -> None:
    """Generate reST for member documentation.

    If *all_members* is True, document all members, else those given by
    *self.options.members*.
    """
    for documenter, is_attr in member_documenters:
        assert documenter.props.module_name
        # We can directly call ._generate() since the documenters
        # already called parse_name() and import_object() before.
        #
        # Note that those two methods above do not emit events, so
        # whatever objects we deduced should not have changed.
        documenter._generate(
            all_members=True,
            real_modname=real_modname,
            check_module=members_check_module and not is_attr,
        )<|MERGE_RESOLUTION|>--- conflicted
+++ resolved
@@ -51,16 +51,10 @@
     safe_getattr,
     stringify_signature,
 )
-<<<<<<< HEAD
 from sphinx.util.typing import (
-    AnyTypeAliasType,
-    get_type_hints,
     restify,
     stringify_annotation,
 )
-=======
-from sphinx.util.typing import restify, stringify_annotation
->>>>>>> 99e5ccb2
 
 if TYPE_CHECKING:
     from collections.abc import Callable, Iterator, Sequence
@@ -459,10 +453,7 @@
     def add_directive_header(self, sig: str) -> None:
         """Add the directive header and options to the generated content."""
         domain_name = getattr(self, 'domain', 'py')
-        if self.objtype in {'class', 'exception'} and self.props.doc_as_attr:  # type: ignore[attr-defined]
-            directive_name = 'attribute'
-        else:
-            directive_name = getattr(self, 'directivetype', self.objtype)
+        directive_name = getattr(self, 'directivetype', self.objtype)
         directive_name = f'{domain_name}:{directive_name}'
 
         docstrings = self.get_doc()
@@ -773,7 +764,9 @@
         all_members: bool = False,
     ) -> None:
         has_members = isinstance(self, ModuleDocumenter) or (
-            isinstance(self, ClassDocumenter) and not self.props.doc_as_attr
+            isinstance(self, ClassDocumenter)
+            and not self.props.doc_as_attr
+            and not self.props._obj_is_typealias
         )
 
         # If there is no real module defined, figure out which to use.
@@ -1376,6 +1369,12 @@
         return None, None, None
 
     def format_args(self, **kwargs: Any) -> str:
+        if self.props._obj_is_typealias:
+            self.props._obj_aliased_annotation = stringify_annotation(
+                self.props._obj.__value__,
+                mode=_get_render_mode(self.config.autodoc_typehints_format),
+                short_literals=self.config.python_display_short_literal_types,
+            )
         if self.config.autodoc_typehints in {'none', 'description'}:
             kwargs.setdefault('show_annotation', False)
         if self.config.autodoc_typehints_format == 'short':
@@ -1482,66 +1481,14 @@
         else:
             return None
 
-<<<<<<< HEAD
-    def add_directive_header(self, sig: str) -> None:
-        sourcename = self.get_sourcename()
-
+    @property
+    def directivetype(self) -> str:
+        if self.props._obj_is_typealias:
+            return 'type'
         if self.props.doc_as_attr:
-            self.directivetype = 'attribute'
-        if isinstance(self.props._obj, AnyTypeAliasType):
-            self.directivetype = 'type'
-        super().add_directive_header(sig)
-
-        if isinstance(self.props._obj, (NewType, TypeVar)):
-            return
-
-        if isinstance(self.props._obj, AnyTypeAliasType):
-            aliased = stringify_annotation(self.object.__value__)
-            self.add_line('   :canonical: %s' % aliased, sourcename)
-            return
-
-        if self.analyzer and self.props.dotted_parts in self.analyzer.finals:
-            self.add_line('   :final:', sourcename)
-
-        canonical_fullname = self.get_canonical_fullname()
-        if (
-            not self.props.doc_as_attr
-            and canonical_fullname
-            and self.props.full_name != canonical_fullname
-        ):
-            self.add_line('   :canonical: %s' % canonical_fullname, sourcename)
-
-        # add inheritance info, if wanted
-        if not self.props.doc_as_attr and self.options.show_inheritance:
-            if inspect.getorigbases(self.props._obj):
-                # A subclass of generic types
-                # refs: PEP-560 <https://peps.python.org/pep-0560/>
-                bases = list(self.props._obj.__orig_bases__)
-            elif hasattr(self.props._obj, '__bases__') and len(
-                self.props._obj.__bases__
-            ):
-                # A normal class
-                bases = list(self.props._obj.__bases__)
-            else:
-                bases = []
-
-            self._events.emit(
-                'autodoc-process-bases',
-                self.props.full_name,
-                self.props._obj,
-                self.options,
-                bases,
-            )
-
-            mode = _get_render_mode(self.config.autodoc_typehints_format)
-            base_classes = [restify(cls, mode=mode) for cls in bases]
-
-            sourcename = self.get_sourcename()
-            self.add_line('', sourcename)
-            self.add_line('   ' + _('Bases: %s') % ', '.join(base_classes), sourcename)
-
-=======
->>>>>>> 99e5ccb2
+            return 'attribute'
+        return self.objtype
+
     def get_doc(self) -> list[list[str]] | None:
         if isinstance(self.props._obj, TypeVar):
             if self.props._obj.__doc__ == TypeVar.__doc__:
