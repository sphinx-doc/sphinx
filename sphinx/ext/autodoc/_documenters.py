from __future__ import annotations

import functools
import operator
import re
import sys
from inspect import Parameter, Signature
from typing import TYPE_CHECKING, NewType, TypeVar

from docutils.statemachine import StringList

from sphinx.errors import PycodeError
from sphinx.ext.autodoc._directive_options import (
    annotation_option,
    bool_option,
    class_doc_from_option,
    exclude_members_option,
    identity,
    inherited_members_option,
    member_order_option,
    members_option,
)
from sphinx.ext.autodoc._member_finder import _filter_members, _get_members_to_document
from sphinx.ext.autodoc._sentinels import (
    ALL,
    RUNTIME_INSTANCE_ATTRIBUTE,
    SLOTS_ATTR,
    SUPPRESS,
    UNINITIALIZED_ATTR,
)
from sphinx.ext.autodoc.importer import (
    _get_attribute_comment,
    _is_runtime_instance_attribute_not_commented,
<<<<<<< HEAD
    _is_type_like,
    get_class_members,
=======
    _load_object_by_name,
    _resolve_name,
>>>>>>> f578eedb
)
from sphinx.ext.autodoc.mock import ismock
from sphinx.locale import _, __
from sphinx.pycode import ModuleAnalyzer
from sphinx.util import inspect, logging
from sphinx.util.docstrings import prepare_docstring, separate_metadata
from sphinx.util.inspect import (
    evaluate_signature,
    getdoc,
    object_description,
    safe_getattr,
    stringify_signature,
)
from sphinx.util.typing import get_type_hints, restify, stringify_annotation

if TYPE_CHECKING:
    from collections.abc import Callable, Iterator, Sequence
    from types import ModuleType
    from typing import Any, ClassVar, Literal

    from sphinx.config import Config
    from sphinx.environment import BuildEnvironment, _CurrentDocument
    from sphinx.events import EventManager
    from sphinx.ext.autodoc._directive_options import _AutoDocumenterOptions
    from sphinx.ext.autodoc._property_types import (
        _AssignStatementProperties,
        _ClassDefProperties,
        _FunctionDefProperties,
        _ItemProperties,
        _ModuleProperties,
    )
    from sphinx.ext.autodoc.directive import DocumenterBridge
    from sphinx.registry import SphinxComponentRegistry
    from sphinx.util.typing import OptionSpec, _RestifyMode

if sys.version_info[:2] < (3, 12):
    from typing_extensions import TypeAliasType
else:
    from typing import TypeAliasType

logger = logging.getLogger('sphinx.ext.autodoc')

#: extended signature RE: with explicit module name separated by ::
py_ext_sig_re = re.compile(
    r"""^ ([\w.]+::)?            # explicit module name
          ([\w.]+\.)?            # module and/or class name(s)
          (\w+)  \s*             # thing name
          (?: \[\s*(.*?)\s*])?   # optional: type parameters list
          (?: \((.*)\)           # optional: arguments
           (?:\s* -> \s* (.*))?  #           return annotation
          )? $                   # and nothing more
    """,
    re.VERBOSE,
)


def _get_render_mode(
    typehints_format: Literal['fully-qualified', 'short'],
) -> _RestifyMode:
    if typehints_format == 'short':
        return 'smart'
    return 'fully-qualified-except-typing'


class Documenter:
    """A Documenter knows how to autodocument a single object type.  When
    registered with the AutoDirective, it will be used to document objects
    of that type when needed by autodoc.

    Its *objtype* attribute selects what auto directive it is assigned to
    (the directive name is 'auto' + objtype), and what directive it generates
    by default, though that can be overridden by an attribute called
    *directivetype*.

    A Documenter has an *option_spec* that works like a docutils directive's;
    in fact, it will be used to parse an auto directive's options that matches
    the Documenter.
    """

    props: _ItemProperties

    #: name by which the directive is called (auto...) and the default
    #: generated directive name
    objtype: ClassVar = 'object'
    #: indentation by which to indent the directive content
    content_indent: ClassVar = '   '
    #: priority if multiple documenters return True from can_document_member
    priority: ClassVar = 0
    #: order if autodoc_member_order is set to 'groupwise'
    member_order: ClassVar = 0
    #: true if the generated content may contain titles
    titles_allowed: ClassVar = True

    __docstring_signature__: ClassVar[bool] = False
    """If True, attempt to read the signature from the docstring."""

    __docstring_strip_signature__: ClassVar[bool] = False
    """If True, strip any function signature from the docstring."""

    __uninitialized_global_variable__: ClassVar[bool] = False
    """If True, support uninitialized (type annotation only) global variables"""

    _new_docstrings: list[list[str]] | None = None
    _signatures: list[str] = []

    option_spec: ClassVar[OptionSpec] = {
        'no-index': bool_option,
        'no-index-entry': bool_option,
        'noindex': bool_option,
    }

    def get_attr(self, obj: Any, name: str, *defargs: Any) -> Any:
        """getattr() override for types such as Zope interfaces."""
        return autodoc_attrgetter(obj, name, *defargs, registry=self.env._registry)

    @classmethod
    def can_document_member(
        cls: type[Documenter], member: Any, membername: str, isattr: bool, parent: Any
    ) -> bool:
        """Called to see if a member can be documented by this Documenter."""
        msg = 'must be implemented in subclasses'
        raise NotImplementedError(msg)

    def __init__(
        self, directive: DocumenterBridge, name: str, indent: str = ''
    ) -> None:
        self.directive = directive
        self.config: Config = directive.env.config
        self.env: BuildEnvironment = directive.env
        self._current_document: _CurrentDocument = directive.env.current_document
        self._events: EventManager = directive.env.events
        self.options: _AutoDocumenterOptions = directive.genopt
        self.name = name
        self.indent = indent
        # the module and object path within the module, and the fully
        # qualified name (all set after resolve_name succeeds)
        self.modname: str = ''
        self.module: ModuleType | None = None
        self.objpath: list[str] = []
        self.fullname = ''
        # extra signature items (arguments and return annotation,
        # also set after resolve_name succeeds)
        self.args: str | None = None
        self.retann: str | None = ''
        # the object to document (set after import_object succeeds)
        self.object: Any = None
        self.object_name = ''
        # the parent/owner of the object to document
        self.parent: Any = None
        # the module analyzer to get at attribute docs, or None
        self.analyzer: ModuleAnalyzer | None = None

        self._load_object_has_been_called = False

    @property
    def documenters(self) -> dict[str, type[Documenter]]:
        """Returns registered Documenter classes"""
        return self.env._registry.documenters

    def add_line(self, line: str, source: str, *lineno: int) -> None:
        """Append one line of generated reST to the output."""
        if line.strip():  # not a blank line
            self.directive.result.append(self.indent + line, source, *lineno)
        else:
            self.directive.result.append('', source, *lineno)

    def _load_object_by_name(self) -> Literal[True] | None:
        if self._load_object_has_been_called:
            return True

        ret = _load_object_by_name(
            name=self.name,
            objtype=self.objtype,  # type: ignore[arg-type]
            mock_imports=self.config.autodoc_mock_imports,
            type_aliases=self.config.autodoc_type_aliases,
            current_document=self._current_document,
            env=self.env,
            get_attr=self.get_attr,
        )
        if ret is None:
            return None
        props, args, retann, module, parent = ret

        self.props = props
        self.args = args
        self.retann = retann
        self.modname = props.module_name
        self.objpath = list(props.parts)
        self.fullname = props.full_name
        self.module = module
        self.parent = parent
        self.object_name = props.object_name
        self.object = props._obj
        if self.objtype == 'method':
            if 'staticmethod' in props.properties:  # type: ignore[attr-defined]
                # document static members before regular methods
                self.member_order -= 1  # type: ignore[misc]
            elif 'classmethod' in props.properties:  # type: ignore[attr-defined]
                # document class methods before static methods as
                # they usually behave as alternative constructors
                self.member_order -= 2  # type: ignore[misc]
        self._load_object_has_been_called = True
        return True

    def resolve_name(
        self, modname: str | None, parents: Any, path: str, base: str
    ) -> tuple[str | None, list[str]]:
        """Resolve the module and name of the object to document given by the
        arguments and the current module/class.

        Must return a pair of the module name and a chain of attributes; for
        example, it would return ``('zipfile', ['ZipFile', 'open'])`` for the
        ``zipfile.ZipFile.open`` method.
        """
        ret = _resolve_name(
            objtype=self.objtype,
            module_name=modname,
            path=path,
            base=base,
            parents=parents,
            current_document=self._current_document,
            ref_context_py_module=self.env.ref_context.get('py:module'),
            ref_context_py_class=self.env.ref_context.get('py:class', ''),
        )
        if ret is not None:
            module_name, parts = ret
            return module_name, list(parts)

        msg = 'must be implemented in subclasses'
        raise NotImplementedError(msg)

    def parse_name(self) -> bool:
        """Determine what module to import and what attribute to document.

        Returns True and sets *self.modname*, *self.objpath*, *self.fullname*,
        *self.args* and *self.retann* if parsing and resolving was successful.
        """
        return self._load_object_by_name() is not None

    def import_object(self, raiseerror: bool = False) -> bool:
        """Import the object given by *self.modname* and *self.objpath* and set
        it as *self.object*.

        Returns True if successful, False if an error occurred.
        """
        return self._load_object_by_name() is not None

    def get_real_modname(self) -> str:
        """Get the real module name of an object to document.

        It can differ from the name of the module through which the object was
        imported.
        """
        return self.props._obj___module__ or self.props.module_name

    def check_module(self) -> bool:
        """Check if *self.object* is really defined in the module given by
        *self.modname*.
        """
        if self.options.imported_members:
            return True

        subject = inspect.unpartial(self.props._obj)
        modname = self.get_attr(subject, '__module__', None)
        return not modname or modname == self.props.module_name

    def format_args(self, **kwargs: Any) -> str:
        """Format the argument signature of *self.object*.

        Should return None if the object does not have a signature.
        """
        return ''

    def format_name(self) -> str:
        """Format the name of *self.object*.

        This normally should be something that can be parsed by the generated
        directive, but doesn't need to be (Sphinx will display it unparsed
        then).
        """
        # normally the name doesn't contain the module (except for module
        # directives of course)
        return self.props.dotted_parts or self.props.module_name

    def _call_format_args(self, **kwargs: Any) -> str:
        if kwargs:
            try:
                return self.format_args(**kwargs)
            except TypeError:
                # avoid chaining exceptions, by putting nothing here
                pass

        # retry without arguments for old documenters
        return self.format_args()

    def _find_signature(self) -> tuple[str | None, str | None] | None:
        # candidates of the object name
        valid_names = [self.props.parts[-1]]
        if isinstance(self, ClassDocumenter):
            valid_names.append('__init__')
            if hasattr(self.props._obj, '__mro__'):
                valid_names.extend(cls.__name__ for cls in self.props._obj.__mro__)

        docstrings = self.get_doc()
        if docstrings is None:
            return None, None
        self._new_docstrings = docstrings[:]
        self._signatures = []
        result = None
        for i, doclines in enumerate(docstrings):
            for j, line in enumerate(doclines):
                if not line:
                    # no lines in docstring, no match
                    break

                if line.endswith('\\'):
                    line = line.rstrip('\\').rstrip()

                # match first line of docstring against signature RE
                match = py_ext_sig_re.match(line)
                if not match:
                    break
                _exmod, _path, base, _tp_list, args, retann = match.groups()

                # the base name must match ours
                if base not in valid_names:
                    break

                # re-prepare docstring to ignore more leading indentation
                directive = self.directive
                tab_width = directive.state.document.settings.tab_width
                self._new_docstrings[i] = prepare_docstring(
                    '\n'.join(doclines[j + 1 :]), tab_width
                )

                if result is None:
                    # first signature
                    result = args, retann
                else:
                    # subsequent signatures
                    self._signatures.append(f'({args}) -> {retann}')

            if result is not None:
                # finish the loop when signature found
                break

        return result

    def format_signature(self, **kwargs: Any) -> str:
        """Format the signature (arguments and return annotation) of the object.

        Let the user process it via the ``autodoc-process-signature`` event.
        """
        if (
            self.__docstring_signature__
            and self.args is None
            and self.config.autodoc_docstring_signature
        ):
            # only act if a signature is not explicitly given already, and if
            # the feature is enabled
            result = self._find_signature()
            if result is not None:
                if self.__docstring_strip_signature__:
                    # Discarding _args is the only difference.
                    # Documenter.format_signature use self.args value to format.
                    _args, self.retann = result
                else:
                    self.args, self.retann = result

        if self.args is not None:
            # signature given explicitly
            args = f'({self.args})'
            retann = self.retann
        else:
            # try to introspect the signature
            try:
                retann = None
                args = self._call_format_args(**kwargs)
                if args:
                    matched = re.match(r'^(\(.*\))\s+->\s+(.*)$', args)
                    if matched:
                        args = matched.group(1)
                        retann = matched.group(2)
            except Exception as exc:
                msg = __('error while formatting arguments for %s: %s')
                logger.warning(msg, self.props.full_name, exc, type='autodoc')
                args = None

        result = self._events.emit_firstresult(
            'autodoc-process-signature',
            self.objtype,
            self.props.full_name,
            self.props._obj,
            self.options,
            args,
            retann,
        )
        if result:
            args, retann = result

        if args is not None:
            if retann:
                sig = f'{args} -> {retann}'
            else:
                sig = args
        else:
            sig = ''

        if self.__docstring_signature__ and self._signatures:
            return '\n'.join((sig, *self._signatures))
        return sig

    def add_directive_header(self, sig: str) -> None:
        """Add the directive header and options to the generated content."""
        domain = getattr(self, 'domain', 'py')
        directive = getattr(self, 'directivetype', self.objtype)
        name = self.format_name()
        sourcename = self.get_sourcename()

        # one signature per line, indented by column
        prefix = f'.. {domain}:{directive}:: '
        for i, sig_line in enumerate(sig.split('\n')):
            self.add_line(f'{prefix}{name}{sig_line}', sourcename)
            if i == 0:
                prefix = ' ' * len(prefix)

        if self.options.no_index or self.options.noindex:
            self.add_line('   :no-index:', sourcename)
        if self.options.no_index_entry:
            self.add_line('   :no-index-entry:', sourcename)
        if self.props.parts:
            # Be explicit about the module, this is necessary since .. class::
            # etc. don't support a prepended module name
            self.add_line('   :module: %s' % self.props.module_name, sourcename)

    def get_doc(self) -> list[list[str]] | None:
        """Decode and return lines of the docstring(s) for the object.

        When it returns None, autodoc-process-docstring will not be called for this
        object.
        """
        if self.props._obj is UNINITIALIZED_ATTR:
            return []

        if self.__docstring_signature__ and self._new_docstrings is not None:
            return self._new_docstrings

        docstring = getdoc(
            self.props._obj,
            self.get_attr,
            self.config.autodoc_inherit_docstrings,
            self.parent,
            self.props.object_name,
        )
        if docstring:
            tab_width = self.directive.state.document.settings.tab_width
            return [prepare_docstring(docstring, tab_width)]
        return []

    def process_doc(self, docstrings: list[list[str]]) -> Iterator[str]:
        """Let the user process the docstrings before adding them."""
        for docstringlines in docstrings:
            if self._events is not None:
                # let extensions preprocess docstrings
                self._events.emit(
                    'autodoc-process-docstring',
                    self.objtype,
                    self.props.full_name,
                    self.props._obj,
                    self.options,
                    docstringlines,
                )

                if docstringlines and docstringlines[-1]:
                    # append a blank line to the end of the docstring
                    docstringlines.append('')

            yield from docstringlines

    def get_sourcename(self) -> str:
        obj_module = inspect.safe_getattr(self.props._obj, '__module__', None)
        obj_qualname = inspect.safe_getattr(self.props._obj, '__qualname__', None)
        if obj_module and obj_qualname:
            # Get the correct location of docstring from self.object
            # to support inherited methods
            fullname = f'{self.props._obj.__module__}.{self.props._obj.__qualname__}'
        else:
            fullname = self.props.full_name

        if self.analyzer:
            return f'{self.analyzer.srcname}:docstring of {fullname}'
        else:
            return 'docstring of %s' % fullname

    def add_content(self, more_content: StringList | None) -> None:
        """Add content from docstrings, attribute documentation and user."""
        docstring = True

        # set sourcename and add content from attribute documentation
        sourcename = self.get_sourcename()
        if self.analyzer:
            attr_docs = self.analyzer.find_attr_docs()
            if self.props.parts:
                key = ('.'.join(self.props.parts[:-1]), self.props.parts[-1])
                if key in attr_docs:
                    docstring = False
                    # make a copy of docstring for attributes to avoid cache
                    # the change of autodoc-process-docstring event.
                    attribute_docstrings = [list(attr_docs[key])]

                    for i, line in enumerate(self.process_doc(attribute_docstrings)):
                        self.add_line(line, sourcename, i)

        # add content from docstrings
        if docstring:
            docstrings = self.get_doc()
            if docstrings is None:
                # Do not call autodoc-process-docstring on get_doc() returns None.
                pass
            else:
                if not docstrings:
                    # append at least a dummy docstring, so that the event
                    # autodoc-process-docstring is fired and can add some
                    # content if desired
                    docstrings.append([])
                for i, line in enumerate(self.process_doc(docstrings)):
                    self.add_line(line, sourcename, i)

        # add additional content (e.g. from document), if present
        if more_content:
            for line, src in zip(more_content.data, more_content.items, strict=True):
                self.add_line(line, src[0], src[1])

    def sort_members(
        self, documenters: list[tuple[Documenter, bool]], order: str
    ) -> list[tuple[Documenter, bool]]:
        """Sort the given member list."""
        if order == 'groupwise':
            # sort by group; alphabetically within groups
            documenters.sort(key=lambda e: (e[0].member_order, e[0].name))
        elif order == 'bysource':
            # By default, member discovery order matches source order,
            # as dicts are insertion-ordered from Python 3.7.
            if self.analyzer:
                # sort by source order, by virtue of the module analyzer
                tagorder = self.analyzer.tagorder

                def keyfunc(entry: tuple[Documenter, bool]) -> int:
                    fullname = entry[0].name.split('::')[1]
                    return tagorder.get(fullname, len(tagorder))

                documenters.sort(key=keyfunc)
        else:  # alphabetical
            documenters.sort(key=lambda e: e[0].name)

        return documenters

    def generate(
        self,
        more_content: StringList | None = None,
        real_modname: str | None = None,
        check_module: bool = False,
        all_members: bool = False,
    ) -> None:
        """Generate reST for the object given by *self.name*, and possibly for
        its members.

        If *more_content* is given, include that content. If *real_modname* is
        given, use that module name to find attribute docs. If *check_module* is
        True, only generate if the object is defined in the module name it is
        imported from. If *all_members* is True, document all members.
        """
        if self._load_object_by_name() is None:
            return

        self._generate(more_content, real_modname, check_module, all_members)

    def _generate(
        self,
        more_content: StringList | None = None,
        real_modname: str | None = None,
        check_module: bool = False,
        all_members: bool = False,
    ) -> None:
        has_members = isinstance(self, ModuleDocumenter) or (
            isinstance(self, ClassDocumenter) and not self.props.doc_as_attr
        )

        # If there is no real module defined, figure out which to use.
        # The real module is used in the module analyzer to look up the module
        # where the attribute documentation would actually be found in.
        # This is used for situations where you have a module that collects the
        # functions and classes of internal submodules.
        guess_modname = self.props._obj___module__ or self.props.module_name
        self.real_modname: str = real_modname or guess_modname

        # try to also get a source code analyzer for attribute docs
        try:
            self.analyzer = ModuleAnalyzer.for_module(self.real_modname)
            # parse right now, to get PycodeErrors on parsing (results will
            # be cached anyway)
            self.analyzer.find_attr_docs()
        except PycodeError as exc:
            logger.debug('[autodoc] module analyzer failed: %s', exc)
            # no source file -- e.g. for builtin and C modules
            self.analyzer = None
            # at least add the module.__file__ as a dependency
            if module___file__ := getattr(self.module, '__file__', ''):
                self.directive.record_dependencies.add(module___file__)
        else:
            self.directive.record_dependencies.add(self.analyzer.srcname)

        want_all = bool(
            all_members or self.options.inherited_members or self.options.members is ALL
        )
        if has_members:
            member_documenters = self._gather_members(
                want_all=want_all, indent=self.indent + self.content_indent
            )

        if self.real_modname != guess_modname:
            # Add module to dependency list if target object is defined in other module.
            try:
                analyzer = ModuleAnalyzer.for_module(guess_modname)
                self.directive.record_dependencies.add(analyzer.srcname)
            except PycodeError:
                pass

        docstrings: list[str] = functools.reduce(
            operator.iadd, self.get_doc() or [], []
        )
        if ismock(self.props._obj) and not docstrings:
            logger.warning(
                __('A mocked object is detected: %r'),
                self.name,
                type='autodoc',
                subtype='mocked_object',
            )

        # check __module__ of object (for members not given explicitly)
        if check_module and not self.options.imported_members:
            subject = inspect.unpartial(self.props._obj)
            modname = self.get_attr(subject, '__module__', None)
            if modname and modname != self.props.module_name:
                return

        sourcename = self.get_sourcename()

        # make sure that the result starts with an empty line.  This is
        # necessary for some situations where another directive preprocesses
        # reST and no starting newline is present
        self.add_line('', sourcename)

        # format the object's signature, if any
        try:
            sig = self.format_signature()
        except Exception as exc:
            msg = __('error while formatting signature for %s: %s')
            logger.warning(msg, self.props.full_name, exc, type='autodoc')
            return

        # generate the directive header and options, if applicable
        self.add_directive_header(sig)
        self.add_line('', sourcename)

        # e.g. the module directive doesn't have content
        self.indent += self.content_indent

        # add all content (from docstrings, attribute docs etc.)
        self.add_content(more_content)

        # document members, if possible
        if has_members:
            # for implicit module members, check __module__ to avoid
            # documenting imported objects
            members_check_module = bool(
                isinstance(self, ModuleDocumenter)
                and want_all
                and (self.options.ignore_module_all or self.props.all is None)
            )
            _document_members(
                member_documenters=member_documenters,
                real_modname=self.real_modname,
                members_check_module=members_check_module,
            )

    def _gather_members(
        self, *, want_all: bool, indent: str
    ) -> list[tuple[Documenter, bool]]:
        """Generate reST for member documentation.

        If *want_all* is True, document all members, else those given by
        *self.options.members*.
        """
        if not isinstance(self, (ModuleDocumenter, ClassDocumenter)):
            msg = 'must be implemented in subclasses'
            raise NotImplementedError(msg)

        current_document = self._current_document
        events = self._events
        registry = self.env._registry
        props = self.props

        # set current namespace for finding members
        current_document.autodoc_module = props.module_name
        if props.parts:
            current_document.autodoc_class = props.parts[0]

        inherited_members = frozenset(self.options.inherited_members or ())
        if self.analyzer:
            self.analyzer.analyze()
            attr_docs = self.analyzer.attr_docs
        else:
            attr_docs = {}
        found_members = _get_members_to_document(
            want_all=want_all,
            get_attr=self.get_attr,
            inherit_docstrings=self.config.autodoc_inherit_docstrings,
            props=props,
            opt_members=self.options.members or (),
            inherited_members=inherited_members,
            ignore_module_all=bool(self.options.ignore_module_all),
            attr_docs=attr_docs,
        )
        filtered_members = _filter_members(
            found_members,
            want_all=want_all,
            events=events,
            get_attr=self.get_attr,
            inherit_docstrings=self.config.autodoc_inherit_docstrings,
            options=self.options,
            orig_name=self.name,
            props=props,
            inherited_members=inherited_members,
            exclude_members=self.options.exclude_members,
            special_members=self.options.special_members,
            private_members=self.options.private_members,
            undoc_members=self.options.undoc_members,
            attr_docs=attr_docs,
        )
        # document non-skipped members
        member_documenters: list[tuple[Documenter, bool]] = []
        for member_name, member, is_attr in filtered_members:
            # prefer the documenter with the highest priority
            doccls = max(
                (
                    cls
                    for cls in registry.documenters.values()
                    if cls.can_document_member(member, member_name, is_attr, self)
                ),
                key=lambda cls: cls.priority,
                default=None,
            )
            if doccls is None:
                # don't know how to document this member
                continue
            # give explicitly separated module name, so that members
            # of inner classes can be documented
            module_prefix = f'{props.module_name}::'
            full_mname = module_prefix + '.'.join((*props.parts, member_name))
            documenter = doccls(self.directive, full_mname, indent)

            # We now try to import all objects before ordering them. This is to
            # avoid possible circular imports if we were to import objects after
            # their associated documenters have been sorted.
            if documenter._load_object_by_name() is None:
                continue

            member_documenters.append((documenter, is_attr))

        member_order = self.options.member_order or self.config.autodoc_member_order
        member_documenters = self.sort_members(member_documenters, member_order)

        # reset current objects
        current_document.autodoc_module = ''
        current_document.autodoc_class = ''

        return member_documenters


class ModuleDocumenter(Documenter):
    """Specialized Documenter subclass for modules."""

    props: _ModuleProperties

    objtype = 'module'
    content_indent = ''
    _extra_indent = '   '

    option_spec: ClassVar[OptionSpec] = {
        'members': members_option,
        'undoc-members': bool_option,
        'no-index': bool_option,
        'no-index-entry': bool_option,
        'inherited-members': inherited_members_option,
        'show-inheritance': bool_option,
        'synopsis': identity,
        'platform': identity,
        'deprecated': bool_option,
        'member-order': member_order_option,
        'exclude-members': exclude_members_option,
        'private-members': members_option,
        'special-members': members_option,
        'imported-members': bool_option,
        'ignore-module-all': bool_option,
        'no-value': bool_option,
        'noindex': bool_option,
    }

    def __init__(self, *args: Any) -> None:
        super().__init__(*args)
        self.options = self.options.merge_member_options()
        self.__all__: Sequence[str] | None = None

    def add_content(self, more_content: StringList | None) -> None:
        old_indent = self.indent
        self.indent += self._extra_indent
        super().add_content(None)
        self.indent = old_indent
        if more_content:
            for line, src in zip(more_content.data, more_content.items, strict=True):
                self.add_line(line, src[0], src[1])

    @classmethod
    def can_document_member(
        cls: type[Documenter], member: Any, membername: str, isattr: bool, parent: Any
    ) -> bool:
        # don't document submodules automatically
        return False

    def _module_all(self) -> Sequence[str] | None:
        if self.__all__ is None and not self.options.ignore_module_all:
            self.__all__ = self.props.all
        return self.__all__

    def add_directive_header(self, sig: str) -> None:
        super().add_directive_header(sig)

        sourcename = self.get_sourcename()

        # add some module-specific options
        if self.options.synopsis:
            self.add_line('   :synopsis: ' + self.options.synopsis, sourcename)
        if self.options.platform:
            self.add_line('   :platform: ' + self.options.platform, sourcename)
        if self.options.deprecated:
            self.add_line('   :deprecated:', sourcename)

    def sort_members(
        self, documenters: list[tuple[Documenter, bool]], order: str
    ) -> list[tuple[Documenter, bool]]:
        module_all = self.props.all
        if (
            order == 'bysource'
            and not self.options.ignore_module_all
            and module_all is not None
        ):
            assert module_all is not None
            module_all_set = frozenset(module_all)
            module_all_len = len(module_all)

            # Sort alphabetically first (for members not listed on the __all__)
            documenters.sort(key=lambda e: e[0].name)

            # Sort by __all__
            def keyfunc(entry: tuple[Documenter, bool]) -> int:
                name = entry[0].name.split('::')[1]
                if name in module_all_set:
                    return module_all.index(name)
                else:
                    return module_all_len

            documenters.sort(key=keyfunc)

            return documenters
        else:
            return super().sort_members(documenters, order)


class FunctionDocumenter(Documenter):
    """Specialized Documenter subclass for functions."""

    props: _FunctionDefProperties

    __docstring_signature__ = True

    objtype = 'function'
    member_order = 30

    @classmethod
    def can_document_member(
        cls: type[Documenter], member: Any, membername: str, isattr: bool, parent: Any
    ) -> bool:
        # supports functions, builtins and bound methods exported at the module level
        return (
            inspect.isfunction(member)
            or inspect.isbuiltin(member)
            or (inspect.isroutine(member) and isinstance(parent, ModuleDocumenter))
        )

    def format_args(self, **kwargs: Any) -> str:
        if self.config.autodoc_typehints in {'none', 'description'}:
            kwargs.setdefault('show_annotation', False)
        if self.config.autodoc_typehints_format == 'short':
            kwargs.setdefault('unqualified_typehints', True)
        if self.config.python_display_short_literal_types:
            kwargs.setdefault('short_literals', True)

        try:
            self._events.emit(
                'autodoc-before-process-signature', self.props._obj, False
            )
            sig = inspect.signature(
                self.props._obj, type_aliases=self.config.autodoc_type_aliases
            )
            args = stringify_signature(sig, **kwargs)
        except TypeError as exc:
            msg = __('Failed to get a function signature for %s: %s')
            logger.warning(msg, self.props.full_name, exc)
            return ''
        except ValueError:
            args = ''

        if self.config.strip_signature_backslash:
            # escape backslashes for reST
            args = args.replace('\\', '\\\\')

        if self.objtype == 'decorator' and ',' not in args:
            # Special case for single-argument decorators
            return ''
        return args

    def add_directive_header(self, sig: str) -> None:
        sourcename = self.get_sourcename()
        super().add_directive_header(sig)

        is_coro = inspect.iscoroutinefunction(self.props._obj)
        is_acoro = inspect.isasyncgenfunction(self.props._obj)
        if is_coro or is_acoro:
            self.add_line('   :async:', sourcename)

    def format_signature(self, **kwargs: Any) -> str:
        if self.config.autodoc_typehints_format == 'short':
            kwargs.setdefault('unqualified_typehints', True)
        if self.config.python_display_short_literal_types:
            kwargs.setdefault('short_literals', True)

        sigs = []
        if (
            self.analyzer
            and self.props.dotted_parts in self.analyzer.overloads
            and self.config.autodoc_typehints != 'none'
        ):
            # Use signatures for overloaded functions instead of the implementation function.
            overloaded = True
        else:
            overloaded = False
            sig = super().format_signature(**kwargs)
            sigs.append(sig)

        if inspect.is_singledispatch_function(self.props._obj):
            from sphinx.ext.autodoc._property_types import _FunctionDefProperties

            # append signature of singledispatch'ed functions
            for typ, func in self.props._obj.registry.items():
                if typ is object:
                    pass  # default implementation. skipped.
                else:
                    dispatchfunc = self.annotate_to_first_argument(func, typ)
                    if dispatchfunc:
                        documenter = FunctionDocumenter(self.directive, '')
                        documenter.props = _FunctionDefProperties(
                            obj_type='function',
                            module_name='',
                            parts=('',),
                            docstring_lines=(),
                            _obj=dispatchfunc,
                            _obj___module__=None,
                            properties=frozenset(),
                        )
                        sigs.append(documenter.format_signature())
        if overloaded and self.analyzer is not None:
            actual = inspect.signature(
                self.props._obj, type_aliases=self.config.autodoc_type_aliases
            )
            __globals__ = safe_getattr(self.props._obj, '__globals__', {})
            for overload in self.analyzer.overloads[self.props.dotted_parts]:
                overload = self.merge_default_value(actual, overload)
                overload = evaluate_signature(
                    overload, __globals__, self.config.autodoc_type_aliases
                )

                sig = stringify_signature(overload, **kwargs)
                sigs.append(sig)

        return '\n'.join(sigs)

    def merge_default_value(self, actual: Signature, overload: Signature) -> Signature:
        """Merge default values of actual implementation to the overload variants."""
        parameters = list(overload.parameters.values())
        for i, param in enumerate(parameters):
            actual_param = actual.parameters.get(param.name)
            if actual_param and param.default == '...':
                parameters[i] = param.replace(default=actual_param.default)

        return overload.replace(parameters=parameters)

    def annotate_to_first_argument(
        self, func: Callable[..., Any], typ: type
    ) -> Callable[..., Any] | None:
        """Annotate type hint to the first argument of function if needed."""
        try:
            sig = inspect.signature(func, type_aliases=self.config.autodoc_type_aliases)
        except TypeError as exc:
            msg = __('Failed to get a function signature for %s: %s')
            logger.warning(msg, self.props.full_name, exc)
            return None
        except ValueError:
            return None

        if len(sig.parameters) == 0:
            return None

        def dummy():  # type: ignore[no-untyped-def]  # NoQA: ANN202
            pass

        params = list(sig.parameters.values())
        if params[0].annotation is Parameter.empty:
            params[0] = params[0].replace(annotation=typ)
            try:
                dummy.__signature__ = sig.replace(parameters=params)  # type: ignore[attr-defined]
                return dummy
            except (AttributeError, TypeError):
                # failed to update signature (ex. built-in or extension types)
                return None

        return func


class DecoratorDocumenter(FunctionDocumenter):
    """Specialized Documenter subclass for decorator functions."""

    props: _FunctionDefProperties

    objtype = 'decorator'

    # must be lower than FunctionDocumenter
    priority = FunctionDocumenter.priority - 1


# Types which have confusing metaclass signatures it would be best not to show.
# These are listed by name, rather than storing the objects themselves, to avoid
# needing to import the modules.
_METACLASS_CALL_BLACKLIST = frozenset({
    'enum.EnumType.__call__',
})


# Types whose __new__ signature is a pass-through.
_CLASS_NEW_BLACKLIST = frozenset({
    'typing.Generic.__new__',
})


class ClassDocumenter(Documenter):
    """Specialized Documenter subclass for classes."""

    props: _ClassDefProperties

    __docstring_signature__ = True

    objtype = 'class'
    member_order = 20
    option_spec: ClassVar[OptionSpec] = {
        'members': members_option,
        'undoc-members': bool_option,
        'no-index': bool_option,
        'no-index-entry': bool_option,
        'inherited-members': inherited_members_option,
        'show-inheritance': bool_option,
        'member-order': member_order_option,
        'exclude-members': exclude_members_option,
        'private-members': members_option,
        'special-members': members_option,
        'class-doc-from': class_doc_from_option,
        'noindex': bool_option,
    }

    # Must be higher than FunctionDocumenter, ClassDocumenter, and
    # AttributeDocumenter as NewType can be an attribute and is a class
    # after Python 3.10.
    priority = 15

    _signature_class: Any = None
    _signature_method_name: str = ''

    def __init__(self, *args: Any) -> None:
        super().__init__(*args)

        if self.config.autodoc_class_signature == 'separated':
            self.options = self.options.copy()

            # show __init__() method
            if self.options.special_members is None:
                self.options.special_members = ['__new__', '__init__']
            else:
                self.options.special_members.append('__new__')
                self.options.special_members.append('__init__')

        self.options = self.options.merge_member_options()

    @classmethod
    def can_document_member(
        cls: type[Documenter], member: Any, membername: str, isattr: bool, parent: Any
    ) -> bool:
<<<<<<< HEAD
        return isinstance(member, type) or (isattr and _is_type_like(member))
=======
        return isinstance(member, type) or (
            isattr and isinstance(member, (NewType, TypeVar))
        )
>>>>>>> f578eedb

    def _get_signature(self) -> tuple[Any | None, str | None, Signature | None]:
<<<<<<< HEAD
        if _is_type_like(self.object):
=======
        if isinstance(self.props._obj, (NewType, TypeVar)):
>>>>>>> f578eedb
            # Suppress signature
            return None, None, None

        def get_user_defined_function_or_method(obj: Any, attr: str) -> Any:
            """Get the `attr` function or method from `obj`, if it is user-defined."""
            if inspect.is_builtin_class_method(obj, attr):
                return None
            attr = self.get_attr(obj, attr, None)
            if not (inspect.ismethod(attr) or inspect.isfunction(attr)):
                return None
            return attr

        # This sequence is copied from inspect._signature_from_callable.
        # ValueError means that no signature could be found, so we keep going.

        # First, we check if obj has a __signature__ attribute
        if hasattr(self.props._obj, '__signature__'):
            object_sig = self.props._obj.__signature__
            if isinstance(object_sig, Signature):
                return None, None, object_sig
            if sys.version_info[:2] in {(3, 12), (3, 13)} and callable(object_sig):
                # Support for enum.Enum.__signature__ in Python 3.12
                if isinstance(object_sig_str := object_sig(), str):
                    return None, None, inspect.signature_from_str(object_sig_str)

        # Next, let's see if it has an overloaded __call__ defined
        # in its metaclass
        call = get_user_defined_function_or_method(type(self.props._obj), '__call__')

        if call is not None:
            if f'{call.__module__}.{call.__qualname__}' in _METACLASS_CALL_BLACKLIST:
                call = None

        if call is not None:
            self._events.emit('autodoc-before-process-signature', call, True)
            try:
                sig = inspect.signature(
                    call,
                    bound_method=True,
                    type_aliases=self.config.autodoc_type_aliases,
                )
                return type(self.props._obj), '__call__', sig
            except ValueError:
                pass

        # Now we check if the 'obj' class has a '__new__' method
        new = get_user_defined_function_or_method(self.props._obj, '__new__')

        if new is not None:
            if f'{new.__module__}.{new.__qualname__}' in _CLASS_NEW_BLACKLIST:
                new = None

        if new is not None:
            self._events.emit('autodoc-before-process-signature', new, True)
            try:
                sig = inspect.signature(
                    new,
                    bound_method=True,
                    type_aliases=self.config.autodoc_type_aliases,
                )
                return self.props._obj, '__new__', sig
            except ValueError:
                pass

        # Finally, we should have at least __init__ implemented
        init = get_user_defined_function_or_method(self.props._obj, '__init__')
        if init is not None:
            self._events.emit('autodoc-before-process-signature', init, True)
            try:
                sig = inspect.signature(
                    init,
                    bound_method=True,
                    type_aliases=self.config.autodoc_type_aliases,
                )
                return self.props._obj, '__init__', sig
            except ValueError:
                pass

        # None of the attributes are user-defined, so fall back to let inspect
        # handle it.
        # We don't know the exact method that inspect.signature will read
        # the signature from, so just pass the object itself to our hook.
        self._events.emit('autodoc-before-process-signature', self.props._obj, False)
        try:
            sig = inspect.signature(
                self.props._obj,
                bound_method=False,
                type_aliases=self.config.autodoc_type_aliases,
            )
            return None, None, sig
        except ValueError:
            pass

        # Still no signature: happens e.g. for old-style classes
        # with __init__ in C and no `__text_signature__`.
        return None, None, None

    def format_args(self, **kwargs: Any) -> str:
        if self.config.autodoc_typehints in {'none', 'description'}:
            kwargs.setdefault('show_annotation', False)
        if self.config.autodoc_typehints_format == 'short':
            kwargs.setdefault('unqualified_typehints', True)
        if self.config.python_display_short_literal_types:
            kwargs.setdefault('short_literals', True)

        try:
            self._signature_class, _signature_method_name, sig = self._get_signature()
        except TypeError as exc:
            # __signature__ attribute contained junk
            msg = __('Failed to get a constructor signature for %s: %s')
            logger.warning(msg, self.props.full_name, exc)
            return ''
        self._signature_method_name = _signature_method_name or ''

        if sig is None:
            return ''

        return stringify_signature(sig, show_return_annotation=False, **kwargs)

    def _find_signature(self) -> tuple[str | None, str | None] | None:
        result = super()._find_signature()
        if result is not None:
            # Strip a return value from signature of constructor in docstring (first entry)
            result = (result[0], None)

        for i, sig in enumerate(self._signatures):
            if sig.endswith(' -> None'):
                # Strip a return value from signatures of constructor in docstring (subsequent
                # entries)
                self._signatures[i] = sig[:-8]

        return result

    def format_signature(self, **kwargs: Any) -> str:
        if self.props.doc_as_attr:
            return ''
        if self.config.autodoc_class_signature == 'separated':
            # do not show signatures
            return ''

        if self.config.autodoc_typehints_format == 'short':
            kwargs.setdefault('unqualified_typehints', True)
        if self.config.python_display_short_literal_types:
            kwargs.setdefault('short_literals', True)

        sig = super().format_signature()
        sigs = []

        overloads = self.get_overloaded_signatures()
        if overloads and self.config.autodoc_typehints != 'none':
            # Use signatures for overloaded methods instead of the implementation method.
            method = safe_getattr(
                self._signature_class, self._signature_method_name, None
            )
            __globals__ = safe_getattr(method, '__globals__', {})
            for overload in overloads:
                overload = evaluate_signature(
                    overload, __globals__, self.config.autodoc_type_aliases
                )

                parameters = list(overload.parameters.values())
                overload = overload.replace(
                    parameters=parameters[1:], return_annotation=Parameter.empty
                )
                sig = stringify_signature(overload, **kwargs)
                sigs.append(sig)
        else:
            sigs.append(sig)

        return '\n'.join(sigs)

    def get_overloaded_signatures(self) -> list[Signature]:
        if self._signature_class and self._signature_method_name:
            for cls in self._signature_class.__mro__:
                try:
                    analyzer = ModuleAnalyzer.for_module(cls.__module__)
                    analyzer.analyze()
                    qualname = f'{cls.__qualname__}.{self._signature_method_name}'
                    if qualname in analyzer.overloads:
                        return analyzer.overloads.get(qualname, [])
                    elif qualname in analyzer.tagorder:
                        # the constructor is defined in the class, but not overridden.
                        return []
                except PycodeError:
                    pass

        return []

    def get_canonical_fullname(self) -> str | None:
        __modname__ = safe_getattr(
            self.props._obj, '__module__', self.props.module_name
        )
        __qualname__ = safe_getattr(self.props._obj, '__qualname__', None)
        if __qualname__ is None:
            __qualname__ = safe_getattr(self.props._obj, '__name__', None)
        if __qualname__ and '<locals>' in __qualname__:
            # No valid qualname found if the object is defined as locals
            __qualname__ = None

        if __modname__ and __qualname__:
            return f'{__modname__}.{__qualname__}'
        else:
            return None

    def add_directive_header(self, sig: str) -> None:
        sourcename = self.get_sourcename()

        if self.props.doc_as_attr:
            self.directivetype = 'attribute'
        if isinstance(self.object, TypeAliasType):
            self.directivetype = 'type'
        super().add_directive_header(sig)

        if isinstance(self.props._obj, (NewType, TypeVar)):
            return

        if self.analyzer and self.props.dotted_parts in self.analyzer.finals:
            self.add_line('   :final:', sourcename)

        canonical_fullname = self.get_canonical_fullname()
        if (
            not self.props.doc_as_attr
            and not isinstance(self.props._obj, NewType)
            and canonical_fullname
            and self.props.full_name != canonical_fullname
        ):
            self.add_line('   :canonical: %s' % canonical_fullname, sourcename)

        if isinstance(self.object, TypeAliasType):
            aliased = stringify_annotation(self.object.__value__)
            self.add_line('   :canonical: %s' % aliased, sourcename)
            return

        # add inheritance info, if wanted
        if not self.props.doc_as_attr and self.options.show_inheritance:
            if inspect.getorigbases(self.props._obj):
                # A subclass of generic types
                # refs: PEP-560 <https://peps.python.org/pep-0560/>
                bases = list(self.props._obj.__orig_bases__)
            elif hasattr(self.props._obj, '__bases__') and len(
                self.props._obj.__bases__
            ):
                # A normal class
                bases = list(self.props._obj.__bases__)
            else:
                bases = []

            self._events.emit(
                'autodoc-process-bases',
                self.props.full_name,
                self.props._obj,
                self.options,
                bases,
            )

            mode = _get_render_mode(self.config.autodoc_typehints_format)
            base_classes = [restify(cls, mode=mode) for cls in bases]

            sourcename = self.get_sourcename()
            self.add_line('', sourcename)
            self.add_line('   ' + _('Bases: %s') % ', '.join(base_classes), sourcename)

    def get_doc(self) -> list[list[str]] | None:
        if isinstance(self.props._obj, TypeVar):
            if self.props._obj.__doc__ == TypeVar.__doc__:
                return []
        if self.props.doc_as_attr:
            # Don't show the docstring of the class when it is an alias.
            if self.get_variable_comment():
                return []
            else:
                return None

        lines = getattr(self, '_new_docstrings', None)
        if lines is not None:
            return lines

        if self.options.class_doc_from is not None:
            classdoc_from = self.options.class_doc_from
        else:
            classdoc_from = self.config.autoclass_content

        docstrings = []
        attrdocstring = getdoc(self.props._obj, self.get_attr)
        if attrdocstring:
            docstrings.append(attrdocstring)

        # for classes, what the "docstring" is can be controlled via a
        # config value; the default is only the class docstring
        if classdoc_from in {'both', 'init'}:
            __init__ = self.get_attr(self.props._obj, '__init__', None)
            initdocstring = getdoc(
                __init__,
                self.get_attr,
                self.config.autodoc_inherit_docstrings,
                self.props._obj,
                '__init__',
            )
            # for new-style classes, no __init__ means default __init__
            if initdocstring is not None and (
                initdocstring == object.__init__.__doc__  # for pypy
                or initdocstring.strip() == object.__init__.__doc__  # for !pypy
            ):
                initdocstring = None
            if not initdocstring:
                # try __new__
                __new__ = self.get_attr(self.props._obj, '__new__', None)
                initdocstring = getdoc(
                    __new__,
                    self.get_attr,
                    self.config.autodoc_inherit_docstrings,
                    self.props._obj,
                    '__new__',
                )
                # for new-style classes, no __new__ means default __new__
                if initdocstring is not None and (
                    initdocstring == object.__new__.__doc__  # for pypy
                    or initdocstring.strip() == object.__new__.__doc__  # for !pypy
                ):
                    initdocstring = None
            if initdocstring:
                if classdoc_from == 'init':
                    docstrings = [initdocstring]
                else:
                    docstrings.append(initdocstring)

        tab_width = self.directive.state.document.settings.tab_width
        return [prepare_docstring(docstring, tab_width) for docstring in docstrings]

    def get_variable_comment(self) -> list[str] | None:
        try:
            key = ('', self.props.dotted_parts)
            if self.props.doc_as_attr:
                analyzer = ModuleAnalyzer.for_module(self.props.module_name)
            else:
                analyzer = ModuleAnalyzer.for_module(
                    self.props._obj___module__ or self.props.module_name
                )
            analyzer.analyze()
            return list(analyzer.attr_docs.get(key, []))
        except PycodeError:
            return None

    def add_content(self, more_content: StringList | None) -> None:
        mode = _get_render_mode(self.config.autodoc_typehints_format)
        short_literals = self.config.python_display_short_literal_types

        if isinstance(self.props._obj, NewType):
            supertype = restify(self.props._obj.__supertype__, mode=mode)

            more_content = StringList([_('alias of %s') % supertype, ''], source='')
        if isinstance(self.props._obj, TypeVar):
            attrs = [repr(self.props._obj.__name__)]
            attrs.extend(
                stringify_annotation(constraint, mode, short_literals=short_literals)
                for constraint in self.props._obj.__constraints__
            )
            if self.props._obj.__bound__:
                bound = restify(self.props._obj.__bound__, mode=mode)
                attrs.append(r'bound=\ ' + bound)
            if self.props._obj.__covariant__:
                attrs.append('covariant=True')
            if self.props._obj.__contravariant__:
                attrs.append('contravariant=True')

            more_content = StringList(
                [_('alias of TypeVar(%s)') % ', '.join(attrs), ''], source=''
            )
        if self.props.doc_as_attr and self.props.module_name != (
            self.props._obj___module__ or self.props.module_name
        ):
            try:
                # override analyzer to obtain doccomment around its definition.
                self.analyzer = ModuleAnalyzer.for_module(self.props.module_name)
                self.analyzer.analyze()
            except PycodeError:
                pass

        if self.props.doc_as_attr and not self.get_variable_comment():
            try:
                alias = restify(self.props._obj, mode=mode)
                more_content = StringList([_('alias of %s') % alias], source='')
            except AttributeError:
                pass  # Invalid class object is passed.

        super().add_content(more_content)

    def generate(
        self,
        more_content: StringList | None = None,
        real_modname: str | None = None,
        check_module: bool = False,
        all_members: bool = False,
    ) -> None:
        # Do not pass real_modname and use the name from the __module__
        # attribute of the class.
        # If a class gets imported into the module real_modname
        # the analyzer won't find the source of the class, if
        # it looks in real_modname.
        return super().generate(
            more_content=more_content,
            check_module=check_module,
            all_members=all_members,
        )


class ExceptionDocumenter(ClassDocumenter):
    """Specialized ClassDocumenter subclass for exceptions."""

    props: _ClassDefProperties

    objtype = 'exception'
    member_order = 10

    # needs a higher priority than ClassDocumenter
    priority = ClassDocumenter.priority + 5

    @classmethod
    def can_document_member(
        cls: type[Documenter], member: Any, membername: str, isattr: bool, parent: Any
    ) -> bool:
        try:
            return isinstance(member, type) and issubclass(member, BaseException)
        except TypeError as exc:
            # It's possible for a member to be considered a type, but fail
            # issubclass checks due to not being a class. For example:
            # https://github.com/sphinx-doc/sphinx/issues/11654#issuecomment-1696790436
            msg = (
                f'{cls.__name__} failed to discern if member {member} with'
                f' membername {membername} is a BaseException subclass.'
            )
            raise ValueError(msg) from exc


class DataDocumenter(Documenter):
    """Specialized Documenter subclass for data items."""

    props: _AssignStatementProperties

    __uninitialized_global_variable__ = True

    objtype = 'data'
    member_order = 40
    priority = -10
    option_spec: ClassVar[OptionSpec] = dict(Documenter.option_spec)
    option_spec['annotation'] = annotation_option
    option_spec['no-value'] = bool_option

    @classmethod
    def can_document_member(
        cls: type[Documenter], member: Any, membername: str, isattr: bool, parent: Any
    ) -> bool:
        return isinstance(parent, ModuleDocumenter) and isattr

    def update_annotations(self, parent: Any) -> None:
        """Update __annotations__ to support type_comment and so on."""
        annotations = dict(inspect.getannotations(parent))
        parent.__annotations__ = annotations

        try:
            analyzer = ModuleAnalyzer.for_module(self.props.module_name)
            analyzer.analyze()
            for (classname, attrname), annotation in analyzer.annotations.items():
                if not classname and attrname not in annotations:
                    annotations[attrname] = annotation
        except PycodeError:
            pass

    def should_suppress_value_header(self) -> bool:
        if self.props._obj is UNINITIALIZED_ATTR:
            return True
        else:
            doc = self.get_doc() or []
            _docstring, metadata = separate_metadata(
                '\n'.join(functools.reduce(operator.iadd, doc, []))
            )
            if 'hide-value' in metadata:
                return True

        return False

    def add_directive_header(self, sig: str) -> None:
        super().add_directive_header(sig)
        sourcename = self.get_sourcename()
        if self.options.annotation is SUPPRESS or inspect.isgenericalias(
            self.props._obj
        ):
            pass
        elif self.options.annotation:
            self.add_line('   :annotation: %s' % self.options.annotation, sourcename)
        else:
            if self.config.autodoc_typehints != 'none':
                # obtain annotation for this data
                annotations = get_type_hints(
                    self.parent,
                    None,
                    self.config.autodoc_type_aliases,
                    include_extras=True,
                )
                if self.props.name in annotations:
                    mode = _get_render_mode(self.config.autodoc_typehints_format)
                    short_literals = self.config.python_display_short_literal_types
                    objrepr = stringify_annotation(
                        annotations.get(self.props.name),
                        mode,
                        short_literals=short_literals,
                    )
                    self.add_line('   :type: ' + objrepr, sourcename)

            try:
                if (
                    self.options.no_value
                    or self.should_suppress_value_header()
                    or ismock(self.props._obj)
                ):
                    pass
                else:
                    objrepr = object_description(self.props._obj)
                    self.add_line('   :value: ' + objrepr, sourcename)
            except ValueError:
                pass

    def get_module_comment(self, attrname: str) -> list[str] | None:
        try:
            analyzer = ModuleAnalyzer.for_module(self.props.module_name)
            analyzer.analyze()
            key = ('', attrname)
            if key in analyzer.attr_docs:
                return list(analyzer.attr_docs[key])
        except PycodeError:
            pass

        return None

    def get_doc(self) -> list[list[str]] | None:
        # Check the variable has a docstring-comment
        comment = self.get_module_comment(self.props.name)
        if comment:
            return [comment]
        else:
            return super().get_doc()

    def add_content(self, more_content: StringList | None) -> None:
        # Disable analyzing variable comment on Documenter.add_content() to control it on
        # DataDocumenter.add_content()
        self.analyzer = None

        if not more_content:
            more_content = StringList()

        _add_content_generic_alias_(
            more_content,
            self.props._obj,
            autodoc_typehints_format=self.config.autodoc_typehints_format,
        )
        super().add_content(more_content)


class MethodDocumenter(Documenter):
    """Specialized Documenter subclass for methods (normal, static and class)."""

    props: _FunctionDefProperties

    __docstring_signature__ = True

    objtype = 'method'
    directivetype = 'method'
    member_order = 50
    priority = 1  # must be more than FunctionDocumenter

    @classmethod
    def can_document_member(
        cls: type[Documenter], member: Any, membername: str, isattr: bool, parent: Any
    ) -> bool:
        return inspect.isroutine(member) and not isinstance(parent, ModuleDocumenter)

    def format_args(self, **kwargs: Any) -> str:
        if self.config.autodoc_typehints in {'none', 'description'}:
            kwargs.setdefault('show_annotation', False)
        if self.config.autodoc_typehints_format == 'short':
            kwargs.setdefault('unqualified_typehints', True)
        if self.config.python_display_short_literal_types:
            kwargs.setdefault('short_literals', True)

        try:
            if self.props._obj == object.__init__ and self.parent != object:  # NoQA: E721
                # Classes not having own __init__() method are shown as no arguments.
                #
                # Note: The signature of object.__init__() is (self, /, *args, **kwargs).
                #       But it makes users confused.
                args = '()'
            else:
                if inspect.isstaticmethod(
                    self.props._obj, cls=self.parent, name=self.props.object_name
                ):
                    self._events.emit(
                        'autodoc-before-process-signature', self.props._obj, False
                    )
                    sig = inspect.signature(
                        self.props._obj,
                        bound_method=False,
                        type_aliases=self.config.autodoc_type_aliases,
                    )
                else:
                    self._events.emit(
                        'autodoc-before-process-signature', self.props._obj, True
                    )
                    sig = inspect.signature(
                        self.props._obj,
                        bound_method=True,
                        type_aliases=self.config.autodoc_type_aliases,
                    )
                args = stringify_signature(sig, **kwargs)
        except TypeError as exc:
            msg = __('Failed to get a method signature for %s: %s')
            logger.warning(msg, self.props.full_name, exc)
            return ''
        except ValueError:
            args = ''

        if self.config.strip_signature_backslash:
            # escape backslashes for reST
            args = args.replace('\\', '\\\\')
        return args

    def add_directive_header(self, sig: str) -> None:
        super().add_directive_header(sig)

        sourcename = self.get_sourcename()
        obj = self.parent.__dict__.get(self.props.object_name, self.props._obj)
        if inspect.isabstractmethod(obj):
            self.add_line('   :abstractmethod:', sourcename)
        if inspect.iscoroutinefunction(obj) or inspect.isasyncgenfunction(obj):
            self.add_line('   :async:', sourcename)
        if (
            inspect.is_classmethod_like(obj)
            or inspect.is_singledispatch_method(obj)
            and inspect.is_classmethod_like(obj.func)
        ):
            self.add_line('   :classmethod:', sourcename)
        if inspect.isstaticmethod(obj, cls=self.parent, name=self.props.object_name):
            self.add_line('   :staticmethod:', sourcename)
        if self.analyzer and self.props.dotted_parts in self.analyzer.finals:
            self.add_line('   :final:', sourcename)

    def format_signature(self, **kwargs: Any) -> str:
        if self.config.autodoc_typehints_format == 'short':
            kwargs.setdefault('unqualified_typehints', True)
        if self.config.python_display_short_literal_types:
            kwargs.setdefault('short_literals', True)

        sigs = []
        if (
            self.analyzer
            and self.props.dotted_parts in self.analyzer.overloads
            and self.config.autodoc_typehints != 'none'
        ):
            # Use signatures for overloaded methods instead of the implementation method.
            overloaded = True
        else:
            overloaded = False
            sig = super().format_signature(**kwargs)
            sigs.append(sig)

        meth = self.parent.__dict__.get(self.props.name)
        if inspect.is_singledispatch_method(meth):
            from sphinx.ext.autodoc._property_types import _FunctionDefProperties

            # append signature of singledispatch'ed functions
            for typ, func in meth.dispatcher.registry.items():
                if typ is object:
                    pass  # default implementation. skipped.
                else:
                    if inspect.isclassmethod(func):
                        func = func.__func__
                    dispatchmeth = self.annotate_to_first_argument(func, typ)
                    if dispatchmeth:
                        documenter = MethodDocumenter(self.directive, '')
                        documenter.props = _FunctionDefProperties(
                            obj_type='method',
                            module_name='',
                            parts=('',),
                            docstring_lines=(),
                            _obj=dispatchmeth,
                            _obj___module__=None,
                            properties=frozenset(),
                        )
                        documenter.parent = self.parent
                        sigs.append(documenter.format_signature())
        if overloaded and self.analyzer is not None:
            if inspect.isstaticmethod(
                self.props._obj, cls=self.parent, name=self.props.object_name
            ):
                actual = inspect.signature(
                    self.props._obj,
                    bound_method=False,
                    type_aliases=self.config.autodoc_type_aliases,
                )
            else:
                actual = inspect.signature(
                    self.props._obj,
                    bound_method=True,
                    type_aliases=self.config.autodoc_type_aliases,
                )

            __globals__ = safe_getattr(self.props._obj, '__globals__', {})
            for overload in self.analyzer.overloads[self.props.dotted_parts]:
                overload = self.merge_default_value(actual, overload)
                overload = evaluate_signature(
                    overload, __globals__, self.config.autodoc_type_aliases
                )

                if not inspect.isstaticmethod(
                    self.props._obj, cls=self.parent, name=self.props.object_name
                ):
                    parameters = list(overload.parameters.values())
                    overload = overload.replace(parameters=parameters[1:])
                sig = stringify_signature(overload, **kwargs)
                sigs.append(sig)

        return '\n'.join(sigs)

    def merge_default_value(self, actual: Signature, overload: Signature) -> Signature:
        """Merge default values of actual implementation to the overload variants."""
        parameters = list(overload.parameters.values())
        for i, param in enumerate(parameters):
            actual_param = actual.parameters.get(param.name)
            if actual_param and param.default == '...':
                parameters[i] = param.replace(default=actual_param.default)

        return overload.replace(parameters=parameters)

    def annotate_to_first_argument(
        self, func: Callable[..., Any], typ: type
    ) -> Callable[..., Any] | None:
        """Annotate type hint to the first argument of function if needed."""
        try:
            sig = inspect.signature(func, type_aliases=self.config.autodoc_type_aliases)
        except TypeError as exc:
            msg = __('Failed to get a method signature for %s: %s')
            logger.warning(msg, self.props.full_name, exc)
            return None
        except ValueError:
            return None

        if len(sig.parameters) == 1:
            return None

        def dummy():  # type: ignore[no-untyped-def]  # NoQA: ANN202
            pass

        params = list(sig.parameters.values())
        if params[1].annotation is Parameter.empty:
            params[1] = params[1].replace(annotation=typ)
            try:
                dummy.__signature__ = sig.replace(  # type: ignore[attr-defined]
                    parameters=params
                )
                return dummy
            except (AttributeError, TypeError):
                # failed to update signature (ex. built-in or extension types)
                return None

        return func

    def get_doc(self) -> list[list[str]] | None:
        if self._new_docstrings is not None:
            # docstring already returned previously, then modified due to
            # ``__docstring_signature__ = True``. Just return the
            # previously-computed result, so that we don't loose the processing.
            return self._new_docstrings
        if self.props.name == '__init__':
            docstring = getdoc(
                self.props._obj,
                self.get_attr,
                self.config.autodoc_inherit_docstrings,
                self.parent,
                self.props.object_name,
            )
            if docstring is not None and (
                docstring == object.__init__.__doc__  # for pypy
                or docstring.strip() == object.__init__.__doc__  # for !pypy
            ):
                docstring = None
            if docstring:
                tab_width = self.directive.state.document.settings.tab_width
                return [prepare_docstring(docstring, tabsize=tab_width)]
            else:
                return []
        elif self.props.name == '__new__':
            docstring = getdoc(
                self.props._obj,
                self.get_attr,
                self.config.autodoc_inherit_docstrings,
                self.parent,
                self.props.object_name,
            )
            if docstring is not None and (
                docstring == object.__new__.__doc__  # for pypy
                or docstring.strip() == object.__new__.__doc__  # for !pypy
            ):
                docstring = None
            if docstring:
                tab_width = self.directive.state.document.settings.tab_width
                return [prepare_docstring(docstring, tabsize=tab_width)]
            else:
                return []
        else:
            return super().get_doc()


class AttributeDocumenter(Documenter):
    """Specialized Documenter subclass for attributes."""

    props: _AssignStatementProperties

    __docstring_signature__ = True
    __docstring_strip_signature__ = True

    objtype = 'attribute'
    member_order = 60
    option_spec: ClassVar[OptionSpec] = dict(Documenter.option_spec)
    option_spec['annotation'] = annotation_option
    option_spec['no-value'] = bool_option

    # must be higher than the MethodDocumenter, else it will recognize
    # some non-data descriptors as methods
    priority = 10

    @staticmethod
    def is_function_or_method(obj: Any) -> bool:
        return (
            inspect.isfunction(obj) or inspect.isbuiltin(obj) or inspect.ismethod(obj)
        )

    @classmethod
    def can_document_member(
        cls: type[Documenter], member: Any, membername: str, isattr: bool, parent: Any
    ) -> bool:
        if isinstance(parent, ModuleDocumenter):
            return False
        if inspect.isattributedescriptor(member):
            return True
        return not inspect.isroutine(member) and not isinstance(member, type)

    def update_annotations(self, parent: Any) -> None:
        """Update __annotations__ to support type_comment and so on."""
        try:
            annotations = dict(inspect.getannotations(parent))
            parent.__annotations__ = annotations

            for cls in inspect.getmro(parent):
                try:
                    module = safe_getattr(cls, '__module__')
                    qualname = safe_getattr(cls, '__qualname__')

                    analyzer = ModuleAnalyzer.for_module(module)
                    analyzer.analyze()
                    anns = analyzer.annotations
                    for (classname, attrname), annotation in anns.items():
                        if classname == qualname and attrname not in annotations:
                            annotations[attrname] = annotation
                except (AttributeError, PycodeError):
                    pass
        except (AttributeError, TypeError):
            # Failed to set __annotations__ (built-in, extensions, etc.)
            pass

    @property
    def _is_non_data_descriptor(self) -> bool:
        return not inspect.isattributedescriptor(self.props._obj)

    def should_suppress_value_header(self) -> bool:
        if self.props._obj is SLOTS_ATTR:
            return True
        if self.props._obj is RUNTIME_INSTANCE_ATTRIBUTE:
            return True
        if self.props._obj is UNINITIALIZED_ATTR:
            return True
        if not self._is_non_data_descriptor or inspect.isgenericalias(self.props._obj):
            return True
        else:
            doc = self.get_doc()
            if doc:
                _docstring, metadata = separate_metadata(
                    '\n'.join(functools.reduce(operator.iadd, doc, []))
                )
                if 'hide-value' in metadata:
                    return True

        return False

    def add_directive_header(self, sig: str) -> None:
        super().add_directive_header(sig)
        sourcename = self.get_sourcename()
        if self.options.annotation is SUPPRESS or inspect.isgenericalias(
            self.props._obj
        ):
            pass
        elif self.options.annotation:
            self.add_line('   :annotation: %s' % self.options.annotation, sourcename)
        else:
            if self.config.autodoc_typehints != 'none':
                # obtain type annotation for this attribute
                annotations = get_type_hints(
                    self.parent,
                    None,
                    self.config.autodoc_type_aliases,
                    include_extras=True,
                )
                if self.props.name in annotations:
                    mode = _get_render_mode(self.config.autodoc_typehints_format)
                    short_literals = self.config.python_display_short_literal_types
                    objrepr = stringify_annotation(
                        annotations.get(self.props.name),
                        mode,
                        short_literals=short_literals,
                    )
                    self.add_line('   :type: ' + objrepr, sourcename)

            try:
                if (
                    self.options.no_value
                    or self.should_suppress_value_header()
                    or ismock(self.props._obj)
                ):
                    pass
                else:
                    objrepr = object_description(self.props._obj)
                    self.add_line('   :value: ' + objrepr, sourcename)
            except ValueError:
                pass

    def get_attribute_comment(self, parent: Any, attrname: str) -> list[str] | None:
        return _get_attribute_comment(
            parent=parent, obj_path=self.props.parts, attrname=attrname
        )

    def get_doc(self) -> list[list[str]] | None:
        # Check the attribute has a docstring-comment
        comment = _get_attribute_comment(
            parent=self.parent, obj_path=self.props.parts, attrname=self.props.parts[-1]
        )
        if comment:
            return [comment]

        try:
            # Disable `autodoc_inherit_docstring` temporarily to avoid to obtain
            # a docstring from the value which descriptor returns unexpectedly.
            # See: https://github.com/sphinx-doc/sphinx/issues/7805
            orig = self.config.autodoc_inherit_docstrings
            self.config.autodoc_inherit_docstrings = False

            if self.props._obj is SLOTS_ATTR:
                # support for __slots__
                try:
                    parent___slots__ = inspect.getslots(self.parent)
                    if parent___slots__ and (
                        docstring := parent___slots__.get(self.props.name)
                    ):
                        docstring = prepare_docstring(docstring)
                        return [docstring]
                    else:
                        return []
                except ValueError as exc:
                    logger.warning(
                        __('Invalid __slots__ found on %s. Ignored.'),
                        (self.parent.__qualname__, exc),
                        type='autodoc',
                    )
                    return []

            if (
                self.props._obj is RUNTIME_INSTANCE_ATTRIBUTE
                and _is_runtime_instance_attribute_not_commented(
                    parent=self.parent, obj_path=self.props.parts
                )
            ):
                return None

            if self.props._obj is UNINITIALIZED_ATTR:
                return None

            if self._is_non_data_descriptor:
                # the docstring of non-data descriptor is very probably
                # the wrong thing to display
                return None

            return super().get_doc()
        finally:
            self.config.autodoc_inherit_docstrings = orig

    def add_content(self, more_content: StringList | None) -> None:
        # Disable analyzing attribute comment on Documenter.add_content() to control it on
        # AttributeDocumenter.add_content()
        self.analyzer = None

        if more_content is None:
            more_content = StringList()
        _add_content_generic_alias_(
            more_content,
            self.props._obj,
            autodoc_typehints_format=self.config.autodoc_typehints_format,
        )
        super().add_content(more_content)


class PropertyDocumenter(Documenter):
    """Specialized Documenter subclass for properties."""

    props: _FunctionDefProperties

    __docstring_signature__ = True
    __docstring_strip_signature__ = True

    objtype = 'property'
    member_order = 60

    # before AttributeDocumenter
    priority = AttributeDocumenter.priority + 1

    @classmethod
    def can_document_member(
        cls: type[Documenter], member: Any, membername: str, isattr: bool, parent: Any
    ) -> bool:
        if isinstance(parent, ClassDocumenter):
            if inspect.isproperty(member):
                return True
            else:
                # See FakeDirective &c in autosummary, parent might not be a
                # 'proper' Documenter.
                obj = parent.props._obj if hasattr(parent, 'props') else None
                __dict__ = safe_getattr(obj, '__dict__', {})
                obj = __dict__.get(membername)
                return isinstance(obj, classmethod) and inspect.isproperty(obj.__func__)
        else:
            return False

    def format_args(self, **kwargs: Any) -> str:
        func = self._get_property_getter()
        if func is None:
            return ''

        # update the annotations of the property getter
        self._events.emit('autodoc-before-process-signature', func, False)
        # correctly format the arguments for a property
        return super().format_args(**kwargs)

    def add_directive_header(self, sig: str) -> None:
        super().add_directive_header(sig)
        sourcename = self.get_sourcename()
        if inspect.isabstractmethod(self.props._obj):
            self.add_line('   :abstractmethod:', sourcename)
        # Support for class properties. Note: these only work on Python 3.9.
        if self.props.is_classmethod:
            self.add_line('   :classmethod:', sourcename)

        func = self._get_property_getter()
        if func is None or self.config.autodoc_typehints == 'none':
            return

        try:
            signature = inspect.signature(
                func, type_aliases=self.config.autodoc_type_aliases
            )
            if signature.return_annotation is not Parameter.empty:
                mode = _get_render_mode(self.config.autodoc_typehints_format)
                short_literals = self.config.python_display_short_literal_types
                objrepr = stringify_annotation(
                    signature.return_annotation, mode, short_literals=short_literals
                )
                self.add_line('   :type: ' + objrepr, sourcename)
        except TypeError as exc:
            msg = __('Failed to get a function signature for %s: %s')
            logger.warning(msg, self.props.full_name, exc)
            pass
        except ValueError:
            pass

    def _get_property_getter(self) -> Callable[..., Any] | None:
        if safe_getattr(self.props._obj, 'fget', None):  # property
            return self.props._obj.fget
        if safe_getattr(self.props._obj, 'func', None):  # cached_property
            return self.props._obj.func
        return None


class DocstringSignatureMixin:
    """Retained for compatibility."""

    __docstring_signature__ = True


class ModuleLevelDocumenter(Documenter):
    """Retained for compatibility."""


class ClassLevelDocumenter(Documenter):
    """Retained for compatibility."""


def autodoc_attrgetter(
    obj: Any, name: str, *defargs: Any, registry: SphinxComponentRegistry
) -> Any:
    """Alternative getattr() for types"""
    for typ, func in registry.autodoc_attrgetters.items():
        if isinstance(obj, typ):
            return func(obj, name, *defargs)

    return safe_getattr(obj, name, *defargs)


def _add_content_generic_alias_(
    more_content: StringList,
    /,
    obj: object,
    autodoc_typehints_format: Literal['fully-qualified', 'short'],
) -> None:
    """Support for documenting GenericAliases."""
    if inspect.isgenericalias(obj):
        alias = restify(obj, mode=_get_render_mode(autodoc_typehints_format))
        more_content.append(_('alias of %s') % alias, '')
        more_content.append('', '')


def _document_members(
    *,
    member_documenters: list[tuple[Documenter, bool]],
    real_modname: str,
    members_check_module: bool,
) -> None:
    """Generate reST for member documentation.

    If *all_members* is True, document all members, else those given by
    *self.options.members*.
    """
    for documenter, is_attr in member_documenters:
        assert documenter.props.module_name
        # We can directly call ._generate() since the documenters
        # already called parse_name() and import_object() before.
        #
        # Note that those two methods above do not emit events, so
        # whatever objects we deduced should not have changed.
        documenter._generate(
            all_members=True,
            real_modname=real_modname,
            check_module=members_check_module and not is_attr,
        )<|MERGE_RESOLUTION|>--- conflicted
+++ resolved
@@ -31,13 +31,9 @@
 from sphinx.ext.autodoc.importer import (
     _get_attribute_comment,
     _is_runtime_instance_attribute_not_commented,
-<<<<<<< HEAD
     _is_type_like,
-    get_class_members,
-=======
     _load_object_by_name,
     _resolve_name,
->>>>>>> f578eedb
 )
 from sphinx.ext.autodoc.mock import ismock
 from sphinx.locale import _, __
@@ -1153,20 +1149,10 @@
     def can_document_member(
         cls: type[Documenter], member: Any, membername: str, isattr: bool, parent: Any
     ) -> bool:
-<<<<<<< HEAD
         return isinstance(member, type) or (isattr and _is_type_like(member))
-=======
-        return isinstance(member, type) or (
-            isattr and isinstance(member, (NewType, TypeVar))
-        )
->>>>>>> f578eedb
 
     def _get_signature(self) -> tuple[Any | None, str | None, Signature | None]:
-<<<<<<< HEAD
-        if _is_type_like(self.object):
-=======
-        if isinstance(self.props._obj, (NewType, TypeVar)):
->>>>>>> f578eedb
+        if _is_type_like(self.props._obj):
             # Suppress signature
             return None, None, None
 
