--- conflicted
+++ resolved
@@ -8,12 +8,8 @@
 
 import ast
 import inspect
-<<<<<<< HEAD
 from types import LambdaType
-from typing import Any
-=======
-from typing import TYPE_CHECKING, Any
->>>>>>> 6cb783c0
+from typing import TYPE_CHECKING
 
 import sphinx
 from sphinx.locale import __
@@ -21,7 +17,9 @@
 from sphinx.util import logging
 
 if TYPE_CHECKING:
-    from sphinx.application import Sphinx
+    from typing import Any
+  
+    from sphinx.application import Sphinx    
 
 logger = logging.getLogger(__name__)
 
@@ -52,17 +50,10 @@
             # subject is placed inside class or block.  To read its docstring,
             # this adds if-block before the declaration.
             module = ast.parse('if True:\n' + source)
-<<<<<<< HEAD
             subject = module.body[0].body[0]  # type: ignore[attr-defined]
         else:
             module = ast.parse(source)
             subject = module.body[0]
-=======
-            return module.body[0].body[0]  # type: ignore[attr-defined]
-        else:
-            module = ast.parse(source)
-            return module.body[0]  # type: ignore[return-value]
->>>>>>> 6cb783c0
     except (OSError, TypeError):  # failed to load source code
         return None
     except SyntaxError:
