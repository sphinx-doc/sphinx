"""Importer utilities for autodoc"""

from __future__ import annotations

import contextlib
import importlib
import os
import sys
import traceback
import typing
from importlib.abc import FileLoader
from importlib.machinery import EXTENSION_SUFFIXES
from importlib.util import decode_source, find_spec, module_from_spec, spec_from_loader
from pathlib import Path
from types import ModuleType, SimpleNamespace
from typing import TYPE_CHECKING, NewType, TypeVar
from weakref import WeakSet

from sphinx.errors import PycodeError
from sphinx.ext.autodoc._property_types import (
    _AssignStatementProperties,
    _ClassDefProperties,
    _FunctionDefProperties,
    _ItemProperties,
    _ModuleProperties,
)
from sphinx.ext.autodoc._sentinels import (
    RUNTIME_INSTANCE_ATTRIBUTE,
    SLOTS_ATTR,
    UNINITIALIZED_ATTR,
)
from sphinx.ext.autodoc.mock import ismock, mock, undecorate
from sphinx.locale import __
from sphinx.pycode import ModuleAnalyzer
from sphinx.util import inspect, logging
from sphinx.util.inspect import (
    isclass,
    safe_getattr,
)
<<<<<<< HEAD
from sphinx.util.typing import AnyTypeAliasType, get_type_hints
=======
from sphinx.util.typing import get_type_hints, restify, stringify_annotation
>>>>>>> 99e5ccb2

if TYPE_CHECKING:
    from collections.abc import Sequence
    from importlib.machinery import ModuleSpec
    from typing import Any, Protocol

<<<<<<< HEAD
    from typing_extensions import TypeIs

=======
    from sphinx.config import Config
>>>>>>> 99e5ccb2
    from sphinx.environment import BuildEnvironment, _CurrentDocument
    from sphinx.events import EventManager
    from sphinx.ext.autodoc._property_types import _AutodocFuncProperty, _AutodocObjType

    class _AttrGetter(Protocol):
        def __call__(self, obj: Any, name: str, default: Any = ..., /) -> Any: ...


_NATIVE_SUFFIXES: frozenset[str] = frozenset({'.pyx', *EXTENSION_SUFFIXES})
logger = logging.getLogger(__name__)


class _ImportedObject:
    #: module containing the object to document
    module: ModuleType | None

    #: parent/owner of the object to document
    parent: Any

    #: name of the object to document
    object_name: str

    #: object to document
    obj: Any

    def __init__(
        self,
        *,
        module: ModuleType | None = None,
        parent: Any,
        object_name: str = '',
        obj: Any,
    ) -> None:
        self.module = module
        self.parent = parent
        self.object_name = object_name
        self.obj = obj

    def __repr__(self) -> str:
        return f'<{self.__class__.__name__} {self.__dict__}>'


def mangle(subject: Any, name: str) -> str:
    """Mangle the given name."""
    try:
        if isclass(subject) and name.startswith('__') and not name.endswith('__'):
            return f'_{subject.__name__}{name}'
    except AttributeError:
        pass

    return name


def import_module(modname: str, try_reload: bool = False) -> Any:
    if modname in sys.modules:
        return sys.modules[modname]

    skip_pyi = bool(os.getenv('SPHINX_AUTODOC_IGNORE_NATIVE_MODULE_TYPE_STUBS', ''))
    original_module_names = frozenset(sys.modules)
    try:
        spec = find_spec(modname)
        if spec is None:
            msg = f'No module named {modname!r}'
            raise ModuleNotFoundError(msg, name=modname)  # NoQA: TRY301
        spec, pyi_path = _find_type_stub_spec(spec, modname)
        if skip_pyi or pyi_path is None:
            module = importlib.import_module(modname)
        else:
            if spec.loader is None:
                msg = 'missing loader'
                raise ImportError(msg, name=spec.name)  # NoQA: TRY301
            sys.modules[modname] = module = module_from_spec(spec)
            spec.loader.exec_module(module)
    except ImportError:
        raise
    except BaseException as exc:
        # Importing modules may cause any side effects, including
        # SystemExit, so we need to catch all errors.
        raise ImportError(exc, traceback.format_exc()) from exc
    if try_reload and os.environ.get('SPHINX_AUTODOC_RELOAD_MODULES'):
        new_modules = [m for m in sys.modules if m not in original_module_names]
        # Try reloading modules with ``typing.TYPE_CHECKING == True``.
        try:
            typing.TYPE_CHECKING = True  # type: ignore[misc]
            # Ignore failures; we've already successfully loaded these modules
            with contextlib.suppress(ImportError, KeyError):
                for m in new_modules:
                    mod_path = getattr(sys.modules[m], '__file__', '')
                    if mod_path and mod_path.endswith('.pyi'):
                        continue
                    _reload_module(sys.modules[m])
        finally:
            typing.TYPE_CHECKING = False  # type: ignore[misc]
        module = sys.modules[modname]
    return module


def _find_type_stub_spec(
    spec: ModuleSpec, modname: str
) -> tuple[ModuleSpec, Path | None]:
    """Try finding a spec for a PEP 561 '.pyi' stub file for native modules."""
    if spec.origin is None:
        return spec, None

    for suffix in _NATIVE_SUFFIXES:
        if not spec.origin.endswith(suffix):
            continue
        pyi_path = Path(spec.origin.removesuffix(suffix) + '.pyi')
        if not pyi_path.is_file():
            continue
        pyi_loader = _StubFileLoader(modname, path=str(pyi_path))
        pyi_spec = spec_from_loader(modname, loader=pyi_loader)
        if pyi_spec is not None:
            return pyi_spec, pyi_path
    return spec, None


class _StubFileLoader(FileLoader):
    """Load modules from ``.pyi`` stub files."""

    def get_source(self, fullname: str) -> str:
        path = self.get_filename(fullname)
        for suffix in _NATIVE_SUFFIXES:
            if not path.endswith(suffix):
                continue
            path = path.removesuffix(suffix) + '.pyi'
        try:
            source_bytes = self.get_data(path)
        except OSError as exc:
            raise ImportError from exc
        return decode_source(source_bytes)


def _reload_module(module: ModuleType) -> Any:
    """Call importlib.reload(module), convert exceptions to ImportError"""
    try:
        return importlib.reload(module)
    except BaseException as exc:
        # Importing modules may cause any side effects, including
        # SystemExit, so we need to catch all errors.
        raise ImportError(exc, traceback.format_exc()) from exc


def import_object(
    modname: str,
    objpath: list[str],
    objtype: str = '',
    attrgetter: _AttrGetter = safe_getattr,
) -> Any:
    ret = _import_from_module_and_path(
        module_name=modname, obj_path=objpath, get_attr=attrgetter
    )
    if isinstance(ret, _ImportedObject):
        return [ret.module, ret.parent, ret.object_name, ret.obj]
    return None


def _import_from_module_and_path(
    *,
    module_name: str,
    obj_path: Sequence[str],
    get_attr: _AttrGetter = safe_getattr,
) -> _ImportedObject:
    obj_path = list(obj_path)
    if obj_path:
        logger.debug('[autodoc] from %s import %s', module_name, '.'.join(obj_path))
    else:
        logger.debug('[autodoc] import %s', module_name)

    module = None
    exc_on_importing = None
    try:
        while module is None:
            try:
                module = import_module(module_name, try_reload=True)
                logger.debug('[autodoc] import %s => %r', module_name, module)
            except ImportError as exc:
                logger.debug('[autodoc] import %s => failed', module_name)
                exc_on_importing = exc
                if '.' not in module_name:
                    raise

                # retry with parent module
                module_name, _, name = module_name.rpartition('.')
                obj_path.insert(0, name)

        obj = module
        parent = None
        object_name = ''
        for attr_name in obj_path:
            parent = obj
            logger.debug('[autodoc] getattr(_, %r)', attr_name)
            mangled_name = mangle(obj, attr_name)
            obj = get_attr(obj, mangled_name)

            try:
                logger.debug('[autodoc] => %r', obj)
            except TypeError:
                # fallback of failure on logging for broken object
                # See: https://github.com/sphinx-doc/sphinx/issues/9095
                logger.debug('[autodoc] => %r', (obj,))

            object_name = attr_name
        return _ImportedObject(
            module=module,
            parent=parent,
            object_name=object_name,
            obj=obj,
        )
    except (AttributeError, ImportError) as exc:
        if isinstance(exc, AttributeError) and exc_on_importing:
            # restore ImportError
            exc = exc_on_importing

        if obj_path:
            dotted_objpath = '.'.join(obj_path)
            err_parts = [
                f'autodoc: failed to import {dotted_objpath!r} '
                f'from module {module_name!r}'
            ]
        else:
            err_parts = [f'autodoc: failed to import {module_name!r}']

        if isinstance(exc, ImportError):
            # import_module() raises ImportError having real exception obj and
            # traceback
            real_exc = exc.args[0]
            traceback_msg = traceback.format_exception(exc)
            if isinstance(real_exc, SystemExit):
                err_parts.append(
                    'the module executes module level statement '
                    'and it might call sys.exit().'
                )
            elif isinstance(real_exc, ImportError) and real_exc.args:
                err_parts.append(
                    f'the following exception was raised:\n{real_exc.args[0]}'
                )
            else:
                err_parts.append(
                    f'the following exception was raised:\n{traceback_msg}'
                )
        else:
            err_parts.append(
                f'the following exception was raised:\n{traceback.format_exc()}'
            )

        errmsg = '; '.join(err_parts)
        logger.debug(errmsg)
        raise ImportError(errmsg) from exc


def _import_object(
    *,
    module_name: str,
    obj_path: Sequence[str],
    mock_imports: list[str],
    get_attr: _AttrGetter = safe_getattr,
) -> _ImportedObject:
    """Import the object given by *module_name* and *obj_path* and set
    it as *object*.

    Returns True if successful, False if an error occurred.
    """
    try:
        with mock(mock_imports):
            im = _import_from_module_and_path(
                module_name=module_name, obj_path=obj_path, get_attr=get_attr
            )
        if ismock(im.obj):
            im.obj = undecorate(im.obj)
        return im
    except ImportError:  # NoQA: TRY203
        raise


def _import_data_declaration(
    *,
    module_name: str,
    obj_path: Sequence[str],
    mock_imports: list[str],
    type_aliases: dict[str, Any] | None,
) -> _ImportedObject | None:
    # annotation only instance variable (PEP-526)
    try:
        with mock(mock_imports):
            parent = import_module(module_name)
        annotations = get_type_hints(parent, None, type_aliases, include_extras=True)
        if obj_path[-1] in annotations:
            im = _ImportedObject(
                parent=parent,
                obj=UNINITIALIZED_ATTR,
            )
            return im
    except ImportError:
        pass
    return None


def _import_attribute_declaration(
    *,
    module_name: str,
    obj_path: Sequence[str],
    mock_imports: list[str],
    type_aliases: dict[str, Any] | None,
    get_attr: _AttrGetter = safe_getattr,
) -> _ImportedObject | None:
    # Support runtime & uninitialized instance attributes.
    #
    # The former are defined in __init__() methods with doc-comments.
    # The latter are PEP-526 style annotation only annotations.
    #
    # class Foo:
    #     attr: int  #: uninitialized attribute
    #
    #     def __init__(self):
    #         self.attr = None  #: runtime attribute
    try:
        with mock(mock_imports):
            ret = _import_from_module_and_path(
                module_name=module_name, obj_path=obj_path[:-1], get_attr=get_attr
            )
        parent = ret.obj
        if _is_runtime_instance_attribute(parent=parent, obj_path=obj_path):
            im = _ImportedObject(
                parent=parent,
                obj=RUNTIME_INSTANCE_ATTRIBUTE,
            )
            return im
        elif _is_uninitialized_instance_attribute(
            parent=parent, obj_path=obj_path, type_aliases=type_aliases
        ):
            im = _ImportedObject(
                parent=parent,
                obj=UNINITIALIZED_ATTR,
            )
            return im
    except ImportError:
        pass
    return None


def _is_runtime_instance_attribute(*, parent: Any, obj_path: Sequence[str]) -> bool:
    """Check the subject is an attribute defined in __init__()."""
    # An instance variable defined in __init__().
    if _get_attribute_comment(parent=parent, obj_path=obj_path, attrname=obj_path[-1]):
        return True
    return _is_runtime_instance_attribute_not_commented(
        parent=parent, obj_path=obj_path
    )


def _is_runtime_instance_attribute_not_commented(
    *, parent: Any, obj_path: Sequence[str]
) -> bool:
    """Check the subject is an attribute defined in __init__() without comment."""
    for cls in inspect.getmro(parent):
        try:
            module = safe_getattr(cls, '__module__')
            qualname = safe_getattr(cls, '__qualname__')

            analyzer = ModuleAnalyzer.for_module(module)
            analyzer.analyze()
            if qualname and obj_path:
                key = f'{qualname}.{obj_path[-1]}'
                if key in analyzer.tagorder:
                    return True
        except (AttributeError, PycodeError):
            pass

    return False


def _get_attribute_comment(
    parent: Any, obj_path: Sequence[str], attrname: str
) -> list[str] | None:
    for cls in inspect.getmro(parent):
        try:
            module = safe_getattr(cls, '__module__')
            qualname = safe_getattr(cls, '__qualname__')

            analyzer = ModuleAnalyzer.for_module(module)
            analyzer.analyze()
            if qualname and obj_path:
                key = (qualname, attrname)
                if key in analyzer.attr_docs:
                    return list(analyzer.attr_docs[key])
        except (AttributeError, PycodeError):
            pass

    return None


def _is_uninitialized_instance_attribute(
    *, parent: Any, obj_path: Sequence[str], type_aliases: dict[str, Any] | None
) -> bool:
    """Check the subject is an annotation only attribute."""
    annotations = get_type_hints(parent, None, type_aliases, include_extras=True)
    return obj_path[-1] in annotations


def _is_slots_attribute(*, parent: Any, obj_path: Sequence[str]) -> bool:
    """Check the subject is an attribute in __slots__."""
    try:
        if parent___slots__ := inspect.getslots(parent):
            return obj_path[-1] in parent___slots__
        else:
            return False
    except (ValueError, TypeError):
        return False


def _is_type_like(obj: Any) -> TypeIs[NewType | TypeVar | AnyTypeAliasType]:
    return isinstance(obj, (NewType, TypeVar, AnyTypeAliasType))


def _load_object_by_name(
    *,
    name: str,
    objtype: _AutodocObjType,
    mock_imports: list[str],
    type_aliases: dict[str, Any] | None,
    current_document: _CurrentDocument,
    config: Config,
    env: BuildEnvironment,
    events: EventManager,
    get_attr: _AttrGetter,
) -> tuple[_ItemProperties, str | None, str | None, ModuleType | None, Any] | None:
    """Import and load the object given by *name*."""
    parsed = _parse_name(
        name=name,
        objtype=objtype,
        current_document=current_document,
        env=env,
    )
    if parsed is None:
        return None
    module_name, parts, args, retann = parsed

    # Import the module and get the object to document
    try:
        im = _import_object(
            module_name=module_name,
            obj_path=parts,
            mock_imports=mock_imports,
            get_attr=get_attr,
        )
    except ImportError as exc:
        if objtype == 'data':
            im_ = _import_data_declaration(
                module_name=module_name,
                obj_path=parts,
                mock_imports=mock_imports,
                type_aliases=type_aliases,
            )
        elif objtype == 'attribute':
            im_ = _import_attribute_declaration(
                module_name=module_name,
                obj_path=parts,
                mock_imports=mock_imports,
                type_aliases=type_aliases,
                get_attr=get_attr,
            )
        else:
            im_ = None
        if im_ is None:
            logger.warning(exc.args[0], type='autodoc', subtype='import_object')
            env.note_reread()
            return None
        else:
            im = im_

    # Assemble object properties from the imported object.
    props: _ItemProperties
    module = im.module
    parent = im.parent
    object_name = im.object_name
    obj = im.obj
    obj_properties: set[_AutodocFuncProperty] = set()
    if objtype == 'module':
        file_path = getattr(module, '__file__', None)
        mod_all = safe_getattr(obj, '__all__', None)
        if isinstance(mod_all, (list, tuple)) and all(
            isinstance(e, str) for e in mod_all
        ):
            mod_all = tuple(mod_all)
        elif mod_all is not None:
            # Invalid __all__ found.
            msg = __('Ignoring invalid __all__ in module %s: %r')
            logger.warning(msg, module_name, mod_all, type='autodoc')
            mod_all = None

        props = _ModuleProperties(
            obj_type=objtype,
            module_name=module_name,
            docstring_lines=(),
            file_path=Path(file_path) if file_path is not None else None,
            all=mod_all,
            _obj=obj,
            _obj___module__=obj.__name__,
        )
    elif objtype in {'class', 'exception'}:
        if _is_type_like(obj):
            obj_module_name = getattr(obj, '__module__', module_name)
            if obj_module_name != module_name and module_name.startswith(
                obj_module_name
            ):
                bases = module_name[len(obj_module_name) :].strip('.').split('.')
                parts = tuple(bases) + parts
                module_name = obj_module_name

        if orig_bases := inspect.getorigbases(obj):
            # A subclass of generic types
            # refs: PEP-560 <https://peps.python.org/pep-0560/>
            obj_bases = list(orig_bases)
        elif hasattr(obj, '__bases__') and obj.__bases__:
            # A normal class
            obj_bases = list(obj.__bases__)
        else:
            obj_bases = []
        full_name = '.'.join((module_name, *parts))
        events.emit(
            'autodoc-process-bases',
            full_name,
            obj,
            SimpleNamespace(),
            obj_bases,
        )
        if config.autodoc_typehints_format == 'short':
            mode = 'smart'
        else:
            mode = 'fully-qualified-except-typing'
        base_classes = tuple(restify(cls, mode=mode) for cls in obj_bases)  # type: ignore[arg-type]

        props = _ClassDefProperties(
            obj_type=objtype,  # type: ignore[arg-type]
            module_name=module_name,
            parts=parts,
            docstring_lines=(),
            bases=getattr(obj, '__bases__', None),
            _obj=obj,
            _obj___module__=get_attr(obj, '__module__', None),
            _obj___name__=getattr(obj, '__name__', None),
            _obj___qualname__=getattr(obj, '__qualname__', None),
            _obj_bases=base_classes,
            _obj_is_new_type=isinstance(obj, NewType),
            _obj_is_typevar=isinstance(obj, TypeVar),
        )
    elif objtype in {'function', 'decorator'}:
        if inspect.isstaticmethod(obj, cls=parent, name=object_name):
            obj_properties.add('staticmethod')
        if inspect.isclassmethod(obj):
            obj_properties.add('classmethod')
        if inspect.iscoroutinefunction(obj) or inspect.isasyncgenfunction(obj):
            obj_properties.add('async')

        props = _FunctionDefProperties(
            obj_type=objtype,  # type: ignore[arg-type]
            module_name=module_name,
            parts=parts,
            docstring_lines=(),
            properties=frozenset(obj_properties),
            _obj=obj,
            _obj___module__=get_attr(obj, '__module__', None),
            _obj___name__=getattr(obj, '__name__', None),
            _obj___qualname__=getattr(obj, '__qualname__', None),
        )
    elif objtype == 'method':
        # to distinguish classmethod/staticmethod
        obj_ = parent.__dict__.get(object_name, obj)
        if inspect.isstaticmethod(obj_, cls=parent, name=object_name):
            obj_properties.add('staticmethod')
        elif (
            inspect.is_classmethod_like(obj_)
            or inspect.is_singledispatch_method(obj_)
            and inspect.is_classmethod_like(obj_.func)
        ):
            obj_properties.add('classmethod')
        if inspect.isabstractmethod(obj_):
            obj_properties.add('abstractmethod')
        if inspect.iscoroutinefunction(obj_) or inspect.isasyncgenfunction(obj_):
            obj_properties.add('async')

        props = _FunctionDefProperties(
            obj_type=objtype,
            module_name=module_name,
            parts=parts,
            docstring_lines=(),
            properties=frozenset(obj_properties),
            _obj=obj,
            _obj___module__=get_attr(obj, '__module__', None),
            _obj___name__=getattr(obj, '__name__', None),
            _obj___qualname__=getattr(obj, '__qualname__', None),
        )
    elif objtype == 'property':
        if not inspect.isproperty(obj):
            # Support for class properties. Note: these only work on Python 3.9.
            __dict__ = safe_getattr(parent, '__dict__', {})
            obj = __dict__.get(parts[-1])
            if isinstance(obj, classmethod) and inspect.isproperty(obj.__func__):
                obj = obj.__func__
                obj_properties.add('classmethod')
            else:
                return None
        if inspect.isabstractmethod(obj):
            obj_properties.add('abstractmethod')

        props = _FunctionDefProperties(
            obj_type=objtype,
            module_name=module_name,
            parts=parts,
            docstring_lines=(),
            properties=frozenset(obj_properties),
            _obj=obj,
            _obj___module__=get_attr(parent or obj, '__module__', None) or module_name,
            _obj___name__=getattr(parent or obj, '__name__', None),
            _obj___qualname__=getattr(parent or obj, '__qualname__', None),
        )
    elif objtype == 'data':
        # Update __annotations__ to support type_comment and so on
        _ensure_annotations_from_type_comments(parent)

        # obtain annotation
        annotations = get_type_hints(
            parent,
            None,
            config.autodoc_type_aliases,
            include_extras=True,
        )
        if config.autodoc_typehints_format == 'short':
            mode = 'smart'
        else:
            mode = 'fully-qualified-except-typing'
        if parts[-1] in annotations:
            short_literals = config.python_display_short_literal_types
            type_annotation = stringify_annotation(
                annotations[parts[-1]],
                mode,  # type: ignore[arg-type]
                short_literals=short_literals,
            )
        else:
            type_annotation = None

        if (
            obj is RUNTIME_INSTANCE_ATTRIBUTE
            or obj is SLOTS_ATTR
            or obj is UNINITIALIZED_ATTR
        ):
            obj_sentinel = obj
        else:
            obj_sentinel = None

        props = _AssignStatementProperties(
            obj_type=objtype,
            module_name=module_name,
            parts=parts,
            docstring_lines=(),
            value=...,
            annotation='',
            class_var=False,
            instance_var=False,
            _obj=obj,
            _obj___module__=get_attr(parent or obj, '__module__', None) or module_name,
            _obj_is_generic_alias=inspect.isgenericalias(obj),
            _obj_is_attribute_descriptor=inspect.isattributedescriptor(obj),
            _obj_is_mock=ismock(obj),
            _obj_is_sentinel=obj_sentinel,
            _obj_repr_rst=inspect.object_description(obj),
            _obj_type_annotation=type_annotation,
        )
    elif objtype == 'attribute':
        if _is_slots_attribute(parent=parent, obj_path=parts):
            obj = SLOTS_ATTR
        elif inspect.isenumattribute(obj):
            obj = obj.value
        if parent:
            # Update __annotations__ to support type_comment and so on
            _ensure_annotations_from_type_comments(parent)

        # obtain annotation
        annotations = get_type_hints(
            parent,
            None,
            config.autodoc_type_aliases,
            include_extras=True,
        )
        if config.autodoc_typehints_format == 'short':
            mode = 'smart'
        else:
            mode = 'fully-qualified-except-typing'
        if parts[-1] in annotations:
            short_literals = config.python_display_short_literal_types
            type_annotation = stringify_annotation(
                annotations[parts[-1]],
                mode,  # type: ignore[arg-type]
                short_literals=short_literals,
            )
        else:
            type_annotation = None

        if (
            obj is RUNTIME_INSTANCE_ATTRIBUTE
            or obj is SLOTS_ATTR
            or obj is UNINITIALIZED_ATTR
        ):
            obj_sentinel = obj
        else:
            obj_sentinel = None

        props = _AssignStatementProperties(
            obj_type=objtype,
            module_name=module_name,
            parts=parts,
            docstring_lines=(),
            value=...,
            annotation='',
            class_var=False,
            instance_var=False,
            _obj=obj,
            _obj___module__=get_attr(obj, '__module__', None),
            _obj_is_generic_alias=inspect.isgenericalias(obj),
            _obj_is_attribute_descriptor=inspect.isattributedescriptor(obj),
            _obj_is_mock=ismock(obj),
            _obj_is_sentinel=obj_sentinel,
            _obj_repr_rst=inspect.object_description(obj),
            _obj_type_annotation=type_annotation,
        )
    else:
        props = _ItemProperties(
            obj_type=objtype,
            module_name=module_name,
            parts=parts,
            docstring_lines=(),
            _obj=obj,
            _obj___module__=get_attr(obj, '__module__', None),
        )

    return props, args, retann, module, parent


def _parse_name(
    *,
    name: str,
    objtype: _AutodocObjType,
    current_document: _CurrentDocument,
    env: BuildEnvironment,
) -> tuple[str, tuple[str, ...], str | None, str | None] | None:
    """Parse *name* into module name, path, arguments, and return annotation."""
    from sphinx.ext.autodoc._documenters import py_ext_sig_re

    # Parse the definition in *name*.
    # autodoc directives for classes and functions can contain a signature,
    # which overrides the autogenerated one.
    matched = py_ext_sig_re.match(name)
    if matched is None:
        logger.warning(
            __('invalid signature for auto%s (%r)'),
            objtype,
            name,
            type='autodoc',
        )
        # need a module to import
        logger.warning(
            __(
                "don't know which module to import for autodocumenting "
                '%r (try placing a "module" or "currentmodule" directive '
                'in the document, or giving an explicit module name)'
            ),
            name,
            type='autodoc',
        )
        return None

    explicit_modname, path, base, _tp_list, args, retann = matched.groups()

    # Support explicit module and class name separation via ``::``
    if explicit_modname is not None:
        module_name = explicit_modname.removesuffix('::')
        parents = path.rstrip('.').split('.') if path else ()
    else:
        module_name = None
        parents = ()

    resolved = _resolve_name(
        objtype=objtype,
        module_name=module_name,
        path=path,
        base=base,
        parents=parents,
        current_document=current_document,
        ref_context_py_module=env.ref_context.get('py:module'),
        ref_context_py_class=env.ref_context.get('py:class', ''),
    )
    if resolved is None:
        msg = 'must be implemented in subclasses'
        raise NotImplementedError(msg)
    module_name, parts = resolved

    if objtype == 'module' and args:
        msg = __("signature arguments given for automodule: '%s'")
        logger.warning(msg, name, type='autodoc')
        return None
    if objtype == 'module' and retann:
        msg = __("return annotation given for automodule: '%s'")
        logger.warning(msg, name, type='autodoc')
        return None

    if not module_name:
        # Could not resolve a module to import
        logger.warning(
            __(
                "don't know which module to import for autodocumenting "
                '%r (try placing a "module" or "currentmodule" directive '
                'in the document, or giving an explicit module name)'
            ),
            name,
            type='autodoc',
        )
        return None

    return module_name, parts, args, retann


def _resolve_name(
    *,
    objtype: str,
    module_name: str | None,
    path: str | None,
    base: str,
    parents: Sequence[str],
    current_document: _CurrentDocument,
    ref_context_py_module: str | None,
    ref_context_py_class: str,
) -> tuple[str | None, tuple[str, ...]] | None:
    """Resolve the module and name of the object to document given by the
    arguments and the current module/class.

    Must return a pair of the module name and a chain of attributes; for
    example, it would return ``('zipfile', ('ZipFile', 'open'))`` for the
    ``zipfile.ZipFile.open`` method.
    """
    if objtype == 'module':
        if module_name is not None:
            logger.warning(
                __('"::" in automodule name doesn\'t make sense'), type='autodoc'
            )
        return (path or '') + base, ()

    if objtype in {'class', 'exception', 'function', 'decorator', 'data'}:
        if module_name is not None:
            return module_name, (*parents, base)
        if path:
            module_name = path.rstrip('.')
            return module_name, (*parents, base)

        # if documenting a toplevel object without explicit module,
        # it can be contained in another auto directive ...
        module_name = current_document.autodoc_module
        # ... or in the scope of a module directive
        if not module_name:
            module_name = ref_context_py_module
        # ... else, it stays None, which means invalid
        return module_name, (*parents, base)

    if objtype in {'method', 'property', 'attribute'}:
        if module_name is not None:
            return module_name, (*parents, base)

        if path:
            mod_cls = path.rstrip('.')
        else:
            # if documenting a class-level object without path,
            # there must be a current class, either from a parent
            # auto directive ...
            mod_cls = current_document.autodoc_class
            # ... or from a class directive
            if not mod_cls:
                mod_cls = ref_context_py_class
                # ... if still falsy, there's no way to know
                if not mod_cls:
                    return None, ()
        module_name, _sep, cls = mod_cls.rpartition('.')
        parents = [cls]
        # if the module name is still missing, get it like above
        if not module_name:
            module_name = current_document.autodoc_module
        if not module_name:
            module_name = ref_context_py_module
        # ... else, it stays None, which means invalid
        return module_name, (*parents, base)

    return None


_objects_with_type_comment_annotations: WeakSet[Any] = WeakSet()
"""Cache of objects with annotations updated from type comments."""


def _ensure_annotations_from_type_comments(obj: Any) -> None:
    """Ensures `obj.__annotations__` includes type comment information.

    Failures to assign to `__annotations__` are silently ignored.

    If `obj` is a class type, this also ensures that type comment
    information is incorporated into the `__annotations__` member of
    all parent classes, if possible.

    This mutates the `__annotations__` of existing imported objects,
    in order to allow the existing `typing.get_type_hints` method to
    take the modified annotations into account.

    Modifying existing imported objects is unfortunate but avoids the
    need to reimplement `typing.get_type_hints` in order to take into
    account type comment information.

    Note that this does not directly include type comment information
    from parent classes, but `typing.get_type_hints` takes that into
    account.
    """
    if obj in _objects_with_type_comment_annotations:
        return
    _objects_with_type_comment_annotations.add(obj)

    if isinstance(obj, type):
        for cls in inspect.getmro(obj):
            modname = safe_getattr(cls, '__module__')
            mod = sys.modules.get(modname)
            if mod is not None:
                _ensure_annotations_from_type_comments(mod)

    elif isinstance(obj, ModuleType):
        _update_module_annotations_from_type_comments(obj)


def _update_module_annotations_from_type_comments(mod: ModuleType) -> None:
    """Adds type comment annotations for a single module.

    Both module-level and class-level annotations are added.
    """
    mod_annotations = dict(inspect.getannotations(mod))
    mod.__annotations__ = mod_annotations

    class_annotations: dict[str, dict[str, Any]] = {}

    try:
        analyzer = ModuleAnalyzer.for_module(mod.__name__)
        analyzer.analyze()
        anns = analyzer.annotations
        for (classname, attrname), annotation in anns.items():
            if not classname:
                annotations = mod_annotations
            else:
                cls_annotations = class_annotations.get(classname)
                if cls_annotations is None:
                    try:
                        cls = mod
                        for part in classname.split('.'):
                            cls = safe_getattr(cls, part)
                        annotations = dict(inspect.getannotations(cls))
                        # Ignore errors setting __annotations__
                        with contextlib.suppress(TypeError, AttributeError):
                            cls.__annotations__ = annotations
                    except AttributeError:
                        annotations = {}
                    class_annotations[classname] = annotations
                else:
                    annotations = cls_annotations
            annotations.setdefault(attrname, annotation)
    except PycodeError:
        pass<|MERGE_RESOLUTION|>--- conflicted
+++ resolved
@@ -37,23 +37,21 @@
     isclass,
     safe_getattr,
 )
-<<<<<<< HEAD
-from sphinx.util.typing import AnyTypeAliasType, get_type_hints
-=======
-from sphinx.util.typing import get_type_hints, restify, stringify_annotation
->>>>>>> 99e5ccb2
+from sphinx.util.typing import (
+    AnyTypeAliasType,
+    get_type_hints,
+    restify,
+    stringify_annotation,
+)
 
 if TYPE_CHECKING:
     from collections.abc import Sequence
     from importlib.machinery import ModuleSpec
     from typing import Any, Protocol
 
-<<<<<<< HEAD
     from typing_extensions import TypeIs
 
-=======
     from sphinx.config import Config
->>>>>>> 99e5ccb2
     from sphinx.environment import BuildEnvironment, _CurrentDocument
     from sphinx.events import EventManager
     from sphinx.ext.autodoc._property_types import _AutodocFuncProperty, _AutodocObjType
@@ -600,6 +598,7 @@
             _obj_bases=base_classes,
             _obj_is_new_type=isinstance(obj, NewType),
             _obj_is_typevar=isinstance(obj, TypeVar),
+            _obj_is_typealias=isinstance(obj, AnyTypeAliasType),
         )
     elif objtype in {'function', 'decorator'}:
         if inspect.isstaticmethod(obj, cls=parent, name=object_name):
