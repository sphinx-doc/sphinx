--- conflicted
+++ resolved
@@ -56,26 +56,11 @@
     from sphinx.environment import BuildEnvironment
     from sphinx.util.typing import Inventory, InventoryItem, RoleFunction
 
-<<<<<<< HEAD
-    #: The inventory external URL.
-=======
     #: The inventory project URL to which links are resolved.
->>>>>>> bdfb3e81
     #:
     #: This value is unique in :confval:`intersphinx_mapping`.
     InventoryURI = str
 
-<<<<<<< HEAD
-    #: The inventory name. It is unique and in one-to-one correspondence
-    #: with an inventory remote URL.
-    InventoryName = str
-
-    #: The different targets containing the inventory data. When falsy,
-    #: this indicates the default inventory file.
-    InventoryLocation = Optional[str]
-
-    InventoryCacheEntry = tuple[InventoryName, int, Inventory]
-=======
     #: The inventory (non-empty) name.
     #:
     #: It is unique and in bijection with an inventory remote URL.
@@ -95,7 +80,6 @@
         InventoryName,
         tuple[InventoryName, tuple[InventoryURI, tuple[InventoryLocation, ...]]],
     ]
->>>>>>> bdfb3e81
 
 logger = logging.getLogger(__name__)
 
@@ -117,18 +101,10 @@
     def cache(self) -> dict[InventoryURI, InventoryCacheEntry]:
         """Intersphinx cache.
 
-<<<<<<< HEAD
-        - Key is the URI of the remote inventory
-        - Element one is the key given in the Sphinx intersphinx_mapping
-          configuration value
-        - Element two is a time value for cache invalidation, an integer.
-        - Element three is the loaded remote inventory, type Inventory
-=======
         - Key is the URI of the remote inventory.
         - Element one is the key given in the Sphinx :confval:`intersphinx_mapping`.
         - Element two is a time value for cache invalidation, an integer.
         - Element three is the loaded remote inventory of type :class:`!Inventory`.
->>>>>>> bdfb3e81
         """
         return self.env.intersphinx_cache  # type: ignore[attr-defined]
 
@@ -258,11 +234,7 @@
 def fetch_inventory_group(
     name: InventoryName,
     uri: InventoryURI,
-<<<<<<< HEAD
-    locations: tuple[InventoryLocation, ...],
-=======
     invs: tuple[InventoryLocation, ...],
->>>>>>> bdfb3e81
     cache: dict[InventoryURI, InventoryCacheEntry],
     app: Sphinx,
     now: int,
@@ -276,9 +248,8 @@
 
     updated = False
     failures = []
-<<<<<<< HEAD
-
-    for location in locations:
+
+    for location in invs:
         inv: str = location or posixpath.join(uri, INVENTORY_FILENAME)
         if not should_store(uri, inv):
             continue
@@ -299,7 +270,7 @@
 
     if not failures:
         pass
-    elif len(failures) < len(locations):
+    elif len(failures) < len(invs):
         logger.info(__("encountered some issues with some of the inventories,"
                        " but they had working alternatives:"))
         for fail in failures:
@@ -334,56 +305,6 @@
             pool.submit(fetch_inventory_group, name, uri, invs, intersphinx_cache, app, now)
             for name, (uri, invs) in app.config.intersphinx_mapping.values()
         ]
-=======
-    try:
-        for inv in invs:
-            if not inv:
-                inv = posixpath.join(uri, INVENTORY_FILENAME)
-            # decide whether the inventory must be read: always read local
-            # files; remote ones only if the cache time is expired
-            if '://' not in inv or uri not in cache or cache[uri][1] < cache_time:
-                safe_inv_url = _get_safe_url(inv)
-                logger.info(__('loading intersphinx inventory from %s...'), safe_inv_url)
-                try:
-                    invdata = fetch_inventory(app, uri, inv)
-                except Exception as err:
-                    failures.append(err.args)
-                    continue
-                if invdata:
-                    cache[uri] = name, now, invdata
-                    return True
-        return False
-    finally:
-        if not failures:
-            pass
-        elif len(failures) < len(invs):
-            logger.info(__("encountered some issues with some of the inventories,"
-                           " but they had working alternatives:"))
-            for fail in failures:
-                logger.info(*fail)
-        else:
-            issues = '\n'.join(f[0] % f[1:] for f in failures)
-            logger.warning(__("failed to reach any of the inventories "
-                              "with the following issues:") + "\n" + issues)
-
-
-def load_mappings(app: Sphinx) -> None:
-    """Load all intersphinx mappings into the environment.
-
-    The intersphinx mappings are expected to be normalized.
-    """
-    now = int(time.time())
-    inventories = InventoryAdapter(app.builder.env)
-    intersphinx_cache: dict[InventoryURI, InventoryCacheEntry] = inventories.cache
-    intersphinx_mapping: IntersphinxMapping = app.config.intersphinx_mapping
-
-    with concurrent.futures.ThreadPoolExecutor() as pool:
-        futures = []
-        for name, (uri, invs) in intersphinx_mapping.values():
-            futures.append(pool.submit(
-                fetch_inventory_group, name, uri, invs, intersphinx_cache, app, now,
-            ))
->>>>>>> bdfb3e81
         updated = [f.result() for f in concurrent.futures.as_completed(futures)]
 
     if any(updated):
@@ -781,37 +702,6 @@
 
     for name, value in config.intersphinx_mapping.copy().items():
         if not isinstance(name, str):
-<<<<<<< HEAD
-            logger.warning(__('intersphinx identifier %r is not string. Ignored'), name)
-            del config.intersphinx_mapping[name]
-            continue
-
-        if not isinstance(value, (tuple, list)):
-            logger.warning(__('intersphinx_mapping[%r]: invalid format. Ignored'), name)
-            del config.intersphinx_mapping[name]
-            continue
-
-        try:
-            uri, inv = value
-        except Exception as exc:
-            logger.warning(
-                __('Failed to read intersphinx_mapping[%s], ignored: %r'), name, exc,
-            )
-            del config.intersphinx_mapping[name]
-            continue
-
-        if (name_for_uri := seen.setdefault(uri, name)) != name:
-            logger.warning(__(
-                'conflicting URI %r for intersphinx_mapping[%r] and intersphinx_mapping[%r]',
-            ), uri, name, name_for_uri)
-            del config.intersphinx_mapping[name]
-            continue
-
-        if isinstance(inv, (tuple, list)):
-            config.intersphinx_mapping[name] = (name, (uri, tuple(inv)))
-        else:
-            config.intersphinx_mapping[name] = (name, (uri, (inv,)))
-=======
             logger.warning(
                 __('intersphinx identifier %r is not string. Ignored'),
                 name, type='intersphinx', subtype='config',
@@ -875,7 +765,6 @@
                 )
 
         config.intersphinx_mapping[name] = (name, (uri, tuple(targets)))
->>>>>>> bdfb3e81
 
 
 def setup(app: Sphinx) -> dict[str, Any]:
