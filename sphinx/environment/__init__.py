"""Global creation environment."""

from __future__ import annotations

import functools
import os
import pickle
from collections import defaultdict
from copy import copy
from os import path
from typing import TYPE_CHECKING

from sphinx import addnodes
from sphinx.domains._domains_container import _DomainsContainer
from sphinx.environment.adapters import toctree as toctree_adapters
from sphinx.errors import (
    BuildEnvironmentError,
    DocumentError,
    ExtensionError,
    SphinxError,
)
from sphinx.locale import __
from sphinx.transforms import SphinxTransformer
from sphinx.util import logging
from sphinx.util._files import DownloadFiles, FilenameUniqDict
from sphinx.util._serialise import stable_str
from sphinx.util._timestamps import _format_rfc3339_microseconds
from sphinx.util.docutils import LoggingReporter
from sphinx.util.i18n import CatalogRepository, docname_to_domain
from sphinx.util.nodes import is_translatable
from sphinx.util.osutil import _last_modified_time, canon_path, os_path

if TYPE_CHECKING:
    from collections.abc import Callable, Iterable, Iterator
    from pathlib import Path
    from typing import Any, Literal

    from docutils import nodes
    from docutils.nodes import Node
    from docutils.parsers import Parser

    from sphinx.application import Sphinx
    from sphinx.builders import Builder
    from sphinx.config import Config
    from sphinx.domains import Domain
    from sphinx.events import EventManager
    from sphinx.project import Project
    from sphinx.util._pathlib import _StrPath

logger = logging.getLogger(__name__)

default_settings: dict[str, Any] = {
    'auto_id_prefix': 'id',
    'image_loading': 'link',
    'embed_stylesheet': False,
    'cloak_email_addresses': True,
    'cve_base_url': 'https://cve.mitre.org/cgi-bin/cvename.cgi?name=CVE-',
    'cve_references': None,
    'cwe_base_url': 'https://cwe.mitre.org/data/definitions/',
    'cwe_references': None,
    'pep_base_url': 'https://peps.python.org/',
    'pep_references': None,
    'rfc_base_url': 'https://datatracker.ietf.org/doc/html/',
    'rfc_references': None,
    'input_encoding': 'utf-8-sig',
    'doctitle_xform': False,
    'sectsubtitle_xform': False,
    'section_self_link': False,
    'halt_level': 5,
    'file_insertion_enabled': True,
    'smartquotes_locales': [],
}

# This is increased every time an environment attribute is added
# or changed to properly invalidate pickle files.
ENV_VERSION = 64

# config status
CONFIG_UNSET = -1
CONFIG_OK = 1
CONFIG_NEW = 2
CONFIG_CHANGED = 3
CONFIG_EXTENSIONS_CHANGED = 4

CONFIG_CHANGED_REASON = {
    CONFIG_NEW: __('new config'),
    CONFIG_CHANGED: __('config changed'),
    CONFIG_EXTENSIONS_CHANGED: __('extensions changed'),
}


versioning_conditions: dict[str, Literal[False] | Callable[[Node], bool]] = {
    'none': False,
    'text': is_translatable,
}


class BuildEnvironment:
    """
    The environment in which the ReST files are translated.
    Stores an inventory of cross-file targets and provides doctree
    transformations to resolve links to them.
    """

    # --------- ENVIRONMENT INITIALIZATION -------------------------------------

    def __init__(self, app: Sphinx) -> None:
        self.app: Sphinx = app
        self.doctreedir: Path = app.doctreedir
        self.srcdir: Path = app.srcdir
        self.config: Config = None  # type: ignore[assignment]
        self.config_status: int = CONFIG_UNSET
        self.config_status_extra: str = ''
        self.events: EventManager = app.events
        self.project: Project = app.project
        self.version: dict[str, int] = app.registry.get_envversion(app)

        # the method of doctree versioning; see set_versioning_method
        self.versioning_condition: Literal[False] | Callable[[Node], bool] | None = None
        self.versioning_compare: bool | None = None

        # the docutils settings for building
        self.settings: dict[str, Any] = default_settings.copy()
        self.settings['env'] = self

        # All "docnames" here are /-separated and relative and exclude
        # the source suffix.

        # docname -> time of reading (in integer microseconds)
        # contains all read docnames
        self.all_docs: dict[str, int] = {}
        # docname -> set of dependent file
        # names, relative to documentation root
        self.dependencies: dict[str, set[str]] = defaultdict(set)
        # docname -> set of included file
        # docnames included from other documents
        self.included: dict[str, set[str]] = defaultdict(set)
        # docnames to re-read unconditionally on next build
        self.reread_always: set[str] = set()

        self._pickled_doctree_cache: dict[str, bytes] = {}
        """In-memory cache for reading pickled doctrees from disk.
        docname -> pickled doctree

        This cache is used in the ``get_doctree`` method to avoid reading the
        doctree from disk multiple times.
        """

        self._write_doc_doctree_cache: dict[str, nodes.document] = {}
        """In-memory cache for unpickling doctrees from disk.
        docname -> doctree

        Items are added in ``Builder.write_doctree``, during the read phase,
        then used only in the ``get_and_resolve_doctree`` method.
        """

        # File metadata
        # docname -> dict of metadata items
        self.metadata: dict[str, dict[str, Any]] = defaultdict(dict)

        # TOC inventory
        # docname -> title node
        self.titles: dict[str, nodes.title] = {}
        # docname -> title node; only different if
        # set differently with title directive
        self.longtitles: dict[str, nodes.title] = {}
        # docname -> table of contents nodetree
        self.tocs: dict[str, nodes.bullet_list] = {}
        # docname -> number of real entries
        self.toc_num_entries: dict[str, int] = {}

        # used to determine when to show the TOC
        # in a sidebar (don't show if it's only one item)
        # docname -> dict of sectionid -> number
        self.toc_secnumbers: dict[str, dict[str, tuple[int, ...]]] = {}
        # docname -> dict of figtype -> dict of figureid -> number
        self.toc_fignumbers: dict[str, dict[str, dict[str, tuple[int, ...]]]] = {}

        # docname -> list of toctree includefiles
        self.toctree_includes: dict[str, list[str]] = {}
        # docname -> set of files (containing its TOCs) to rebuild too
        self.files_to_rebuild: dict[str, set[str]] = {}
        # docnames that have :glob: toctrees
        self.glob_toctrees: set[str] = set()
        # docnames that have :numbered: toctrees
        self.numbered_toctrees: set[str] = set()

        # domain-specific inventories, here to be pickled
        # domainname -> domain-specific dict
        self.domaindata: dict[str, dict[str, Any]] = {}

        # these map absolute path -> (docnames, unique filename)
        self.images: FilenameUniqDict = FilenameUniqDict()
        # filename -> (set of docnames, destination)
        self.dlfiles: DownloadFiles = DownloadFiles()

        # the original URI for images
        self.original_image_uri: dict[_StrPath, str] = {}

        # temporary data storage while reading a document
        self.temp_data: dict[str, Any] = {}
        # context for cross-references (e.g. current module or class)
        # this is similar to temp_data, but will for example be copied to
        # attributes of "any" cross references
        self.ref_context: dict[str, Any] = {}

        # search index data

        # docname -> title
        self._search_index_titles: dict[str, str | None] = {}
        # docname -> filename
        self._search_index_filenames: dict[str, str] = {}
        # stemmed words -> set(docname)
        self._search_index_mapping: dict[str, set[str]] = {}
        # stemmed words in titles -> set(docname)
        self._search_index_title_mapping: dict[str, set[str]] = {}
        # docname -> all titles in document
        self._search_index_all_titles: dict[str, list[tuple[str, str | None]]] = {}
        # docname -> list(index entry)
        self._search_index_index_entries: dict[str, list[tuple[str, str, str]]] = {}
        # objtype -> index
        self._search_index_objtypes: dict[tuple[str, str], int] = {}
        # objtype index -> (domain, type, objname (localized))
        self._search_index_objnames: dict[int, tuple[str, str, str]] = {}

        # all the registered domains, set by the application
        self.domains: _DomainsContainer = _DomainsContainer._from_environment(self)

        # set up environment
        self.setup(app)

    def __getstate__(self) -> dict[str, Any]:
        """Obtains serializable data for pickling."""
        __dict__ = self.__dict__.copy()
        # clear unpickable attributes
        __dict__.update(app=None, domains=None, events=None)
        # clear in-memory doctree caches, to reduce memory consumption and
        # ensure that, upon restoring the state, the most recent pickled files
        # on the disk are used instead of those from a possibly outdated state
        __dict__.update(_pickled_doctree_cache={}, _write_doc_doctree_cache={})
        return __dict__

    def __setstate__(self, state: dict[str, Any]) -> None:
        self.__dict__.update(state)

    def setup(self, app: Sphinx) -> None:
        """Set up BuildEnvironment object."""
        if self.version and self.version != app.registry.get_envversion(app):
            raise BuildEnvironmentError(__('build environment version not current'))
        if self.srcdir and self.srcdir != app.srcdir:
            raise BuildEnvironmentError(__('source directory has changed'))

        if self.project:
            app.project.restore(self.project)

        self.app = app
        self.doctreedir = app.doctreedir
        self.events = app.events
        self.srcdir = app.srcdir
        self.project = app.project
        self.version = app.registry.get_envversion(app)

        # initialise domains
        if self.domains is None:
            # if we are unpickling an environment, we need to recreate the domains
            self.domains = _DomainsContainer._from_environment(self)
        # setup domains (must do after all initialization)
        self.domains._setup()

        # Initialise config.
        # The old config is self.config, restored from the pickled environment.
        # The new config is app.config, always recreated from ``conf.py``
        self.config_status, self.config_status_extra = self._config_status(
            old_config=self.config, new_config=app.config, verbosity=app.verbosity
        )
        self.config = app.config

        # initialize settings
        self._update_settings(app.config)

    @staticmethod
    def _config_status(
<<<<<<< HEAD
        *, old_config: Config | None, new_config: Config, verbosity: int
=======
        *, old_config: Config | None, new_config: Config
>>>>>>> 1bfa4e67
    ) -> tuple[int, str]:
        """Report the differences between two Config objects.

        Returns a triple of:

        1. The new configuration
        2. A status code indicating how the configuration has changed.
        3. A status message indicating what has changed.
        """
        if old_config is None:
            return CONFIG_NEW, ''

        if old_config.extensions != new_config.extensions:
            old_extensions = set(old_config.extensions)
            new_extensions = set(new_config.extensions)
            extensions = old_extensions ^ new_extensions
            if len(extensions) == 1:
                extension = extensions.pop()
            else:
                extension = f'{len(extensions)}'
            return CONFIG_EXTENSIONS_CHANGED, f' ({extension!r})'

        # Log any changes in configuration keys
        if changed_keys := _differing_config_keys(old_config, new_config):
            changed_num = len(changed_keys)
            if changed_num == 1:
                logger.info(
                    __('The configuration has changed (1 option: %r)'),
                    next(iter(changed_keys)),
                )
            elif changed_num <= 5 or verbosity >= 1:
                logger.info(
                    __('The configuration has changed (%d options: %s)'),
                    changed_num,
                    ', '.join(map(repr, sorted(changed_keys))),
                )
            else:
                logger.info(
                    __('The configuration has changed (%d options: %s, ...)'),
                    changed_num,
                    ', '.join(map(repr, sorted(changed_keys)[:5])),
                )

        # check if a config value was changed that affects how doctrees are read
        for item in new_config.filter(frozenset({'env'})):
            if old_config[item.name] != item.value:
                return CONFIG_CHANGED, f' ({item.name!r})'

        return CONFIG_OK, ''

    def _update_settings(self, config: Config) -> None:
        """Update settings by new config."""
        self.settings['input_encoding'] = config.source_encoding
        self.settings['trim_footnote_reference_space'] = (
            config.trim_footnote_reference_space
        )
        self.settings['language_code'] = config.language

        # Allow to disable by 3rd party extension (workaround)
        self.settings.setdefault('smart_quotes', True)

    def set_versioning_method(
        self, method: str | Callable[[Node], bool], compare: bool
    ) -> None:
        """Set the doctree versioning method for this environment.

        Versioning methods are a builder property; only builders with the same
        versioning method can share the same doctree directory.  Therefore, we
        raise an exception if the user tries to use an environment with an
        incompatible versioning method.
        """
        condition: Literal[False] | Callable[[Node], bool]
        if callable(method):
            condition = method
        else:
            if method not in versioning_conditions:
                raise ValueError('invalid versioning method: %r' % method)
            condition = versioning_conditions[method]

        if self.versioning_condition not in {None, condition}:
            msg = __(
                'This environment is incompatible with the '
                'selected builder, please choose another '
                'doctree directory.'
            )
            raise SphinxError(msg)
        self.versioning_condition = condition
        self.versioning_compare = compare

    def clear_doc(self, docname: str) -> None:
        """Remove all traces of a source file in the inventory."""
        if docname in self.all_docs:
            self.all_docs.pop(docname, None)
            self.included.pop(docname, None)
            self.reread_always.discard(docname)

        self.domains._clear_doc(docname)

    def merge_info_from(
        self, docnames: Iterable[str], other: BuildEnvironment, app: Sphinx
    ) -> None:
        """Merge global information gathered about *docnames* while reading them
        from the *other* environment.

        This possibly comes from a parallel build process.
        """
        docnames = frozenset(docnames)
        for docname in docnames:
            self.all_docs[docname] = other.all_docs[docname]
            self.included[docname] = other.included[docname]
            if docname in other.reread_always:
                self.reread_always.add(docname)

        self.domains._merge_domain_data(docnames, other.domaindata)
        self.events.emit('env-merge-info', self, docnames, other)

    def path2doc(self, filename: str | os.PathLike[str]) -> str | None:
        """Return the docname for the filename if the file is document.

        *filename* should be absolute or relative to the source directory.
        """
        return self.project.path2doc(filename)

    def doc2path(self, docname: str, base: bool = True) -> _StrPath:
        """Return the filename for the document name.

        If *base* is True, return absolute path under self.srcdir.
        If *base* is False, return relative path to self.srcdir.
        """
        return self.project.doc2path(docname, absolute=base)

    def relfn2path(self, filename: str, docname: str | None = None) -> tuple[str, str]:
        """Return paths to a file referenced from a document, relative to
        documentation root and absolute.

        In the input "filename", absolute filenames are taken as relative to the
        source dir, while relative filenames are relative to the dir of the
        containing document.
        """
        filename = os_path(filename)
        if filename.startswith(('/', os.sep)):
            rel_fn = filename[1:]
        else:
            docdir = path.dirname(self.doc2path(docname or self.docname, base=False))
            rel_fn = path.join(docdir, filename)

        return (
            canon_path(path.normpath(rel_fn)),
            path.normpath(path.join(self.srcdir, rel_fn)),
        )

    @property
    def found_docs(self) -> set[str]:
        """Contains all existing docnames."""
        return self.project.docnames

    def find_files(self, config: Config, builder: Builder) -> None:
        """Find all source files in the source dir and put them in
        self.found_docs.
        """
        try:
            exclude_paths = (
                self.config.exclude_patterns
                + self.config.templates_path
                + builder.get_asset_paths()
            )
            self.project.discover(exclude_paths, self.config.include_patterns)

            # Current implementation is applying translated messages in the reading
            # phase.Therefore, in order to apply the updated message catalog, it is
            # necessary to re-process from the reading phase. Here, if dependency
            # is set for the doc source and the mo file, it is processed again from
            # the reading phase when mo is updated. In the future, we would like to
            # move i18n process into the writing phase, and remove these lines.
            if builder.use_message_catalog:
                # add catalog mo file dependency
                repo = CatalogRepository(
                    self.srcdir,
                    self.config.locale_dirs,
                    self.config.language,
                    self.config.source_encoding,
                )
                mo_paths = {c.domain: c.mo_path for c in repo.catalogs}
                for docname in self.found_docs:
                    domain = docname_to_domain(docname, self.config.gettext_compact)
                    if domain in mo_paths:
                        self.dependencies[docname].add(mo_paths[domain])
        except OSError as exc:
            raise DocumentError(
                __('Failed to scan documents in %s: %r') % (self.srcdir, exc)
            ) from exc

    def get_outdated_files(
        self, config_changed: bool
    ) -> tuple[set[str], set[str], set[str]]:
        """Return (added, changed, removed) sets."""
        # clear all files no longer present
        removed = set(self.all_docs) - self.found_docs

        added: set[str] = set()
        changed: set[str] = set()

        if config_changed:
            # config values affect e.g. substitutions
            added = self.found_docs
        else:
            for docname in self.found_docs:
                if docname not in self.all_docs:
                    logger.debug('[build target] added %r', docname)
                    added.add(docname)
                    continue
                # if the doctree file is not there, rebuild
                filename = path.join(self.doctreedir, docname + '.doctree')
                if not path.isfile(filename):
                    logger.debug('[build target] changed %r', docname)
                    changed.add(docname)
                    continue
                # check the "reread always" list
                if docname in self.reread_always:
                    logger.debug('[build target] changed %r', docname)
                    changed.add(docname)
                    continue
                # check the mtime of the document
                mtime = self.all_docs[docname]
                newmtime = _last_modified_time(self.doc2path(docname))
                if newmtime > mtime:
                    logger.debug(
                        '[build target] outdated %r: %s -> %s',
                        docname,
                        _format_rfc3339_microseconds(mtime),
                        _format_rfc3339_microseconds(newmtime),
                    )
                    changed.add(docname)
                    continue
                # finally, check the mtime of dependencies
                for dep in self.dependencies[docname]:
                    try:
                        # this will do the right thing when dep is absolute too
                        deppath = path.join(self.srcdir, dep)
                        if not path.isfile(deppath):
                            logger.debug(
                                '[build target] changed %r missing dependency %r',
                                docname,
                                deppath,
                            )
                            changed.add(docname)
                            break
                        depmtime = _last_modified_time(deppath)
                        if depmtime > mtime:
                            logger.debug(
                                '[build target] outdated %r from dependency %r: %s -> %s',
                                docname,
                                deppath,
                                _format_rfc3339_microseconds(mtime),
                                _format_rfc3339_microseconds(depmtime),
                            )
                            changed.add(docname)
                            break
                    except OSError:
                        # give it another chance
                        changed.add(docname)
                        break

        return added, changed, removed

    def check_dependents(self, app: Sphinx, already: set[str]) -> Iterator[str]:
        to_rewrite: list[str] = []
        for docnames in self.events.emit('env-get-updated', self):
            to_rewrite.extend(docnames)
        for docname in set(to_rewrite):
            if docname not in already:
                yield docname

    # --------- SINGLE FILE READING --------------------------------------------

    def prepare_settings(self, docname: str) -> None:
        """Prepare to set up environment for reading."""
        self.temp_data['docname'] = docname
        # defaults to the global default, but can be re-set in a document
        self.temp_data['default_role'] = self.config.default_role
        self.temp_data['default_domain'] = self.domains.get(self.config.primary_domain)

    # utilities to use while reading a document

    @property
    def docname(self) -> str:
        """Returns the docname of the document currently being parsed."""
        return self.temp_data['docname']

    @property
    def parser(self) -> Parser:
        """Returns the parser being used for to parse the current document."""
        return self.temp_data['_parser']

    def new_serialno(self, category: str = '') -> int:
        """Return a serial number, e.g. for index entry targets.

        The number is guaranteed to be unique in the current document.
        """
        key = category + 'serialno'
        cur = self.temp_data.get(key, 0)
        self.temp_data[key] = cur + 1
        return cur

    def note_dependency(self, filename: str) -> None:
        """Add *filename* as a dependency of the current document.

        This means that the document will be rebuilt if this file changes.

        *filename* should be absolute or relative to the source directory.
        """
        self.dependencies[self.docname].add(filename)

    def note_included(self, filename: str) -> None:
        """Add *filename* as a included from other document.

        This means the document is not orphaned.

        *filename* should be absolute or relative to the source directory.
        """
        doc = self.path2doc(filename)
        if doc:
            self.included[self.docname].add(doc)

    def note_reread(self) -> None:
        """Add the current document to the list of documents that will
        automatically be re-read at the next build.
        """
        self.reread_always.add(self.docname)

    def get_domain(self, domainname: str) -> Domain:
        """Return the domain instance with the specified name.

        Raises an ExtensionError if the domain is not registered.
        """
        try:
            return self.domains[domainname]
        except KeyError as exc:
            msg = __('Domain %r is not registered') % domainname
            raise ExtensionError(msg) from exc

    # --------- RESOLVING REFERENCES AND TOCTREES ------------------------------

    def get_doctree(self, docname: str) -> nodes.document:
        """Read the doctree for a file from the pickle and return it."""
        try:
            serialised = self._pickled_doctree_cache[docname]
        except KeyError:
            filename = path.join(self.doctreedir, docname + '.doctree')
            with open(filename, 'rb') as f:
                serialised = self._pickled_doctree_cache[docname] = f.read()

        doctree = pickle.loads(serialised)
        doctree.settings.env = self
        doctree.reporter = LoggingReporter(str(self.doc2path(docname)))
        return doctree

    @functools.cached_property
    def master_doctree(self) -> nodes.document:
        return self.get_doctree(self.config.root_doc)

    def get_and_resolve_doctree(
        self,
        docname: str,
        builder: Builder,
        doctree: nodes.document | None = None,
        prune_toctrees: bool = True,
        includehidden: bool = False,
    ) -> nodes.document:
        """Read the doctree from the pickle, resolve cross-references and
        toctrees and return it.
        """
        if doctree is None:
            try:
                doctree = self._write_doc_doctree_cache.pop(docname)
                doctree.settings.env = self
                doctree.reporter = LoggingReporter(str(self.doc2path(docname)))
            except KeyError:
                doctree = self.get_doctree(docname)

        # resolve all pending cross-references
        self.apply_post_transforms(doctree, docname)

        # now, resolve all toctree nodes
        for toctreenode in doctree.findall(addnodes.toctree):
            result = toctree_adapters._resolve_toctree(
                self,
                docname,
                builder,
                toctreenode,
                prune=prune_toctrees,
                includehidden=includehidden,
            )
            if result is None:
                toctreenode.parent.replace(toctreenode, [])
            else:
                toctreenode.replace_self(result)

        return doctree

    def resolve_toctree(
        self,
        docname: str,
        builder: Builder,
        toctree: addnodes.toctree,
        prune: bool = True,
        maxdepth: int = 0,
        titles_only: bool = False,
        collapse: bool = False,
        includehidden: bool = False,
    ) -> Node | None:
        """Resolve a *toctree* node into individual bullet lists with titles
        as items, returning None (if no containing titles are found) or
        a new node.

        If *prune* is True, the tree is pruned to *maxdepth*, or if that is 0,
        to the value of the *maxdepth* option on the *toctree* node.
        If *titles_only* is True, only toplevel document titles will be in the
        resulting tree.
        If *collapse* is True, all branches not containing docname will
        be collapsed.
        """
        return toctree_adapters._resolve_toctree(
            self,
            docname,
            builder,
            toctree,
            prune=prune,
            maxdepth=maxdepth,
            titles_only=titles_only,
            collapse=collapse,
            includehidden=includehidden,
        )

    def resolve_references(
        self, doctree: nodes.document, fromdocname: str, builder: Builder
    ) -> None:
        self.apply_post_transforms(doctree, fromdocname)

    def apply_post_transforms(self, doctree: nodes.document, docname: str) -> None:
        """Apply all post-transforms."""
        try:
            # set env.docname during applying post-transforms
            backup = copy(self.temp_data)
            self.temp_data['docname'] = docname

            transformer = SphinxTransformer(doctree)
            transformer.set_environment(self)
            transformer.add_transforms(self.app.registry.get_post_transforms())
            transformer.apply_transforms()
        finally:
            self.temp_data = backup

        # allow custom references to be resolved
        self.events.emit('doctree-resolved', doctree, docname)

    def collect_relations(self) -> dict[str, list[str | None]]:
        traversed: set[str] = set()

        relations = {}
        docnames = _traverse_toctree(
            traversed, None, self.config.root_doc, self.toctree_includes
        )
        prev_doc = None
        parent, docname = next(docnames)
        for next_parent, next_doc in docnames:
            relations[docname] = [parent, prev_doc, next_doc]
            prev_doc = docname
            docname = next_doc
            parent = next_parent

        relations[docname] = [parent, prev_doc, None]

        return relations

    def check_consistency(self) -> None:
        """Do consistency checks."""
        included = set().union(*self.included.values())
        for docname in sorted(self.all_docs):
            if docname not in self.files_to_rebuild:
                if docname == self.config.root_doc:
                    # the master file is not included anywhere ;)
                    continue
                if docname in included:
                    # the document is included from other documents
                    continue
                if 'orphan' in self.metadata[docname]:
                    continue
                logger.warning(
                    __("document isn't included in any toctree"), location=docname
                )

        # call check-consistency for all extensions
        self.domains._check_consistency()
        self.events.emit('env-check-consistency', self)


def _differing_config_keys(old: Config, new: Config) -> frozenset[str]:
    """Return a set of keys that differ between two config objects."""
    old_vals = {c.name: c.value for c in old}
    new_vals = {c.name: c.value for c in new}
    not_in_both = old_vals.keys() ^ new_vals.keys()
    different_values = {
        key for key in old_vals.keys() & new_vals.keys()
        if stable_str(old_vals[key]) != stable_str(new_vals[key])
    }
    return frozenset(not_in_both | different_values)


def _traverse_toctree(
    traversed: set[str],
    parent: str | None,
    docname: str,
    toctree_includes: dict[str, list[str]],
) -> Iterator[tuple[str | None, str]]:
    if parent == docname:
        logger.warning(
            __('self referenced toctree found. Ignored.'),
            location=docname,
            type='toc',
            subtype='circular',
        )
        return

    # traverse toctree by pre-order
    yield parent, docname
    traversed.add(docname)

    for child in toctree_includes.get(docname, ()):
        for sub_parent, sub_docname in _traverse_toctree(
            traversed, docname, child, toctree_includes
        ):
            if sub_docname not in traversed:
                yield sub_parent, sub_docname
                traversed.add(sub_docname)<|MERGE_RESOLUTION|>--- conflicted
+++ resolved
@@ -280,11 +280,7 @@
 
     @staticmethod
     def _config_status(
-<<<<<<< HEAD
         *, old_config: Config | None, new_config: Config, verbosity: int
-=======
-        *, old_config: Config | None, new_config: Config
->>>>>>> 1bfa4e67
     ) -> tuple[int, str]:
         """Report the differences between two Config objects.
 
