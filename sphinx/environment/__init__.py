"""Global creation environment."""

from __future__ import annotations

import functools
import os
import pickle
from collections import defaultdict
from copy import deepcopy
from typing import TYPE_CHECKING

from sphinx import addnodes
from sphinx.domains._domains_container import _DomainsContainer
from sphinx.environment.adapters import toctree as toctree_adapters
from sphinx.errors import (
    BuildEnvironmentError,
    DocumentError,
    ExtensionError,
    SphinxError,
)
from sphinx.locale import __
from sphinx.transforms import SphinxTransformer
from sphinx.util import logging
from sphinx.util._files import DownloadFiles, FilenameUniqDict
from sphinx.util._pathlib import _StrPathProperty
from sphinx.util._serialise import stable_str
from sphinx.util._timestamps import _format_rfc3339_microseconds
from sphinx.util.docutils import LoggingReporter
from sphinx.util.i18n import CatalogRepository, docname_to_domain
from sphinx.util.nodes import is_translatable
from sphinx.util.osutil import _last_modified_time, _relative_path, canon_path

if TYPE_CHECKING:
    from collections.abc import Callable, Iterable, Iterator, Mapping
    from typing import Any, Final, Literal

    from docutils import nodes
    from docutils.nodes import Node
    from docutils.parsers import Parser

    from sphinx.application import Sphinx
    from sphinx.builders import Builder
    from sphinx.config import Config
    from sphinx.domains import Domain
    from sphinx.domains.c._symbol import Symbol as CSymbol
    from sphinx.domains.cpp._symbol import Symbol as CPPSymbol
    from sphinx.events import EventManager
    from sphinx.extension import Extension
    from sphinx.project import Project
    from sphinx.util._pathlib import _StrPath

logger = logging.getLogger(__name__)

default_settings: dict[str, Any] = {
    'auto_id_prefix': 'id',
    'image_loading': 'link',
    'embed_stylesheet': False,
    'cloak_email_addresses': True,
    'pep_base_url': 'https://peps.python.org/',
    'pep_references': None,
    'rfc_base_url': 'https://datatracker.ietf.org/doc/html/',
    'rfc_references': None,
    'input_encoding': 'utf-8-sig',
    'doctitle_xform': False,
    'sectsubtitle_xform': False,
    'section_self_link': False,
    'halt_level': 5,
    'file_insertion_enabled': True,
    'smartquotes_locales': [],
}

# This is increased every time an environment attribute is added
# or changed to properly invalidate pickle files.
ENV_VERSION = 65

# config status
CONFIG_UNSET = -1
CONFIG_OK = 1
CONFIG_NEW = 2
CONFIG_CHANGED = 3
CONFIG_EXTENSIONS_CHANGED = 4

CONFIG_CHANGED_REASON = {
    CONFIG_NEW: __('new config'),
    CONFIG_CHANGED: __('config changed'),
    CONFIG_EXTENSIONS_CHANGED: __('extensions changed'),
}


versioning_conditions: dict[str, Literal[False] | Callable[[Node], bool]] = {
    'none': False,
    'text': is_translatable,
}


class BuildEnvironment:
    """The environment in which the ReST files are translated.
    Stores an inventory of cross-file targets and provides doctree
    transformations to resolve links to them.
    """

    # --------- ENVIRONMENT INITIALIZATION -------------------------------------

    srcdir = _StrPathProperty()
    doctreedir = _StrPathProperty()

    def __init__(self, app: Sphinx) -> None:
        self.app: Sphinx = app
        self.doctreedir = app.doctreedir
        self.srcdir = app.srcdir
        self.config: Config = None  # type: ignore[assignment]
        self.config_status: int = CONFIG_UNSET
        self.config_status_extra: str = ''
        self.events: EventManager = app.events
        self.project: Project = app.project
        self.version: Mapping[str, int] = _get_env_version(app.extensions)

        # the method of doctree versioning; see set_versioning_method
        self.versioning_condition: Literal[False] | Callable[[Node], bool] | None = None
        self.versioning_compare: bool | None = None

        # the docutils settings for building
        self.settings: dict[str, Any] = default_settings.copy()
        self.settings['env'] = self

        # All "docnames" here are /-separated and relative and exclude
        # the source suffix.

        # docname -> time of reading (in integer microseconds)
        # contains all read docnames
        self.all_docs: dict[str, int] = {}
        # docname -> set of dependent file
        # names, relative to documentation root
        self.dependencies: dict[str, set[str]] = defaultdict(set)
        # docname -> set of included file
        # docnames included from other documents
        self.included: dict[str, set[str]] = defaultdict(set)
        # docnames to re-read unconditionally on next build
        self.reread_always: set[str] = set()

        self._pickled_doctree_cache: dict[str, bytes] = {}
        """In-memory cache for reading pickled doctrees from disk.
        docname -> pickled doctree

        This cache is used in the ``get_doctree`` method to avoid reading the
        doctree from disk multiple times.
        """

        self._write_doc_doctree_cache: dict[str, nodes.document] = {}
        """In-memory cache for unpickling doctrees from disk.
        docname -> doctree

        Items are added in ``Builder.write_doctree``, during the read phase,
        then used only in the ``get_and_resolve_doctree`` method.
        """

        # File metadata
        # docname -> dict of metadata items
        self.metadata: dict[str, dict[str, Any]] = defaultdict(dict)

        # TOC inventory
        # docname -> title node
        self.titles: dict[str, nodes.title] = {}
        # docname -> title node; only different if
        # set differently with title directive
        self.longtitles: dict[str, nodes.title] = {}
        # docname -> table of contents nodetree
        self.tocs: dict[str, nodes.bullet_list] = {}
        # docname -> number of real entries
        self.toc_num_entries: dict[str, int] = {}

        # used to determine when to show the TOC
        # in a sidebar (don't show if it's only one item)
        # docname -> dict of sectionid -> number
        self.toc_secnumbers: dict[str, dict[str, tuple[int, ...]]] = {}
        # docname -> dict of figtype -> dict of figureid -> number
        self.toc_fignumbers: dict[str, dict[str, dict[str, tuple[int, ...]]]] = {}

        # docname -> list of toctree includefiles
        self.toctree_includes: dict[str, list[str]] = {}
        # docname -> set of files (containing its TOCs) to rebuild too
        self.files_to_rebuild: dict[str, set[str]] = {}
        # docnames that have :glob: toctrees
        self.glob_toctrees: set[str] = set()
        # docnames that have :numbered: toctrees
        self.numbered_toctrees: set[str] = set()

        # domain-specific inventories, here to be pickled
        # domainname -> domain-specific dict
        self.domaindata: dict[str, dict[str, Any]] = {}

        # these map absolute path -> (docnames, unique filename)
        self.images: FilenameUniqDict = FilenameUniqDict()
        # filename -> (set of docnames, destination)
        self.dlfiles: DownloadFiles = DownloadFiles()

        # the original URI for images
        self.original_image_uri: dict[_StrPath, str] = {}

        # temporary data storage while reading a document
        self.current_document: _CurrentDocument = _CurrentDocument()
        # context for cross-references (e.g. current module or class)
        # this is similar to ``self.current_document``,
        # but will for example be copied to attributes of "any" cross references
        self.ref_context: dict[str, Any] = {}

        # search index data

        # docname -> title
        self._search_index_titles: dict[str, str | None] = {}
        # docname -> filename
        self._search_index_filenames: dict[str, str] = {}
        # stemmed words -> set(docname)
        self._search_index_mapping: dict[str, set[str]] = {}
        # stemmed words in titles -> set(docname)
        self._search_index_title_mapping: dict[str, set[str]] = {}
        # docname -> all titles in document
        self._search_index_all_titles: dict[str, list[tuple[str, str | None]]] = {}
        # docname -> list(index entry)
        self._search_index_index_entries: dict[str, list[tuple[str, str, str]]] = {}
        # objtype -> index
        self._search_index_objtypes: dict[tuple[str, str], int] = {}
        # objtype index -> (domain, type, objname (localized))
        self._search_index_objnames: dict[int, tuple[str, str, str]] = {}

        # all the registered domains, set by the application
        self.domains: _DomainsContainer = _DomainsContainer._from_environment(
            self, registry=app.registry
        )

        # set up environment
        self.setup(app)

    def __getstate__(self) -> dict[str, Any]:
        """Obtains serializable data for pickling."""
        __dict__ = self.__dict__.copy()
        # clear unpickable attributes
        __dict__.update(app=None, domains=None, events=None)
        # clear in-memory doctree caches, to reduce memory consumption and
        # ensure that, upon restoring the state, the most recent pickled files
        # on the disk are used instead of those from a possibly outdated state
        __dict__.update(_pickled_doctree_cache={}, _write_doc_doctree_cache={})
        return __dict__

    def __setstate__(self, state: dict[str, Any]) -> None:
        self.__dict__.update(state)

    def setup(self, app: Sphinx) -> None:
        """Set up BuildEnvironment object."""
        if self.version and self.version != _get_env_version(app.extensions):
            raise BuildEnvironmentError(__('build environment version not current'))
        if self.srcdir and self.srcdir != app.srcdir:
            raise BuildEnvironmentError(__('source directory has changed'))

        if self.project:
            app.project.restore(self.project)

        self.app = app
        self.doctreedir = app.doctreedir
        self.events = app.events
        self.srcdir = app.srcdir
        self.project = app.project
        self.version = _get_env_version(app.extensions)

        # initialise domains
        if self.domains is None:
            # if we are unpickling an environment, we need to recreate the domains
            self.domains = _DomainsContainer._from_environment(
                self, registry=app.registry
            )
        # setup domains (must do after all initialization)
        self.domains._setup()

        # Initialise config.
        # The old config is self.config, restored from the pickled environment.
        # The new config is app.config, always recreated from ``conf.py``
        self.config_status, self.config_status_extra = self._config_status(
            old_config=self.config, new_config=app.config, verbosity=app.verbosity
        )
        self.config = app.config

        # initialize settings
        self._update_settings(app.config)

    @staticmethod
    def _config_status(
        *, old_config: Config | None, new_config: Config, verbosity: int
    ) -> tuple[int, str]:
        """Report the differences between two Config objects.

        Returns a triple of:

        1. The new configuration
        2. A status code indicating how the configuration has changed.
        3. A status message indicating what has changed.
        """
        if old_config is None:
            return CONFIG_NEW, ''

        if old_config.extensions != new_config.extensions:
            old_extensions = set(old_config.extensions)
            new_extensions = set(new_config.extensions)
            extensions = old_extensions ^ new_extensions
            if len(extensions) == 1:
                extension = extensions.pop()
            else:
                extension = f'{len(extensions)}'
            return CONFIG_EXTENSIONS_CHANGED, f' ({extension!r})'

        # Log any changes in configuration keys
        if changed_keys := _differing_config_keys(old_config, new_config):
            changed_num = len(changed_keys)
            if changed_num == 1:
                logger.info(
                    __('The configuration has changed (1 option: %r)'),
                    next(iter(changed_keys)),
                )
            elif changed_num <= 5 or verbosity >= 1:
                logger.info(
                    __('The configuration has changed (%d options: %s)'),
                    changed_num,
                    ', '.join(map(repr, sorted(changed_keys))),
                )
            else:
                logger.info(
                    __('The configuration has changed (%d options: %s, ...)'),
                    changed_num,
                    ', '.join(map(repr, sorted(changed_keys)[:5])),
                )

        # check if a config value was changed that affects how doctrees are read
        for item in new_config.filter(frozenset({'env'})):
            if old_config[item.name] != item.value:
                return CONFIG_CHANGED, f' ({item.name!r})'

        return CONFIG_OK, ''

    def _update_settings(self, config: Config) -> None:
        """Update settings by new config."""
        self.settings['input_encoding'] = config.source_encoding
        self.settings['trim_footnote_reference_space'] = (
            config.trim_footnote_reference_space
        )
        self.settings['language_code'] = config.language

        # Allow to disable by 3rd party extension (workaround)
        self.settings.setdefault('smart_quotes', True)

    def set_versioning_method(
        self, method: str | Callable[[Node], bool], compare: bool
    ) -> None:
        """Set the doctree versioning method for this environment.

        Versioning methods are a builder property; only builders with the same
        versioning method can share the same doctree directory.  Therefore, we
        raise an exception if the user tries to use an environment with an
        incompatible versioning method.
        """
        condition: Literal[False] | Callable[[Node], bool]
        if callable(method):
            condition = method
        else:
            if method not in versioning_conditions:
                raise ValueError('invalid versioning method: %r' % method)
            condition = versioning_conditions[method]

        if self.versioning_condition not in {None, condition}:
            msg = __(
                'This environment is incompatible with the '
                'selected builder, please choose another '
                'doctree directory.'
            )
            raise SphinxError(msg)
        self.versioning_condition = condition
        self.versioning_compare = compare

    def clear_doc(self, docname: str) -> None:
        """Remove all traces of a source file in the inventory."""
        if docname in self.all_docs:
            self.all_docs.pop(docname, None)
            self.included.pop(docname, None)
            self.reread_always.discard(docname)

        self.domains._clear_doc(docname)

    def merge_info_from(
        self, docnames: Iterable[str], other: BuildEnvironment, app: Sphinx
    ) -> None:
        """Merge global information gathered about *docnames* while reading them
        from the *other* environment.

        This possibly comes from a parallel build process.
        """
        docnames = frozenset(docnames)
        for docname in docnames:
            self.all_docs[docname] = other.all_docs[docname]
            self.included[docname] = other.included[docname]
            if docname in other.reread_always:
                self.reread_always.add(docname)

        self.domains._merge_domain_data(docnames, other.domaindata)
        self.events.emit('env-merge-info', self, docnames, other)

    def path2doc(self, filename: str | os.PathLike[str]) -> str | None:
        """Return the docname for the filename if the file is document.

        *filename* should be absolute or relative to the source directory.
        """
        return self.project.path2doc(filename)

    def doc2path(self, docname: str, base: bool = True) -> _StrPath:
        """Return the filename for the document name.

        If *base* is True, return absolute path under self.srcdir.
        If *base* is False, return relative path to self.srcdir.
        """
        return self.project.doc2path(docname, absolute=base)

    def relfn2path(self, filename: str, docname: str | None = None) -> tuple[str, str]:
        """Return paths to a file referenced from a document, relative to
        documentation root and absolute.

        In the input "filename", absolute filenames are taken as relative to the
        source dir, while relative filenames are relative to the dir of the
        containing document.
        """
        filename = canon_path(filename)
        if filename.startswith('/'):
            abs_fn = (self.srcdir / filename[1:]).resolve()
        else:
            if not docname:
                if self.docname:
                    docname = self.docname
                else:
                    msg = 'docname'
                    raise KeyError(msg)
            doc_dir = self.doc2path(docname, base=False).parent
            abs_fn = (self.srcdir / doc_dir / filename).resolve()

        rel_fn = _relative_path(abs_fn, self.srcdir)
        return canon_path(rel_fn), os.fspath(abs_fn)

    @property
    def found_docs(self) -> set[str]:
        """Contains all existing docnames."""
        return self.project.docnames

    def find_files(self, config: Config, builder: Builder) -> None:
        """Find all source files in the source dir and put them in
        self.found_docs.
        """
        try:
            exclude_paths = (
                self.config.exclude_patterns
                + self.config.templates_path
                + builder.get_asset_paths()
            )
            self.project.discover(exclude_paths, self.config.include_patterns)

            # Current implementation is applying translated messages in the reading
            # phase.Therefore, in order to apply the updated message catalog, it is
            # necessary to re-process from the reading phase. Here, if dependency
            # is set for the doc source and the mo file, it is processed again from
            # the reading phase when mo is updated. In the future, we would like to
            # move i18n process into the writing phase, and remove these lines.
            if builder.use_message_catalog:
                # add catalog mo file dependency
                repo = CatalogRepository(
                    self.srcdir,
                    self.config.locale_dirs,
                    self.config.language,
                    self.config.source_encoding,
                )
                mo_paths = {c.domain: c.mo_path for c in repo.catalogs}
                for docname in self.found_docs:
                    domain = docname_to_domain(docname, self.config.gettext_compact)
                    if domain in mo_paths:
                        self.note_dependency(mo_paths[domain], docname=docname)
        except OSError as exc:
            raise DocumentError(
                __('Failed to scan documents in %s: %r') % (self.srcdir, exc)
            ) from exc

    def get_outdated_files(
        self, config_changed: bool
    ) -> tuple[set[str], set[str], set[str]]:
        """Return (added, changed, removed) sets."""
        # clear all files no longer present
        removed = set(self.all_docs) - self.found_docs

        added: set[str] = set()
        changed: set[str] = set()

        if config_changed:
            # config values affect e.g. substitutions
            added = self.found_docs
        else:
            for docname in self.found_docs:
                if docname not in self.all_docs:
                    logger.debug('[build target] added %r', docname)
                    added.add(docname)
                    continue
                # if the doctree file is not there, rebuild
                filename = self.doctreedir / f'{docname}.doctree'
                if not filename.is_file():
                    logger.debug('[build target] changed %r', docname)
                    changed.add(docname)
                    continue
                # check the "reread always" list
                if docname in self.reread_always:
                    logger.debug('[build target] changed %r', docname)
                    changed.add(docname)
                    continue
                # check the mtime of the document
                mtime = self.all_docs[docname]
                newmtime = _last_modified_time(self.doc2path(docname))
                if newmtime > mtime:
                    logger.debug(
                        '[build target] outdated %r: %s -> %s',
                        docname,
                        _format_rfc3339_microseconds(mtime),
                        _format_rfc3339_microseconds(newmtime),
                    )
                    changed.add(docname)
                    continue
                # finally, check the mtime of dependencies
                for dep in self.dependencies[docname]:
                    try:
                        # this will do the right thing when dep is absolute too
                        dep_path = self.srcdir / dep
                        if not dep_path.is_file():
                            logger.debug(
                                '[build target] changed %r missing dependency %r',
                                docname,
                                dep_path,
                            )
                            changed.add(docname)
                            break
                        depmtime = _last_modified_time(dep_path)
                        if depmtime > mtime:
                            logger.debug(
                                '[build target] outdated %r from dependency %r: %s -> %s',
                                docname,
                                dep_path,
                                _format_rfc3339_microseconds(mtime),
                                _format_rfc3339_microseconds(depmtime),
                            )
                            changed.add(docname)
                            break
                    except OSError:
                        # give it another chance
                        changed.add(docname)
                        break

        return added, changed, removed

    def check_dependents(self, app: Sphinx, already: set[str]) -> Iterator[str]:
        to_rewrite: list[str] = []
        for docnames in self.events.emit('env-get-updated', self):
            to_rewrite.extend(docnames)
        for docname in set(to_rewrite):
            if docname not in already:
                yield docname

    # --------- SINGLE FILE READING --------------------------------------------

    def prepare_settings(self, docname: str) -> None:
        """Prepare to set up environment for reading."""
        self.current_document = _CurrentDocument(
            docname=docname,
            # defaults to the global default, but can be re-set in a document
            default_role=self.config.default_role,
            default_domain=self.domains.get(self.config.primary_domain),
        )

    # utilities to use while reading a document

    @property
    def temp_data(self) -> _CurrentDocument:
        """Returns the temporary data storage for the current document.

        Kept for backwards compatibility.
        """
        return self.current_document

    @property
    def docname(self) -> str:
        """Returns the docname of the document currently being parsed."""
        return self.current_document.docname

    @property
    def parser(self) -> Parser:
        """Returns the parser being used for to parse the current document."""
        if (parser := self.current_document._parser) is not None:
            return parser
        msg = 'parser'
        raise KeyError(msg)

    def new_serialno(self, category: str = '') -> int:
        """Return a serial number, e.g. for index entry targets.

        The number is guaranteed to be unique in the current document.
        """
        return self.current_document.new_serial_number(category)

    def note_dependency(
        self, filename: str | os.PathLike[str], *, docname: str | None = None
    ) -> None:
        """Add *filename* as a dependency of the current document.

        This means that the document will be rebuilt if this file changes.

        *filename* should be absolute or relative to the source directory.
        """
        if docname is None:
            docname = self.docname
        self.dependencies[docname].add(os.fspath(filename))

    def note_included(self, filename: str | os.PathLike[str]) -> None:
        """Add *filename* as a included from other document.

        This means the document is not orphaned.

        *filename* should be absolute or relative to the source directory.
        """
        doc = self.path2doc(filename)
        if doc:
            self.included[self.docname].add(doc)

    def note_reread(self) -> None:
        """Add the current document to the list of documents that will
        automatically be re-read at the next build.
        """
        self.reread_always.add(self.docname)

    def get_domain(self, domainname: str) -> Domain:
        """Return the domain instance with the specified name.

        Raises an ExtensionError if the domain is not registered.
        """
        try:
            return self.domains[domainname]
        except KeyError as exc:
            msg = __('Domain %r is not registered') % domainname
            raise ExtensionError(msg) from exc

    # --------- RESOLVING REFERENCES AND TOCTREES ------------------------------

    def get_doctree(self, docname: str) -> nodes.document:
        """Read the doctree for a file from the pickle and return it."""
        try:
            serialised = self._pickled_doctree_cache[docname]
        except KeyError:
            filename = self.doctreedir / f'{docname}.doctree'
            with open(filename, 'rb') as f:
                serialised = self._pickled_doctree_cache[docname] = f.read()

        doctree = pickle.loads(serialised)
        doctree.settings.env = self
        doctree.reporter = LoggingReporter(str(self.doc2path(docname)))
        return doctree

    @functools.cached_property
    def master_doctree(self) -> nodes.document:
        return self.get_doctree(self.config.root_doc)

    def get_and_resolve_doctree(
        self,
        docname: str,
        builder: Builder,
        doctree: nodes.document | None = None,
        prune_toctrees: bool = True,
        includehidden: bool = False,
    ) -> nodes.document:
        """Read the doctree from the pickle, resolve cross-references and
        toctrees and return it.
        """
        if doctree is None:
            try:
                doctree = self._write_doc_doctree_cache.pop(docname)
                doctree.settings.env = self
                doctree.reporter = LoggingReporter(str(self.doc2path(docname)))
            except KeyError:
                doctree = self.get_doctree(docname)

        # resolve all pending cross-references
        self.apply_post_transforms(doctree, docname)

        # now, resolve all toctree nodes
        for toctreenode in doctree.findall(addnodes.toctree):
            result = toctree_adapters._resolve_toctree(
                self,
                docname,
                builder,
                toctreenode,
                prune=prune_toctrees,
                includehidden=includehidden,
                tags=builder.tags,
            )
            if result is None:
                toctreenode.parent.replace(toctreenode, [])
            else:
                toctreenode.replace_self(result)

        return doctree

    def resolve_toctree(
        self,
        docname: str,
        builder: Builder,
        toctree: addnodes.toctree,
        prune: bool = True,
        maxdepth: int = 0,
        titles_only: bool = False,
        collapse: bool = False,
        includehidden: bool = False,
    ) -> Node | None:
        """Resolve a *toctree* node into individual bullet lists with titles
        as items, returning None (if no containing titles are found) or
        a new node.

        If *prune* is True, the tree is pruned to *maxdepth*, or if that is 0,
        to the value of the *maxdepth* option on the *toctree* node.
        If *titles_only* is True, only toplevel document titles will be in the
        resulting tree.
        If *collapse* is True, all branches not containing docname will
        be collapsed.
        """
        return toctree_adapters._resolve_toctree(
            self,
            docname,
            builder,
            toctree,
            prune=prune,
            maxdepth=maxdepth,
            titles_only=titles_only,
            collapse=collapse,
            includehidden=includehidden,
            tags=builder.tags,
        )

    def resolve_references(
        self, doctree: nodes.document, fromdocname: str, builder: Builder
    ) -> None:
        self.apply_post_transforms(doctree, fromdocname)

    def apply_post_transforms(self, doctree: nodes.document, docname: str) -> None:
        """Apply all post-transforms."""
        backup = self.current_document
        new = deepcopy(backup)
        new.docname = docname
        try:
            # set env.docname during applying post-transforms
            self.current_document = new

            transformer = SphinxTransformer(doctree)
            transformer.set_environment(self)
            transformer.add_transforms(self.app.registry.get_post_transforms())
            transformer.apply_transforms()
        finally:
            self.current_document = backup

        # allow custom references to be resolved
        self.events.emit('doctree-resolved', doctree, docname)

    def collect_relations(self) -> dict[str, list[str | None]]:
        traversed: set[str] = set()

        relations = {}
        docnames = _traverse_toctree(
            traversed, None, self.config.root_doc, self.toctree_includes
        )
        prev_doc = None
        parent, docname = next(docnames)
        for next_parent, next_doc in docnames:
            relations[docname] = [parent, prev_doc, next_doc]
            prev_doc = docname
            docname = next_doc
            parent = next_parent

        relations[docname] = [parent, prev_doc, None]

        return relations

    def check_consistency(self) -> None:
        """Do consistency checks."""
        included = set().union(*self.included.values())
        for docname in sorted(self.all_docs):
            if docname not in self.files_to_rebuild:
                if docname == self.config.root_doc:
                    # the master file is not included anywhere ;)
                    continue
                if docname in included:
                    # the document is included from other documents
                    continue
                if 'orphan' in self.metadata[docname]:
                    continue
<<<<<<< HEAD
                logger.warning(__("document isn't included in any toctree"),
                               location=docname, type='toc', subtype='not_included')
=======
                logger.warning(
                    __("document isn't included in any toctree"), location=docname
                )
        # Call _check_toc_parents here rather than in  _get_toctree_ancestors()
        # because that method is called multiple times per document and would
        # lead to duplicate warnings.
        _check_toc_parents(self.toctree_includes)
>>>>>>> 25d4ae57

        # call check-consistency for all extensions
        self.domains._check_consistency()
        self.events.emit('env-check-consistency', self)


def _get_env_version(extensions: Mapping[str, Extension]) -> Mapping[str, int]:
    env_version = {
        ext.name: ext_env_version
        for ext in extensions.values()
        if (ext_env_version := ext.metadata.get('env_version'))
    }
    env_version['sphinx'] = ENV_VERSION
    return env_version


def _differing_config_keys(old: Config, new: Config) -> frozenset[str]:
    """Return a set of keys that differ between two config objects."""
    old_vals = {c.name: c.value for c in old}
    new_vals = {c.name: c.value for c in new}
    not_in_both = old_vals.keys() ^ new_vals.keys()
    different_values = {
        key
        for key in old_vals.keys() & new_vals.keys()
        if stable_str(old_vals[key]) != stable_str(new_vals[key])
    }
    return frozenset(not_in_both | different_values)


def _traverse_toctree(
    traversed: set[str],
    parent: str | None,
    docname: str,
    toctree_includes: dict[str, list[str]],
) -> Iterator[tuple[str | None, str]]:
    if parent == docname:
        logger.warning(
            __('self referenced toctree found. Ignored.'),
            location=docname,
            type='toc',
            subtype='circular',
        )
        return

    # traverse toctree by pre-order
    yield parent, docname
    traversed.add(docname)

    for child in toctree_includes.get(docname, ()):
        for sub_parent, sub_docname in _traverse_toctree(
            traversed, docname, child, toctree_includes
        ):
            if sub_docname not in traversed:
                yield sub_parent, sub_docname
                traversed.add(sub_docname)


def _check_toc_parents(toctree_includes: dict[str, list[str]]) -> None:
    toc_parents: dict[str, list[str]] = {}
    for parent, children in toctree_includes.items():
        for child in children:
            toc_parents.setdefault(child, []).append(parent)

    for doc, parents in sorted(toc_parents.items()):
        if len(parents) > 1:
            logger.info(
                __(
                    'document is referenced in multiple toctrees: %s, selecting: %s <- %s'
                ),
                parents,
                max(parents),
                doc,
                location=doc,
                type='toc',
                subtype='multiple_toc_parents',
            )


class _CurrentDocument:
    """Temporary data storage while reading a document.

    This class is only for internal use. Please don't use this in your extensions.
    It will be removed or changed without notice.
    The only stable API is via ``env.current_document``.
    """

    __slots__ = (
        '_parser',
        '_serial_numbers',
        '_extension_data',
        'autodoc_annotations',
        'autodoc_class',
        'autodoc_module',
        'c_last_symbol',
        'c_namespace_stack',
        'c_parent_symbol',
        'cpp_domain_name',
        'cpp_last_symbol',
        'cpp_namespace_stack',
        'cpp_parent_symbol',
        'default_domain',
        'default_role',
        'docname',
        'highlight_language',
        'obj_desc_name',
        'reading_started_at',
    )

    # Map of old-style temp_data keys to _CurrentDocument attributes
    __attr_map: Final = {
        '_parser': '_parser',
        'annotations': 'autodoc_annotations',
        'autodoc:class': 'autodoc_class',
        'autodoc:module': 'autodoc_module',
        'c:last_symbol': 'c_last_symbol',
        'c:namespace_stack': 'c_namespace_stack',
        'c:parent_symbol': 'c_parent_symbol',
        'cpp:domain_name': 'cpp_domain_name',
        'cpp:last_symbol': 'cpp_last_symbol',
        'cpp:namespace_stack': 'cpp_namespace_stack',
        'cpp:parent_symbol': 'cpp_parent_symbol',
        'default_domain': 'default_domain',
        'default_role': 'default_role',
        'docname': 'docname',
        'highlight_language': 'highlight_language',
        'object': 'obj_desc_name',
        'started_at': 'reading_started_at',
    }

    # Attributes that should reset to None if popped.
    __attr_default_none: Final = frozenset({
        '_parser',
        'c:last_symbol',
        'c:parent_symbol',
        'cpp:last_symbol',
        'cpp:parent_symbol',
        'default_domain',
    })

    def __init__(
        self,
        *,
        docname: str = '',
        default_role: str = '',
        default_domain: Domain | None = None,
    ) -> None:
        #: The docname of the document currently being parsed.
        self.docname: str = docname

        #: The default role for the current document.
        #: Set by the ``.. default-role::`` directive.
        self.default_role: str = default_role

        #: The default domain for the current document.
        #: Set by the ``.. default-domain::`` directive.
        self.default_domain: Domain | None = default_domain

        #: The parser being used to parse the current document.
        self._parser: Parser | None = None

        #: The default language for syntax highlighting.
        #: Set by the ``.. highlight::`` directive to override
        #: the ``highlight_language`` config value.
        self.highlight_language: str = ''

        #: The current object's name.
        #: Used in the Changes builder.
        self.obj_desc_name: str = ''

        #: Records type hints of Python objects in the current document.
        #: Used in ``sphinx.ext.autodoc.typehints``.
        #: Maps object names to maps of attribute names -> type hints.
        self.autodoc_annotations: dict[str, dict[str, str]] = {}

        #: The current Python class name.
        #: Used in ``sphinx.ext.autodoc``.
        self.autodoc_class: str = ''

        #: The current Python module name.
        #: Used in ``sphinx.ext.autodoc``.
        self.autodoc_module: str = ''

        #: The most-recently added declaration in a directive.
        #: Used in the C Domain.
        self.c_last_symbol: CSymbol | None = None

        #: The stack of namespace scopes, altered by the ``.. c:namespace::``
        #: and ``.. c:namespace-(push|pop)::``directives.
        #: Used in the C Domain.
        self.c_namespace_stack: list[CSymbol] = []

        #: The parent declaration.
        #: Used in the C Domain.
        self.c_parent_symbol: CSymbol | None = None

        #: A stack of the string representation of declarations,
        #: used to format the table of contents entry.
        #: Used in the C++ Domain.
        self.cpp_domain_name: tuple[str, ...] = ()

        #: The most-recently added declaration in a directive.
        #: Used in the C++ Domain.
        self.cpp_last_symbol: CPPSymbol | None = None

        #: The stack of namespace scopes, altered by the ``.. cpp:namespace::``
        #: and ``.. cpp:namespace-(push|pop)::``directives.
        #: Used in the C++ Domain.
        self.cpp_namespace_stack: list[CPPSymbol] = []

        #: The parent declaration.
        #: Used in the C++ Domain.
        self.cpp_parent_symbol: CPPSymbol | None = None

        #: Records the time when reading begain for the current document.
        #: Used in ``sphinx.ext.duration``.
        self.reading_started_at: float = 0.0

        # Used for generating unique serial numbers.
        self._serial_numbers: dict[str, int] = {}

        # Stores properties relating to the current document set by extensions.
        self._extension_data: dict[str, Any] = {}

    def new_serial_number(self, category: str = '', /) -> int:
        """Return a serial number, e.g. for index entry targets.

        The number is guaranteed to be unique in the current document & category.
        """
        current = self._serial_numbers.get(category, 0)
        self._serial_numbers[category] = current + 1
        return current

    # Mapping interface:

    def __getitem__(self, item: str) -> Any:
        if item in self.__attr_map:
            return getattr(self, self.__attr_map[item])
        return self._extension_data[item]

    def __setitem__(self, key: str, value: Any) -> None:
        if key in self.__attr_map:
            setattr(self, self.__attr_map[key], value)
        else:
            self._extension_data[key] = value

    def __delitem__(self, key: str) -> None:
        self.pop(key, default=None)

    def __contains__(self, item: str) -> bool:
        if item in {'c:parent_symbol', 'cpp:parent_symbol'}:
            return getattr(self, item) is not None
        return item in self.__attr_map or item in self._extension_data

    def __iter__(self) -> Iterator[str]:
        return iter(self.keys())

    def __len__(self) -> int:
        return len(self.__attr_map) + len(self._extension_data)

    def keys(self) -> Iterable[str]:
        return frozenset(self.__attr_map.keys() | self._extension_data.keys())

    def items(self) -> Iterable[tuple[str, Any]]:
        for key in self.keys():
            yield key, self[key]

    def values(self) -> Iterable[Any]:
        for key in self.keys():
            yield self[key]

    def get(self, key: str, default: Any | None = None) -> Any | None:
        try:
            return self[key]
        except KeyError:
            return default

    __sentinel = object()

    def pop(self, key: str, default: Any | None = __sentinel) -> Any | None:
        if key in self.__attr_map:
            # the keys in  __attr_map always exist, so ``default`` is ignored
            value = getattr(self, self.__attr_map[key])
            if key in self.__attr_default_none:
                default = None
            else:
                default = type(value)()  # set key to type's default
            setattr(self, self.__attr_map[key], default)
            return value
        if default is self.__sentinel:
            return self._extension_data.pop(key)
        return self._extension_data.pop(key, default)

    def setdefault(self, key: str, default: Any | None = None) -> Any | None:
        return self._extension_data.setdefault(key, default)

    def clear(self) -> None:
        _CurrentDocument.__init__(self)  # NoQA: PLC2801

    def update(self, other: Iterable[tuple[str, Any]] = (), /, **kwargs: Any) -> None:
        other_dict = dict(other) if not isinstance(other, dict) else other
        for dct in other_dict, kwargs:
            for key, value in dct.items():
                self[key] = value<|MERGE_RESOLUTION|>--- conflicted
+++ resolved
@@ -795,18 +795,12 @@
                     continue
                 if 'orphan' in self.metadata[docname]:
                     continue
-<<<<<<< HEAD
                 logger.warning(__("document isn't included in any toctree"),
                                location=docname, type='toc', subtype='not_included')
-=======
-                logger.warning(
-                    __("document isn't included in any toctree"), location=docname
-                )
         # Call _check_toc_parents here rather than in  _get_toctree_ancestors()
         # because that method is called multiple times per document and would
         # lead to duplicate warnings.
         _check_toc_parents(self.toctree_includes)
->>>>>>> 25d4ae57
 
         # call check-consistency for all extensions
         self.domains._check_consistency()
