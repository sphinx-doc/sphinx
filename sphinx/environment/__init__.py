--- conflicted
+++ resolved
@@ -10,11 +10,6 @@
 
 import os
 import pickle
-<<<<<<< HEAD
-import posixpath
-=======
-import warnings
->>>>>>> 82f495fe
 from collections import defaultdict
 from copy import copy
 from datetime import datetime
