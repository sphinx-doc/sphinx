"""Global creation environment."""

from __future__ import annotations

import functools
import os
import pickle
from collections import defaultdict
from copy import copy
from os import path
from typing import TYPE_CHECKING

from sphinx import addnodes
from sphinx.domains._domains_container import _DomainsContainer
from sphinx.environment.adapters import toctree as toctree_adapters
from sphinx.errors import (
    BuildEnvironmentError,
    DocumentError,
    ExtensionError,
    SphinxError,
)
from sphinx.locale import __
from sphinx.transforms import SphinxTransformer
from sphinx.util import logging
from sphinx.util._files import DownloadFiles, FilenameUniqDict
from sphinx.util._timestamps import _format_rfc3339_microseconds
from sphinx.util.docutils import LoggingReporter
from sphinx.util.i18n import CatalogRepository, docname_to_domain
from sphinx.util.nodes import is_translatable
from sphinx.util.osutil import _last_modified_time, canon_path, os_path

if TYPE_CHECKING:
    from collections.abc import Callable, Iterable, Iterator
    from pathlib import Path
    from typing import Any, Literal

    from docutils import nodes
    from docutils.nodes import Node
    from docutils.parsers import Parser

    from sphinx.application import Sphinx
    from sphinx.builders import Builder
    from sphinx.config import Config
    from sphinx.domains import Domain
    from sphinx.events import EventManager
    from sphinx.project import Project
    from sphinx.util._pathlib import _StrPath

logger = logging.getLogger(__name__)

default_settings: dict[str, Any] = {
    'auto_id_prefix': 'id',
    'image_loading': 'link',
    'embed_stylesheet': False,
    'cloak_email_addresses': True,
    'cve_base_url': 'https://cve.mitre.org/cgi-bin/cvename.cgi?name=CVE-',
    'cve_references': None,
    'cwe_base_url': 'https://cwe.mitre.org/data/definitions/',
    'cwe_references': None,
    'pep_base_url': 'https://peps.python.org/',
    'pep_references': None,
    'rfc_base_url': 'https://datatracker.ietf.org/doc/html/',
    'rfc_references': None,
    'input_encoding': 'utf-8-sig',
    'doctitle_xform': False,
    'sectsubtitle_xform': False,
    'section_self_link': False,
    'halt_level': 5,
    'file_insertion_enabled': True,
    'smartquotes_locales': [],
}

# This is increased every time an environment attribute is added
# or changed to properly invalidate pickle files.
ENV_VERSION = 64

# config status
CONFIG_UNSET = -1
CONFIG_OK = 1
CONFIG_NEW = 2
CONFIG_CHANGED = 3
CONFIG_EXTENSIONS_CHANGED = 4

CONFIG_CHANGED_REASON = {
    CONFIG_NEW: __('new config'),
    CONFIG_CHANGED: __('config changed'),
    CONFIG_EXTENSIONS_CHANGED: __('extensions changed'),
}


versioning_conditions: dict[str, Literal[False] | Callable[[Node], bool]] = {
    'none': False,
    'text': is_translatable,
}


class BuildEnvironment:
    """
    The environment in which the ReST files are translated.
    Stores an inventory of cross-file targets and provides doctree
    transformations to resolve links to them.
    """

    # --------- ENVIRONMENT INITIALIZATION -------------------------------------

    def __init__(self, app: Sphinx) -> None:
        self.app: Sphinx = app
        self.doctreedir: Path = app.doctreedir
        self.srcdir: Path = app.srcdir
        self.config: Config = None  # type: ignore[assignment]
        self.config_status: int = CONFIG_UNSET
        self.config_status_extra: str = ''
        self.events: EventManager = app.events
        self.project: Project = app.project
        self.version: dict[str, int] = app.registry.get_envversion(app)

        # the method of doctree versioning; see set_versioning_method
        self.versioning_condition: Literal[False] | Callable[[Node], bool] | None = None
        self.versioning_compare: bool | None = None

        # the docutils settings for building
        self.settings: dict[str, Any] = default_settings.copy()
        self.settings['env'] = self

        # All "docnames" here are /-separated and relative and exclude
        # the source suffix.

        # docname -> time of reading (in integer microseconds)
        # contains all read docnames
        self.all_docs: dict[str, int] = {}
        # docname -> set of dependent file
        # names, relative to documentation root
        self.dependencies: dict[str, set[str]] = defaultdict(set)
        # docname -> set of included file
        # docnames included from other documents
        self.included: dict[str, set[str]] = defaultdict(set)
        # docnames to re-read unconditionally on next build
        self.reread_always: set[str] = set()

        self._pickled_doctree_cache: dict[str, bytes] = {}
        """In-memory cache for reading pickled doctrees from disk.
        docname -> pickled doctree

        This cache is used in the ``get_doctree`` method to avoid reading the
        doctree from disk multiple times.
        """

        self._write_doc_doctree_cache: dict[str, nodes.document] = {}
        """In-memory cache for unpickling doctrees from disk.
        docname -> doctree

        Items are added in ``Builder.write_doctree``, during the read phase,
        then used only in the ``get_and_resolve_doctree`` method.
        """

        # File metadata
        # docname -> dict of metadata items
        self.metadata: dict[str, dict[str, Any]] = defaultdict(dict)

        # TOC inventory
        # docname -> title node
        self.titles: dict[str, nodes.title] = {}
        # docname -> title node; only different if
        # set differently with title directive
        self.longtitles: dict[str, nodes.title] = {}
        # docname -> table of contents nodetree
        self.tocs: dict[str, nodes.bullet_list] = {}
        # docname -> number of real entries
        self.toc_num_entries: dict[str, int] = {}

        # used to determine when to show the TOC
        # in a sidebar (don't show if it's only one item)
        # docname -> dict of sectionid -> number
        self.toc_secnumbers: dict[str, dict[str, tuple[int, ...]]] = {}
        # docname -> dict of figtype -> dict of figureid -> number
        self.toc_fignumbers: dict[str, dict[str, dict[str, tuple[int, ...]]]] = {}

        # docname -> list of toctree includefiles
        self.toctree_includes: dict[str, list[str]] = {}
        # docname -> set of files (containing its TOCs) to rebuild too
        self.files_to_rebuild: dict[str, set[str]] = {}
        # docnames that have :glob: toctrees
        self.glob_toctrees: set[str] = set()
        # docnames that have :numbered: toctrees
        self.numbered_toctrees: set[str] = set()

        # domain-specific inventories, here to be pickled
        # domainname -> domain-specific dict
        self.domaindata: dict[str, dict[str, Any]] = {}

        # these map absolute path -> (docnames, unique filename)
        self.images: FilenameUniqDict = FilenameUniqDict()
        # filename -> (set of docnames, destination)
        self.dlfiles: DownloadFiles = DownloadFiles()

        # the original URI for images
        self.original_image_uri: dict[_StrPath, str] = {}

        # temporary data storage while reading a document
        self.temp_data: dict[str, Any] = {}
        # context for cross-references (e.g. current module or class)
        # this is similar to temp_data, but will for example be copied to
        # attributes of "any" cross references
        self.ref_context: dict[str, Any] = {}

        # search index data

        # docname -> title
        self._search_index_titles: dict[str, str | None] = {}
        # docname -> filename
        self._search_index_filenames: dict[str, str] = {}
        # stemmed words -> set(docname)
        self._search_index_mapping: dict[str, set[str]] = {}
        # stemmed words in titles -> set(docname)
        self._search_index_title_mapping: dict[str, set[str]] = {}
        # docname -> all titles in document
        self._search_index_all_titles: dict[str, list[tuple[str, str | None]]] = {}
        # docname -> list(index entry)
        self._search_index_index_entries: dict[str, list[tuple[str, str, str]]] = {}
        # objtype -> index
        self._search_index_objtypes: dict[tuple[str, str], int] = {}
        # objtype index -> (domain, type, objname (localized))
        self._search_index_objnames: dict[int, tuple[str, str, str]] = {}

        # all the registered domains, set by the application
        self.domains: _DomainsContainer = _DomainsContainer._from_environment(self)

        # set up environment
        self.setup(app)

    def __getstate__(self) -> dict[str, Any]:
        """Obtains serializable data for pickling."""
        __dict__ = self.__dict__.copy()
        # clear unpickable attributes
        __dict__.update(app=None, domains=None, events=None)
        # clear in-memory doctree caches, to reduce memory consumption and
        # ensure that, upon restoring the state, the most recent pickled files
        # on the disk are used instead of those from a possibly outdated state
        __dict__.update(_pickled_doctree_cache={}, _write_doc_doctree_cache={})
        return __dict__

    def __setstate__(self, state: dict[str, Any]) -> None:
        self.__dict__.update(state)

    def setup(self, app: Sphinx) -> None:
        """Set up BuildEnvironment object."""
        if self.version and self.version != app.registry.get_envversion(app):
            raise BuildEnvironmentError(__('build environment version not current'))
        if self.srcdir and self.srcdir != app.srcdir:
            raise BuildEnvironmentError(__('source directory has changed'))

        if self.project:
            app.project.restore(self.project)

        self.app = app
        self.doctreedir = app.doctreedir
        self.events = app.events
        self.srcdir = app.srcdir
        self.project = app.project
        self.version = app.registry.get_envversion(app)

        # initialise domains
        if self.domains is None:
            # if we are unpickling an environment, we need to recreate the domains
            self.domains = _DomainsContainer._from_environment(self)
        # setup domains (must do after all initialization)
        self.domains._setup()

        # Initialise config.
        # The old config is self.config, restored from the pickled environment.
        # The new config is app.config, always recreated from ``conf.py``
        self.config_status, self.config_status_extra = self._config_status(
            old_config=self.config, new_config=app.config
        )
        self.config = app.config

        # initialize settings
        self._update_settings(app.config)

    @staticmethod
    def _config_status(
        *, old_config: Config | None, new_config: Config
    ) -> tuple[int, str]:
        """Report the differences between two Config objects.

        Returns a triple of:

        1. The new configuration
        2. A status code indicating how the configuration has changed.
        3. A status message indicating what has changed.
        """
        if old_config is None:
            return CONFIG_NEW, ''

        if old_config.extensions != new_config.extensions:
            old_extensions = set(old_config.extensions)
            new_extensions = set(new_config.extensions)
            extensions = old_extensions ^ new_extensions
            if len(extensions) == 1:
                extension = extensions.pop()
            else:
                extension = f'{len(extensions)}'
            return CONFIG_EXTENSIONS_CHANGED, f' ({extension!r})'

        # check if a config value was changed that affects how doctrees are read
        for item in new_config.filter(frozenset({'env'})):
            if old_config[item.name] != item.value:
                return CONFIG_CHANGED, f' ({item.name!r})'

        return CONFIG_OK, ''

    def _update_settings(self, config: Config) -> None:
        """Update settings by new config."""
        self.settings['input_encoding'] = config.source_encoding
        self.settings['trim_footnote_reference_space'] = (
            config.trim_footnote_reference_space
        )
        self.settings['language_code'] = config.language

        # Allow to disable by 3rd party extension (workaround)
        self.settings.setdefault('smart_quotes', True)

    def set_versioning_method(
        self, method: str | Callable[[Node], bool], compare: bool
    ) -> None:
        """Set the doctree versioning method for this environment.

        Versioning methods are a builder property; only builders with the same
        versioning method can share the same doctree directory.  Therefore, we
        raise an exception if the user tries to use an environment with an
        incompatible versioning method.
        """
        condition: Literal[False] | Callable[[Node], bool]
        if callable(method):
            condition = method
        else:
            if method not in versioning_conditions:
                raise ValueError('invalid versioning method: %r' % method)
            condition = versioning_conditions[method]

        if self.versioning_condition not in {None, condition}:
            msg = __(
                'This environment is incompatible with the '
                'selected builder, please choose another '
                'doctree directory.'
            )
            raise SphinxError(msg)
        self.versioning_condition = condition
        self.versioning_compare = compare

    def clear_doc(self, docname: str) -> None:
        """Remove all traces of a source file in the inventory."""
        if docname in self.all_docs:
            self.all_docs.pop(docname, None)
            self.included.pop(docname, None)
            self.reread_always.discard(docname)

        self.domains._clear_doc(docname)

    def merge_info_from(
        self, docnames: Iterable[str], other: BuildEnvironment, app: Sphinx
    ) -> None:
        """Merge global information gathered about *docnames* while reading them
        from the *other* environment.

        This possibly comes from a parallel build process.
        """
        docnames = frozenset(docnames)
        for docname in docnames:
            self.all_docs[docname] = other.all_docs[docname]
            self.included[docname] = other.included[docname]
            if docname in other.reread_always:
                self.reread_always.add(docname)

        self.domains._merge_domain_data(docnames, other.domaindata)
        self.events.emit('env-merge-info', self, docnames, other)

    def path2doc(self, filename: str | os.PathLike[str]) -> str | None:
        """Return the docname for the filename if the file is document.

        *filename* should be absolute or relative to the source directory.
        """
        return self.project.path2doc(filename)

    def doc2path(self, docname: str, base: bool = True) -> _StrPath:
        """Return the filename for the document name.

        If *base* is True, return absolute path under self.srcdir.
        If *base* is False, return relative path to self.srcdir.
        """
        return self.project.doc2path(docname, absolute=base)

    def relfn2path(self, filename: str, docname: str | None = None) -> tuple[str, str]:
        """Return paths to a file referenced from a document, relative to
        documentation root and absolute.

        In the input "filename", absolute filenames are taken as relative to the
        source dir, while relative filenames are relative to the dir of the
        containing document.
        """
        filename = os_path(filename)
        if filename.startswith(('/', os.sep)):
            rel_fn = filename[1:]
        else:
            docdir = path.dirname(self.doc2path(docname or self.docname, base=False))
            rel_fn = path.join(docdir, filename)

        return (
            canon_path(path.normpath(rel_fn)),
            path.normpath(path.join(self.srcdir, rel_fn)),
        )

    @property
    def found_docs(self) -> set[str]:
        """Contains all existing docnames."""
        return self.project.docnames

    def find_files(self, config: Config, builder: Builder) -> None:
        """Find all source files in the source dir and put them in
        self.found_docs.
        """
        try:
            exclude_paths = (
                self.config.exclude_patterns
                + self.config.templates_path
                + builder.get_asset_paths()
            )
            self.project.discover(exclude_paths, self.config.include_patterns)

            # Current implementation is applying translated messages in the reading
            # phase.Therefore, in order to apply the updated message catalog, it is
            # necessary to re-process from the reading phase. Here, if dependency
            # is set for the doc source and the mo file, it is processed again from
            # the reading phase when mo is updated. In the future, we would like to
            # move i18n process into the writing phase, and remove these lines.
            if builder.use_message_catalog:
                # add catalog mo file dependency
                repo = CatalogRepository(
                    self.srcdir,
                    self.config.locale_dirs,
                    self.config.language,
                    self.config.source_encoding,
                )
                mo_paths = {c.domain: c.mo_path for c in repo.catalogs}
                for docname in self.found_docs:
                    domain = docname_to_domain(docname, self.config.gettext_compact)
                    if domain in mo_paths:
                        self.dependencies[docname].add(mo_paths[domain])
        except OSError as exc:
            raise DocumentError(
                __('Failed to scan documents in %s: %r') % (self.srcdir, exc)
            ) from exc

    def get_outdated_files(
        self, config_changed: bool
    ) -> tuple[set[str], set[str], set[str]]:
        """Return (added, changed, removed) sets."""
        # clear all files no longer present
        removed = set(self.all_docs) - self.found_docs

        added: set[str] = set()
        changed: set[str] = set()

        if config_changed:
            # config values affect e.g. substitutions
            added = self.found_docs
        else:
            for docname in self.found_docs:
                if docname not in self.all_docs:
                    logger.debug('[build target] added %r', docname)
                    added.add(docname)
                    continue
                # if the doctree file is not there, rebuild
                filename = path.join(self.doctreedir, docname + '.doctree')
                if not path.isfile(filename):
                    logger.debug('[build target] changed %r', docname)
                    changed.add(docname)
                    continue
                # check the "reread always" list
                if docname in self.reread_always:
                    logger.debug('[build target] changed %r', docname)
                    changed.add(docname)
                    continue
                # check the mtime of the document
                mtime = self.all_docs[docname]
                newmtime = _last_modified_time(self.doc2path(docname))
                if newmtime > mtime:
                    logger.debug(
                        '[build target] outdated %r: %s -> %s',
                        docname,
                        _format_rfc3339_microseconds(mtime),
                        _format_rfc3339_microseconds(newmtime),
                    )
                    changed.add(docname)
                    continue
                # finally, check the mtime of dependencies
                for dep in self.dependencies[docname]:
                    try:
                        # this will do the right thing when dep is absolute too
                        deppath = path.join(self.srcdir, dep)
                        if not path.isfile(deppath):
                            logger.debug(
                                '[build target] changed %r missing dependency %r',
                                docname,
                                deppath,
                            )
                            changed.add(docname)
                            break
                        depmtime = _last_modified_time(deppath)
                        if depmtime > mtime:
                            logger.debug(
                                '[build target] outdated %r from dependency %r: %s -> %s',
                                docname,
                                deppath,
                                _format_rfc3339_microseconds(mtime),
                                _format_rfc3339_microseconds(depmtime),
                            )
                            changed.add(docname)
                            break
                    except OSError:
                        # give it another chance
                        changed.add(docname)
                        break

        return added, changed, removed

    def check_dependents(self, app: Sphinx, already: set[str]) -> Iterator[str]:
        to_rewrite: list[str] = []
        for docnames in self.events.emit('env-get-updated', self):
            to_rewrite.extend(docnames)
        for docname in set(to_rewrite):
            if docname not in already:
                yield docname

    # --------- SINGLE FILE READING --------------------------------------------

    def prepare_settings(self, docname: str) -> None:
        """Prepare to set up environment for reading."""
        self.temp_data['docname'] = docname
        # defaults to the global default, but can be re-set in a document
        self.temp_data['default_role'] = self.config.default_role
        self.temp_data['default_domain'] = self.domains.get(self.config.primary_domain)

    # utilities to use while reading a document

    @property
    def docname(self) -> str:
        """Returns the docname of the document currently being parsed."""
        return self.temp_data['docname']

    @property
    def parser(self) -> Parser:
        """Returns the parser being used for to parse the current document."""
        return self.temp_data['_parser']

    def new_serialno(self, category: str = '') -> int:
        """Return a serial number, e.g. for index entry targets.

        The number is guaranteed to be unique in the current document.
        """
        key = category + 'serialno'
        cur = self.temp_data.get(key, 0)
        self.temp_data[key] = cur + 1
        return cur

    def note_dependency(self, filename: str) -> None:
        """Add *filename* as a dependency of the current document.

        This means that the document will be rebuilt if this file changes.

        *filename* should be absolute or relative to the source directory.
        """
        self.dependencies[self.docname].add(filename)

    def note_included(self, filename: str) -> None:
        """Add *filename* as a included from other document.

        This means the document is not orphaned.

        *filename* should be absolute or relative to the source directory.
        """
        doc = self.path2doc(filename)
        if doc:
            self.included[self.docname].add(doc)

    def note_reread(self) -> None:
        """Add the current document to the list of documents that will
        automatically be re-read at the next build.
        """
        self.reread_always.add(self.docname)

    def get_domain(self, domainname: str) -> Domain:
        """Return the domain instance with the specified name.

        Raises an ExtensionError if the domain is not registered.
        """
        try:
            return self.domains[domainname]
        except KeyError as exc:
            msg = __('Domain %r is not registered') % domainname
            raise ExtensionError(msg) from exc

    # --------- RESOLVING REFERENCES AND TOCTREES ------------------------------

    def get_doctree(self, docname: str) -> nodes.document:
        """Read the doctree for a file from the pickle and return it."""
        try:
            serialised = self._pickled_doctree_cache[docname]
        except KeyError:
            filename = path.join(self.doctreedir, docname + '.doctree')
            with open(filename, 'rb') as f:
                serialised = self._pickled_doctree_cache[docname] = f.read()

        doctree = pickle.loads(serialised)
        doctree.settings.env = self
        doctree.reporter = LoggingReporter(str(self.doc2path(docname)))
        return doctree

    @functools.cached_property
    def master_doctree(self) -> nodes.document:
        return self.get_doctree(self.config.root_doc)

    def get_and_resolve_doctree(
        self,
        docname: str,
        builder: Builder,
        doctree: nodes.document | None = None,
        prune_toctrees: bool = True,
        includehidden: bool = False,
    ) -> nodes.document:
        """Read the doctree from the pickle, resolve cross-references and
        toctrees and return it.
        """
        if doctree is None:
            try:
                doctree = self._write_doc_doctree_cache.pop(docname)
                doctree.settings.env = self
                doctree.reporter = LoggingReporter(str(self.doc2path(docname)))
            except KeyError:
                doctree = self.get_doctree(docname)

        # resolve all pending cross-references
        self.apply_post_transforms(doctree, docname)

        # now, resolve all toctree nodes
        for toctreenode in doctree.findall(addnodes.toctree):
            result = toctree_adapters._resolve_toctree(
                self,
                docname,
                builder,
                toctreenode,
                prune=prune_toctrees,
                includehidden=includehidden,
            )
            if result is None:
                toctreenode.parent.replace(toctreenode, [])
            else:
                toctreenode.replace_self(result)

        return doctree

    def resolve_toctree(
        self,
        docname: str,
        builder: Builder,
        toctree: addnodes.toctree,
        prune: bool = True,
        maxdepth: int = 0,
        titles_only: bool = False,
        collapse: bool = False,
        includehidden: bool = False,
    ) -> Node | None:
        """Resolve a *toctree* node into individual bullet lists with titles
        as items, returning None (if no containing titles are found) or
        a new node.

        If *prune* is True, the tree is pruned to *maxdepth*, or if that is 0,
        to the value of the *maxdepth* option on the *toctree* node.
        If *titles_only* is True, only toplevel document titles will be in the
        resulting tree.
        If *collapse* is True, all branches not containing docname will
        be collapsed.
        """
        return toctree_adapters._resolve_toctree(
            self,
            docname,
            builder,
            toctree,
            prune=prune,
            maxdepth=maxdepth,
            titles_only=titles_only,
            collapse=collapse,
            includehidden=includehidden,
        )

    def resolve_references(
        self, doctree: nodes.document, fromdocname: str, builder: Builder
    ) -> None:
        self.apply_post_transforms(doctree, fromdocname)

    def apply_post_transforms(self, doctree: nodes.document, docname: str) -> None:
        """Apply all post-transforms."""
        try:
            # set env.docname during applying post-transforms
            backup = copy(self.temp_data)
            self.temp_data['docname'] = docname

            transformer = SphinxTransformer(doctree)
            transformer.set_environment(self)
            transformer.add_transforms(self.app.registry.get_post_transforms())
            transformer.apply_transforms()
        finally:
            self.temp_data = backup

        # allow custom references to be resolved
        self.events.emit('doctree-resolved', doctree, docname)

    def collect_relations(self) -> dict[str, list[str | None]]:
        traversed: set[str] = set()

        relations = {}
        docnames = _traverse_toctree(
            traversed, None, self.config.root_doc, self.toctree_includes
        )
        prev_doc = None
        parent, docname = next(docnames)
        for next_parent, next_doc in docnames:
            relations[docname] = [parent, prev_doc, next_doc]
            prev_doc = docname
            docname = next_doc
            parent = next_parent

        relations[docname] = [parent, prev_doc, None]

        return relations

    def check_consistency(self) -> None:
        """Do consistency checks."""
        included = set().union(*self.included.values())
        for docname in sorted(self.all_docs):
            if docname not in self.files_to_rebuild:
                if docname == self.config.root_doc:
                    # the master file is not included anywhere ;)
                    continue
                if docname in included:
                    # the document is included from other documents
                    continue
                if 'orphan' in self.metadata[docname]:
                    continue
<<<<<<< HEAD
                logger.warning(__("document isn't included in any toctree"),
                               location=docname)
        _check_toc_parents(self.toctree_includes)
=======
                logger.warning(
                    __("document isn't included in any toctree"), location=docname
                )
>>>>>>> 7ad2733f

        # call check-consistency for all extensions
        self.domains._check_consistency()
        self.events.emit('env-check-consistency', self)


def _traverse_toctree(
    traversed: set[str],
    parent: str | None,
    docname: str,
    toctree_includes: dict[str, list[str]],
) -> Iterator[tuple[str | None, str]]:
    if parent == docname:
        logger.warning(
            __('self referenced toctree found. Ignored.'),
            location=docname,
            type='toc',
            subtype='circular',
        )
        return

    # traverse toctree by pre-order
    yield parent, docname
    traversed.add(docname)

    for child in toctree_includes.get(docname, ()):
        for sub_parent, sub_docname in _traverse_toctree(
            traversed, docname, child, toctree_includes
        ):
            if sub_docname not in traversed:
                yield sub_parent, sub_docname
                traversed.add(sub_docname)


def _check_toc_parents(toctree_includes:  dict[str, list[str]]):
    toc_parents: dict[str, list[str]] = {}
    for parent, children in toctree_includes.items():
        for child in children:
            toc_parents.setdefault(child, []).append(parent)

    for doc, parents in sorted(toc_parents.items()):
        if len(parents) > 1:
            logger.warning(
                __("document is referenced in multiple toctrees: %s, "
                   "selecting: %s <- %s"),
                parents,
                max(parents),
                doc,
                location=doc, type='toc',
                subtype='multiple_toc_parents'
            )<|MERGE_RESOLUTION|>--- conflicted
+++ resolved
@@ -747,15 +747,10 @@
                     continue
                 if 'orphan' in self.metadata[docname]:
                     continue
-<<<<<<< HEAD
-                logger.warning(__("document isn't included in any toctree"),
-                               location=docname)
-        _check_toc_parents(self.toctree_includes)
-=======
                 logger.warning(
                     __("document isn't included in any toctree"), location=docname
                 )
->>>>>>> 7ad2733f
+        _check_toc_parents(self.toctree_includes)
 
         # call check-consistency for all extensions
         self.domains._check_consistency()
