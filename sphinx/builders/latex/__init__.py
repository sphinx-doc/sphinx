--- conflicted
+++ resolved
@@ -132,12 +132,8 @@
         self.context: dict[str, Any] = {}
         self.docnames: Iterable[str] = {}
         self.document_data: list[tuple[str, str, str, str, str, bool]] = []
-<<<<<<< HEAD
-        self.themes = ThemeFactory(self.app)
+        self.themes = ThemeFactory(srcdir=self.srcdir, config=self.config)
         self.specialized_highlighters: dict[str, highlighting.PygmentsBridge] = {}
-=======
-        self.themes = ThemeFactory(srcdir=self.srcdir, config=self.config)
->>>>>>> e1bd9cb3
         texescape.init()
 
         self.init_context()
