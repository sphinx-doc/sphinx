"""Builder superclass for all builders."""

from __future__ import annotations

import codecs
import pickle
import re
import time
from contextlib import nullcontext
from os import path
from typing import TYPE_CHECKING, Any, Literal, final

from docutils import nodes
from docutils.utils import DependencyList

from sphinx.environment import CONFIG_CHANGED_REASON, CONFIG_OK, BuildEnvironment
from sphinx.environment.adapters.asset import ImageAdapter
from sphinx.errors import SphinxError
from sphinx.locale import __
from sphinx.util import (
    get_filetype,
    logging,
    rst,
)
from sphinx.util._importer import import_object
from sphinx.util.build_phase import BuildPhase
from sphinx.util.console import bold
from sphinx.util.display import progress_message, status_iterator
from sphinx.util.docutils import sphinx_domains
from sphinx.util.i18n import CatalogInfo, CatalogRepository, docname_to_domain
from sphinx.util.osutil import SEP, canon_path, ensuredir, relative_uri, relpath
from sphinx.util.parallel import (
    ParallelTasks,
    SerialTasks,
    make_chunks,
    parallel_available,
)

# side effect: registers roles and directives
from sphinx import directives  # NoQA: F401  isort:skip
from sphinx import roles  # NoQA: F401  isort:skip

if TYPE_CHECKING:
    from collections.abc import Iterable, Sequence, Set

    from docutils.nodes import Node

    from sphinx.application import Sphinx
    from sphinx.config import Config
    from sphinx.events import EventManager
    from sphinx.util.tags import Tags


logger = logging.getLogger(__name__)


class Builder:
    """
    Builds target formats from the reST sources.
    """

    #: The builder's name, for the -b command line option.
    name = ''
    #: The builder's output format, or '' if no document output is produced.
    format = ''
    #: The message emitted upon successful build completion. This can be a
    #: printf-style template string with the following keys: ``outdir``,
    #: ``project``
    epilog = ''

    #: default translator class for the builder.  This can be overridden by
    #: :py:meth:`~sphinx.application.Sphinx.set_translator`.
    default_translator_class: type[nodes.NodeVisitor]
    # doctree versioning method
    versioning_method = 'none'
    versioning_compare = False
    #: allow parallel write_doc() calls
    allow_parallel = False
    # support translation
    use_message_catalog = True

    #: The list of MIME types of image formats supported by the builder.
    #: Image files are searched in the order in which they appear here.
    supported_image_types: list[str] = []
    #: The builder can produce output documents that may fetch external images when opened.
    supported_remote_images = False
    #: The file format produced by the builder allows images to be embedded using data-URIs.
    supported_data_uri_images = False

    def __init__(self, app: Sphinx, env: BuildEnvironment) -> None:
        self.srcdir = app.srcdir
        self.confdir = app.confdir
        self.outdir = app.outdir
        self.doctreedir = app.doctreedir
        ensuredir(self.doctreedir)

        self.app: Sphinx = app
        self.env: BuildEnvironment = env
        self.env.set_versioning_method(self.versioning_method, self.versioning_compare)
        self.events: EventManager = app.events
        self.config: Config = app.config
        self.tags: Tags = app.tags
        self.tags.add(self.format)
        self.tags.add(self.name)
        self.tags.add(f'format_{self.format}')
        self.tags.add(f'builder_{self.name}')

        # images that need to be copied over (source -> dest)
        self.images: dict[str, str] = {}
        # basename of images directory
        self.imagedir = ''
        # relative path to image directory from current docname (used at writing docs)
        self.imgpath = ''

        # these get set later
        self.parallel_ok = False
        self.finish_tasks: Any = None

    def get_translator_class(self, *args: Any) -> type[nodes.NodeVisitor]:
        """Return a class of translator."""
        return self.app.registry.get_translator_class(self)

    def create_translator(self, *args: Any) -> nodes.NodeVisitor:
        """Return an instance of translator.

        This method returns an instance of ``default_translator_class`` by default.
        Users can replace the translator class with ``app.set_translator()`` API.
        """
        return self.app.registry.create_translator(self, *args)

    # helper methods
    def init(self) -> None:
        """Load necessary templates and perform initialization.  The default
        implementation does nothing.
        """
        pass

    def create_template_bridge(self) -> None:
        """Return the template bridge configured."""
        if self.config.template_bridge:
            template_bridge_cls = import_object(
                self.config.template_bridge,
                source='template_bridge setting',
            )
            self.templates = template_bridge_cls()
        else:
            from sphinx.jinja2glue import BuiltinTemplateLoader

            self.templates = BuiltinTemplateLoader()

    def get_target_uri(self, docname: str, typ: str | None = None) -> str:
        """Return the target URI for a document name.

        *typ* can be used to qualify the link characteristic for individual
        builders.
        """
        raise NotImplementedError

    def get_relative_uri(self, from_: str, to: str, typ: str | None = None) -> str:
        """Return a relative URI between two source filenames.

        May raise environment.NoUri if there's no way to return a sensible URI.
        """
        return relative_uri(
            self.get_target_uri(from_),
            self.get_target_uri(to, typ),
        )

    def get_outdated_docs(self) -> str | Iterable[str]:
        """Return an iterable of output files that are outdated, or a string
        describing what an update build will build.

        If the builder does not output individual files corresponding to
        source files, return a string here.  If it does, return an iterable
        of those files that need to be written.
        """
        raise NotImplementedError

    def get_asset_paths(self) -> list[str]:
        """Return list of paths for assets (ex. templates, CSS, etc.)."""
        return []

    def post_process_images(self, doctree: Node) -> None:
        """Pick the best candidate for all image URIs."""
        images = ImageAdapter(self.env)
        for node in doctree.findall(nodes.image):
            if '?' in node['candidates']:
                # don't rewrite nonlocal image URIs
                continue
            if '*' not in node['candidates']:
                for imgtype in self.supported_image_types:
                    candidate = node['candidates'].get(imgtype, None)
                    if candidate:
                        break
                else:
                    mimetypes = sorted(node['candidates'])
                    image_uri = images.get_original_image_uri(node['uri'])
                    if mimetypes:
                        logger.warning(
                            __('a suitable image for %s builder not found: ' '%s (%s)'),
                            self.name,
                            mimetypes,
                            image_uri,
                            location=node,
                        )
                    else:
                        logger.warning(
                            __('a suitable image for %s builder not found: %s'),
                            self.name,
                            image_uri,
                            location=node,
                        )
                    continue
                node['uri'] = candidate
            else:
                candidate = node['uri']
            if candidate not in self.env.images:
                # non-existing URI; let it alone
                continue
            self.images[candidate] = self.env.images[candidate][1]

    # compile po methods

    def compile_catalogs(self, catalogs: set[CatalogInfo], message: str) -> None:
        if not self.config.gettext_auto_build:
            return

        def cat2relpath(cat: CatalogInfo) -> str:
            return relpath(cat.mo_path, self.env.srcdir).replace(path.sep, SEP)

        logger.info(bold(__('building [mo]: ')) + message)
        for catalog in status_iterator(
            catalogs,
            __('writing output... '),
            'darkgreen',
            len(catalogs),
            self.app.verbosity,
            stringify_func=cat2relpath,
        ):
            catalog.write_mo(
                self.config.language, self.config.gettext_allow_fuzzy_translations
            )

    def compile_all_catalogs(self) -> None:
        repo = CatalogRepository(
            self.srcdir,
            self.config.locale_dirs,
            self.config.language,
            self.config.source_encoding,
        )
        message = __('all of %d po files') % len(list(repo.catalogs))
        self.compile_catalogs(set(repo.catalogs), message)

    def compile_specific_catalogs(self, specified_files: list[str]) -> None:
        def to_domain(fpath: str) -> str | None:
            docname = self.env.path2doc(path.abspath(fpath))
            if docname:
                return docname_to_domain(docname, self.config.gettext_compact)
            else:
                return None

        catalogs = set()
        domains = set(map(to_domain, specified_files))
        repo = CatalogRepository(
            self.srcdir,
            self.config.locale_dirs,
            self.config.language,
            self.config.source_encoding,
        )
        for catalog in repo.catalogs:
            if catalog.domain in domains and catalog.is_outdated():
                catalogs.add(catalog)
        message = __('targets for %d po files that are specified') % len(catalogs)
        self.compile_catalogs(catalogs, message)

    # TODO(stephenfin): This would make more sense as 'compile_outdated_catalogs'
    def compile_update_catalogs(self) -> None:
        repo = CatalogRepository(
            self.srcdir,
            self.config.locale_dirs,
            self.config.language,
            self.config.source_encoding,
        )
        catalogs = {c for c in repo.catalogs if c.is_outdated()}
        message = __('targets for %d po files that are out of date') % len(catalogs)
        self.compile_catalogs(catalogs, message)

    # build methods

    @final
    def build_all(self) -> None:
        """Build all source files."""
        self.compile_all_catalogs()

        self.build(None, summary=__('all source files'), method='all')

    @final
    def build_specific(self, filenames: list[str]) -> None:
        """Only rebuild as much as needed for changes in the *filenames*."""
        docnames: list[str] = []

        for filename in filenames:
            filename = path.normpath(path.abspath(filename))

            if not path.isfile(filename):
                logger.warning(
                    __('file %r given on command line does not exist, '), filename
                )
                continue

            if not filename.startswith(str(self.srcdir)):
                logger.warning(
                    __(
                        'file %r given on command line is not under the '
                        'source directory, ignoring'
                    ),
                    filename,
                )
                continue

            docname = self.env.path2doc(filename)
            if not docname:
                logger.warning(
                    __(
                        'file %r given on command line is not a valid '
                        'document, ignoring'
                    ),
                    filename,
                )
                continue

            docnames.append(docname)

        self.compile_specific_catalogs(filenames)

        self.build(
            docnames,
            method='specific',
            summary=__('%d source files given on command line') % len(docnames),
        )

    @final
    def build_update(self) -> None:
        """Only rebuild what was changed or added since last build."""
        self.compile_update_catalogs()

        to_build = self.get_outdated_docs()
        if isinstance(to_build, str):
            self.build(['__all__'], to_build)
        else:
            to_build = list(to_build)
            self.build(
                to_build,
                summary=__('targets for %d source files that are out of date')
                % len(to_build),
            )

    @final
    def build(
        self,
        docnames: Iterable[str] | None,
        summary: str | None = None,
        method: Literal['all', 'specific', 'update'] = 'update',
    ) -> None:
        """Main build method, usually called by a specific ``build_*`` method.

        First updates the environment, and then calls
        :meth:`!write`.
        """
        if summary:
            logger.info(bold(__('building [%s]: ')) + summary, self.name)

        # while reading, collect all warnings from docutils
        with (
            nullcontext()
            if self.app._exception_on_warning
            else logging.pending_warnings()
        ):
            updated_docnames = set(self.read())

        doccount = len(updated_docnames)
        logger.info(bold(__('looking for now-outdated files... ')), nonl=True)
        updated_docnames.update(self.env.check_dependents(self.app, updated_docnames))
        outdated = len(updated_docnames) - doccount
        if outdated:
            logger.info(__('%d found'), outdated)
        else:
            logger.info(__('none found'))

        if updated_docnames:
            # save the environment
            from sphinx.application import ENV_PICKLE_FILENAME

            with (
                progress_message(__('pickling environment')),
                open(path.join(self.doctreedir, ENV_PICKLE_FILENAME), 'wb') as f,
            ):
                pickle.dump(self.env, f, pickle.HIGHEST_PROTOCOL)

            # global actions
            self.app.phase = BuildPhase.CONSISTENCY_CHECK
            with progress_message(__('checking consistency')):
                self.env.check_consistency()
        else:
            if method == 'update' and not docnames:
                logger.info(bold(__('no targets are out of date.')))
                return

        self.app.phase = BuildPhase.RESOLVING

        # filter "docnames" (list of outdated files) by the updated
        # found_docs of the environment; this will remove docs that
        # have since been removed
        if docnames and docnames != ['__all__']:
            docnames = set(docnames) & self.env.found_docs

        # determine if we can write in parallel
        if parallel_available and self.app.parallel > 1 and self.allow_parallel:
            self.parallel_ok = self.app.is_parallel_allowed('write')
        else:
            self.parallel_ok = False

        #  create a task executor to use for misc. "finish-up" tasks
        # if self.parallel_ok:
        #     self.finish_tasks = ParallelTasks(self.app.parallel)
        # else:
        # for now, just execute them serially
        self.finish_tasks = SerialTasks()

        # write all "normal" documents (or everything for some builders)
        self.write(docnames, list(updated_docnames), method)

        # finish (write static files etc.)
        self.finish()

        # wait for all tasks
        self.finish_tasks.join()

    @final
    def read(self) -> list[str]:
        """(Re-)read all files new or changed since last update.

        Store all environment docnames in the canonical format (ie using SEP as
        a separator in place of os.path.sep).
        """
        logger.info(bold(__('updating environment: ')), nonl=True)

        self.env.find_files(self.config, self)
        updated = self.env.config_status != CONFIG_OK
        added, changed, removed = self.env.get_outdated_files(updated)

        # allow user intervention as well
        for docs in self.events.emit(
            'env-get-outdated', self.env, added, changed, removed
        ):
            changed.update(set(docs) & self.env.found_docs)

        # if files were added or removed, all documents with globbed toctrees
        # must be reread
        if added or removed:
            # ... but not those that already were removed
            changed.update(self.env.glob_toctrees & self.env.found_docs)

        if updated:  # explain the change iff build config status was not ok
            reason = CONFIG_CHANGED_REASON.get(self.env.config_status, '') + (
                self.env.config_status_extra or ''
            )
            logger.info('[%s] ', reason, nonl=True)

        logger.info(
            __('%s added, %s changed, %s removed'),
            len(added),
            len(changed),
            len(removed),
        )

        # clear all files no longer present
        for docname in removed:
            self.events.emit('env-purge-doc', self.env, docname)
            self.env.clear_doc(docname)

        # read all new and changed files
        docnames = sorted(added | changed)
        # allow changing and reordering the list of docs to read
        self.events.emit('env-before-read-docs', self.env, docnames)

        # check if we should do parallel or serial read
        if parallel_available and self.app.parallel > 1:
            par_ok = self.app.is_parallel_allowed('read')
        else:
            par_ok = False

        if par_ok:
            self._read_parallel(docnames, nproc=self.app.parallel)
        else:
            self._read_serial(docnames)

        if self.config.master_doc not in self.env.all_docs:
            from sphinx.project import EXCLUDE_PATHS
            from sphinx.util.matching import _translate_pattern

            master_doc_path = self.env.doc2path(self.config.master_doc)
            master_doc_canon = canon_path(master_doc_path)
            for pat in EXCLUDE_PATHS:
                if not re.match(_translate_pattern(pat), master_doc_canon):
                    continue
                msg = __(
                    'Sphinx is unable to load the master document (%s) '
                    'because it matches a built-in exclude pattern %r. '
                    'Please move your master document to a different location.'
                )
                raise SphinxError(msg % (master_doc_path, pat))
            for pat in self.config.exclude_patterns:
                if not re.match(_translate_pattern(pat), master_doc_canon):
                    continue
                msg = __(
                    'Sphinx is unable to load the master document (%s) '
                    'because it matches an exclude pattern specified '
                    'in conf.py, %r. '
                    'Please remove this pattern from conf.py.'
                )
                raise SphinxError(msg % (master_doc_path, pat))
            if set(self.config.include_patterns) != {'**'} and not any(
                re.match(_translate_pattern(pat), master_doc_canon)
                for pat in self.config.include_patterns
            ):
                msg = __(
                    'Sphinx is unable to load the master document (%s) '
                    'because it is not included in the custom include_patterns = %r. '
                    'Ensure that a pattern in include_patterns matches the '
                    'master document.'
                )
                raise SphinxError(msg % (master_doc_path, self.config.include_patterns))
            msg = __(
                'Sphinx is unable to load the master document (%s). '
                'The master document must be within the source directory '
                'or a subdirectory of it.'
            )
            raise SphinxError(msg % master_doc_path)

        for retval in self.events.emit('env-updated', self.env):
            if retval is not None:
                docnames.extend(retval)

        # workaround: marked as okay to call builder.read() twice in same process
        self.env.config_status = CONFIG_OK

        return sorted(docnames)

    def _read_serial(self, docnames: list[str]) -> None:
        for docname in status_iterator(
            docnames,
            __('reading sources... '),
            'purple',
            len(docnames),
            self.app.verbosity,
        ):
            # remove all inventory entries for that file
            self.events.emit('env-purge-doc', self.env, docname)
            self.env.clear_doc(docname)
            self.read_doc(docname)

    def _read_parallel(self, docnames: list[str], nproc: int) -> None:
        chunks = make_chunks(docnames, nproc)

        # create a status_iterator to step progressbar after reading a document
        # (see: ``merge()`` function)
        progress = status_iterator(
            chunks, __('reading sources... '), 'purple', len(chunks), self.app.verbosity
        )

        # clear all outdated docs at once
        for docname in docnames:
            self.events.emit('env-purge-doc', self.env, docname)
            self.env.clear_doc(docname)

        def read_process(docs: list[str]) -> bytes:
            self.env.app = self.app
            for docname in docs:
                self.read_doc(docname, _cache=False)
            # allow pickling self to send it back
            return pickle.dumps(self.env, pickle.HIGHEST_PROTOCOL)

        def merge(docs: list[str], otherenv: bytes) -> None:
            env = pickle.loads(otherenv)
            self.env.merge_info_from(docs, env, self.app)

            next(progress)

        tasks = ParallelTasks(nproc)
        for chunk in chunks:
            tasks.add_task(read_process, chunk, merge)

        # make sure all threads have finished
        tasks.join()
        logger.info('')

    @final
    def read_doc(self, docname: str, *, _cache: bool = True) -> None:
        """Parse a file and add/update inventory entries for the doctree."""
        self.env.prepare_settings(docname)

        # Add confdir/docutils.conf to dependencies list if exists
        docutilsconf = path.join(self.confdir, 'docutils.conf')
        if path.isfile(docutilsconf):
            self.env.note_dependency(docutilsconf)

        filename = str(self.env.doc2path(docname))
        filetype = get_filetype(self.app.config.source_suffix, filename)
        publisher = self.app.registry.get_publisher(self.app, filetype)
        self.env.temp_data['_parser'] = publisher.parser
        # record_dependencies is mutable even though it is in settings,
        # explicitly re-initialise for each document
        publisher.settings.record_dependencies = DependencyList()
        with (
            sphinx_domains(self.env),
            rst.default_role(docname, self.config.default_role),
        ):
            # set up error_handler for the target document
            error_handler = _UnicodeDecodeErrorHandler(docname)
            codecs.register_error('sphinx', error_handler)  # type: ignore[arg-type]

            publisher.set_source(source_path=filename)
            publisher.publish()
            doctree = publisher.document

        # store time of reading, for outdated files detection
        self.env.all_docs[docname] = time.time_ns() // 1_000

        # cleanup
        self.env.temp_data.clear()
        self.env.ref_context.clear()

        self.write_doctree(docname, doctree, _cache=_cache)

    @final
    def write_doctree(
        self,
        docname: str,
        doctree: nodes.document,
        *,
        _cache: bool = True,
    ) -> None:
        """Write the doctree to a file, to be used as a cache by re-builds."""
        # make it picklable
        doctree.reporter = None  # type: ignore[assignment]
        doctree.transformer = None  # type: ignore[assignment]

        # Create a copy of settings object before modification because it is
        # shared with other documents.
        doctree.settings = doctree.settings.copy()
        doctree.settings.warning_stream = None
        doctree.settings.env = None
        doctree.settings.record_dependencies = None

        doctree_filename = path.join(self.doctreedir, docname + '.doctree')
        ensuredir(path.dirname(doctree_filename))
        with open(doctree_filename, 'wb') as f:
            pickle.dump(doctree, f, pickle.HIGHEST_PROTOCOL)

        # When Sphinx is running in parallel mode, ``write_doctree()`` is invoked
        # in the context of a process worker, and thus it does not make sense to
        # pickle the doctree and send it to the main process
        if _cache:
            self.env._write_doc_doctree_cache[docname] = doctree

    @final
    def write(
        self,
        build_docnames: Iterable[str] | None,
        updated_docnames: Sequence[str],
        method: Literal['all', 'specific', 'update'] = 'update',
    ) -> None:
        """Write builder specific output files."""
        # Allow any extensions to perform setup for writing
        self.events.emit('write-started', self)

        if build_docnames is None or build_docnames == ['__all__']:
            # build_all
            build_docnames = self.env.all_docs
        if method == 'update':
            # build updated ones as well
            docnames = set(build_docnames) | set(updated_docnames)
        else:
            docnames = set(build_docnames)
        logger.debug(__('docnames to write: %s'), ', '.join(sorted(docnames)))

        # add all toctree-containing files that may have changed
        extra = {self.config.root_doc}
        for docname in docnames:
            for tocdocname in self.env.files_to_rebuild.get(docname, set()):
                if tocdocname in self.env.found_docs:
                    extra.add(tocdocname)
        docnames |= extra

        # sort to ensure deterministic toctree generation
        self.env.toctree_includes = dict(sorted(self.env.toctree_includes.items()))

        with progress_message(__('preparing documents')):
            self.prepare_writing(docnames)

        with progress_message(__('copying assets'), nonl=False):
            self.copy_assets()

        self.write_documents(docnames)

    def write_documents(self, docnames: Set[str]) -> None:
        """Write all documents in *docnames*.

        This method can be overridden if a builder does not create
        output files for each document.
        """
        sorted_docnames = sorted(docnames)
        if self.parallel_ok:
            # number of subprocesses is parallel-1 because the main process
            # is busy loading doctrees and doing write_doc_serialized()
<<<<<<< HEAD
            self._write_parallel(sorted_docnames, nproc=self.app.parallel - 1)
=======
            self._write_parallel(sorted(docnames), nproc=self.app.parallel - 1)
>>>>>>> 83519369
        else:
            self._write_serial(sorted_docnames)

    def _write_serial(self, docnames: Sequence[str]) -> None:
        with (
            nullcontext()
            if self.app._exception_on_warning
            else logging.pending_warnings()
        ):
            for docname in status_iterator(
                docnames,
                __('writing output... '),
                'darkgreen',
                len(docnames),
                self.app.verbosity,
            ):
                self.app.phase = BuildPhase.RESOLVING
                doctree = self.env.get_and_resolve_doctree(docname, self)
                self.app.phase = BuildPhase.WRITING
                self.write_doc_serialized(docname, doctree)
                self.write_doc(docname, doctree)

    def _write_parallel(self, docnames: Sequence[str], nproc: int) -> None:
        def write_process(docs: list[tuple[str, nodes.document]]) -> None:
            self.app.phase = BuildPhase.WRITING
            for docname, doctree in docs:
                self.write_doc(docname, doctree)

        # warm up caches/compile templates using the first document
        firstname, docnames = docnames[0], docnames[1:]
        self.app.phase = BuildPhase.RESOLVING
        doctree = self.env.get_and_resolve_doctree(firstname, self)
        self.app.phase = BuildPhase.WRITING
        self.write_doc_serialized(firstname, doctree)
        self.write_doc(firstname, doctree)

        tasks = ParallelTasks(nproc)
        chunks = make_chunks(docnames, nproc)

        # create a status_iterator to step progressbar after writing a document
        # (see: ``on_chunk_done()`` function)
        progress = status_iterator(
            chunks,
            __('writing output... '),
            'darkgreen',
            len(chunks),
            self.app.verbosity,
        )

        def on_chunk_done(args: list[tuple[str, nodes.document]], result: None) -> None:
            next(progress)

        self.app.phase = BuildPhase.RESOLVING
        for chunk in chunks:
            arg = []
            for docname in chunk:
                doctree = self.env.get_and_resolve_doctree(docname, self)
                self.write_doc_serialized(docname, doctree)
                arg.append((docname, doctree))
            tasks.add_task(write_process, arg, on_chunk_done)

        # make sure all threads have finished
        tasks.join()
        logger.info('')

    def prepare_writing(self, docnames: Set[str]) -> None:
        """A place where you can add logic before :meth:`write_doc` is run"""
        pass

    def copy_assets(self) -> None:
        """Where assets (images, static files, etc) are copied before writing"""
        pass

    def write_doc(self, docname: str, doctree: nodes.document) -> None:
        """Where you actually write something to the filesystem."""
        raise NotImplementedError

    def write_doc_serialized(self, docname: str, doctree: nodes.document) -> None:
        """Handle parts of write_doc that must be called in the main process
        if parallel build is active.
        """
        pass

    def finish(self) -> None:
        """Finish the building process.

        The default implementation does nothing.
        """
        pass

    def cleanup(self) -> None:
        """Cleanup any resources.

        The default implementation does nothing.
        """
        pass

    def get_builder_config(self, option: str, default: str) -> Any:
        """Return a builder specific option.

        This method allows customization of common builder settings by
        inserting the name of the current builder in the option key.
        If the key does not exist, use default as builder name.
        """
        # At the moment, only XXX_use_index is looked up this way.
        # Every new builder variant must be registered in Config.config_values.
        try:
            optname = f'{self.name}_{option}'
            return getattr(self.config, optname)
        except AttributeError:
            optname = f'{default}_{option}'
            return getattr(self.config, optname)


class _UnicodeDecodeErrorHandler:
    """Custom error handler for open() that warns and replaces."""

    def __init__(self, docname: str, /) -> None:
        self.docname = docname

    def __call__(self, error: UnicodeDecodeError) -> tuple[str, int]:
        line_start = error.object.rfind(b'\n', 0, error.start)
        line_end = error.object.find(b'\n', error.start)
        if line_end == -1:
            line_end = len(error.object)
        line_num = error.object.count(b'\n', 0, error.start) + 1
        logger.warning(
            __('undecodable source characters, replacing with "?": %r'),
            (
                error.object[line_start + 1 : error.start]
                + b'>>>'
                + error.object[error.start : error.end]
                + b'<<<'
                + error.object[error.end : line_end]
            ),
            location=(self.docname, line_num),
        )
        return '?', error.end<|MERGE_RESOLUTION|>--- conflicted
+++ resolved
@@ -714,11 +714,7 @@
         if self.parallel_ok:
             # number of subprocesses is parallel-1 because the main process
             # is busy loading doctrees and doing write_doc_serialized()
-<<<<<<< HEAD
             self._write_parallel(sorted_docnames, nproc=self.app.parallel - 1)
-=======
-            self._write_parallel(sorted(docnames), nproc=self.app.parallel - 1)
->>>>>>> 83519369
         else:
             self._write_serial(sorted_docnames)
 
