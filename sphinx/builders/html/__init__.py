--- conflicted
+++ resolved
@@ -1423,13 +1423,9 @@
     app.add_config_value('html_static_path', [], 'html')
     app.add_config_value('html_extra_path', [], 'html')
     app.add_config_value('html_last_updated_fmt', None, 'html', str)
-<<<<<<< HEAD
-    app.add_config_value('html_last_updated_use_utc', False, 'html', types={bool})
-=======
     app.add_config_value(
-        'html_last_updated_time_zone', 'local', 'html', ENUM('GMT', 'local')
+        'html_last_updated_use_utc', False, 'html', types={bool}
     )
->>>>>>> 86531aba
     app.add_config_value('html_sidebars', {}, 'html')
     app.add_config_value('html_additional_pages', {}, 'html')
     app.add_config_value('html_domain_indices', True, 'html', types={set, list})
