"""Several HTML builders."""

from __future__ import annotations

import contextlib
import html
import json
import os
import posixpath
import re
import shutil
import sys
import warnings
from os import path
from pathlib import Path
from typing import TYPE_CHECKING, Any
from urllib.parse import quote

import docutils.readers.doctree
from docutils import nodes
from docutils.core import Publisher
from docutils.frontend import OptionParser
from docutils.io import DocTreeInput, StringOutput
from docutils.utils import relative_path

from sphinx import __display_version__, package_dir
from sphinx import version_info as sphinx_version
from sphinx.builders import Builder
from sphinx.builders.html._assets import (
    _CascadingStyleSheet,
    _file_checksum,
    _JavaScript,
)
from sphinx.builders.html._build_info import BuildInfo
from sphinx.config import ENUM, Config
from sphinx.deprecation import _deprecation_warning
from sphinx.domains import Domain, Index, IndexEntry
from sphinx.environment.adapters.asset import ImageAdapter
from sphinx.environment.adapters.indexentries import IndexEntries
from sphinx.environment.adapters.toctree import document_toc, global_toctree_for_doc
from sphinx.errors import ConfigError, ThemeError
from sphinx.highlighting import PygmentsBridge
from sphinx.locale import _, __
from sphinx.search import js_index
from sphinx.theming import HTMLThemeFactory
from sphinx.util import isurl, logging
from sphinx.util._timestamps import _format_rfc3339_microseconds
from sphinx.util.console import bold
from sphinx.util.display import progress_message, status_iterator
from sphinx.util.docutils import new_document
from sphinx.util.fileutil import copy_asset
from sphinx.util.i18n import format_date
from sphinx.util.inventory import InventoryFile
from sphinx.util.matching import DOTFILES, Matcher, patmatch
from sphinx.util.osutil import (
    SEP,
    _last_modified_time,
    copyfile,
    ensuredir,
    os_path,
    relative_uri,
)
from sphinx.writers.html import HTMLWriter
from sphinx.writers.html5 import HTML5Translator

if TYPE_CHECKING:
    from collections.abc import Iterable, Iterator
    from typing import TypeAlias

    from docutils.nodes import Node
    from docutils.readers import Reader

    from sphinx.application import Sphinx
    from sphinx.environment import BuildEnvironment
    from sphinx.util.typing import ExtensionMetadata

#: the filename for the inventory of objects
INVENTORY_FILENAME = 'objects.inv'

logger = logging.getLogger(__name__)
return_codes_re = re.compile('[\r\n]+')

DOMAIN_INDEX_TYPE: TypeAlias = tuple[
    # Index name (e.g. py-modindex)
    str,
    # Index class
    type[Index],
    # list of (heading string, list of index entries) pairs.
    list[tuple[str, list[IndexEntry]]],
    # whether sub-entries should start collapsed
    bool,
]


<<<<<<< HEAD
def _stable_str(obj: Any) -> str:
    """Return a stable string representation of a Python data structure.

    We can't just use str(obj) as the order of collections may be random.
    """
    return json.dumps(_json_prep(obj), separators=(',', ':'))


def _json_prep(obj: Any) -> dict[str, Any] | list[Any] | str:
    if isinstance(obj, dict):
        # convert to a sorted dict
        obj = {_json_prep(k): _json_prep(v) for k, v in obj.items()}
        obj = {k: obj[k] for k in sorted(obj, key=str)}
    if isinstance(obj, list | tuple | set | frozenset):
        # convert to a sorted list
        obj = sorted(map(_json_prep, obj), key=str)
    elif isinstance(obj, type | types.FunctionType):
        # The default repr() of functions includes the ID, which is not ideal.
        # We use the fully qualified name instead.
        obj = f'{obj.__module__}.{obj.__qualname__}'
    else:
        # we can't do any better, just use the string representation
        obj = str(obj)
    return obj


=======
>>>>>>> a3f13832
def convert_locale_to_language_tag(locale: str | None) -> str | None:
    """Convert a locale string to a language tag (ex. en_US -> en-US).

    refs: BCP 47 (:rfc:`5646`)
    """
    if locale:
        return locale.replace('_', '-')
    else:
        return None


<<<<<<< HEAD
class BuildInfo:
    """buildinfo file manipulator.

    HTMLBuilder and its family are storing their own envdata to ``.buildinfo``.
    This class is a manipulator for the file.
    """

    @classmethod
    def load(cls: type[BuildInfo], filename: Path, /) -> BuildInfo:
        try:
            content = filename.read_text(encoding="utf-8")
        except OSError as exc:
            msg = __('could not read build info file: %r') % exc
            raise ValueError(msg) from exc
        lines = content.splitlines()

        version = lines[0].rstrip()
        if version == '# Sphinx build info version 1':
            logger.info(__('ignoring outdated build info file'))
            return BuildInfo()
        if version != '# Sphinx build info version 2':
            msg = __('failed to read broken build info file (unknown version)')
            raise ValueError(msg)

        if not lines[2].startswith('config: '):
            msg = __('failed to read broken build info file (missing config entry)')
            raise ValueError(msg)
        if not lines[3].startswith('tags: '):
            msg = __('failed to read broken build info file (missing tags entry)')
            raise ValueError(msg)

        build_info = BuildInfo()
        build_info._config_str = lines[2].removeprefix('config: ').strip()
        build_info._tags_str = lines[3].removeprefix('tags: ').strip()
        return build_info

    def __init__(
        self,
        config: Config | None = None,
        tags: Tags | None = None,
        config_categories: Set[_ConfigRebuild] = frozenset(),
    ) -> None:
        self._config_str = ''
        self._tags_str = ''

        if config:
            values = {c.name: c.value for c in config.filter(config_categories)}
            self._config_str = _stable_str(values)

        if tags:
            self._tags_str = _stable_str(sorted(tags))

    def __eq__(self, other: BuildInfo) -> bool:  # type: ignore[override]
        return (self._config_str == other._config_str and
                self._tags_str == other._tags_str)

    def dump(self, filename: Path, /) -> None:
        build_info = (
            '# Sphinx build info version 2\n'
            '# This file records the configuration used when building these files. '
            'When it is not found, a full rebuild will be done.\n'
            f'config: {self._config_str}\n'
            f'tags: {self._tags_str}\n'
        )
        filename.write_text(build_info, encoding="utf-8")


=======
>>>>>>> a3f13832
class StandaloneHTMLBuilder(Builder):
    """
    Builds standalone HTML docs.
    """

    name = 'html'
    format = 'html'
    epilog = __('The HTML pages are in %(outdir)s.')

    default_translator_class = HTML5Translator
    copysource = True
    allow_parallel = True
    out_suffix = '.html'
    link_suffix = '.html'  # defaults to matching out_suffix
    indexer_format: Any = js_index
    indexer_dumps_unicode = True
    # create links to original images from images [True/False]
    html_scaled_image_link = True
    supported_image_types = ['image/svg+xml', 'image/png',
                             'image/gif', 'image/jpeg']
    supported_remote_images = True
    supported_data_uri_images = True
    searchindex_filename = 'searchindex.js'
    add_permalinks = True
    allow_sharp_as_current_path = True
    embedded = False  # for things like HTML help or Qt help: suppresses sidebar
    search = True  # for things like HTML help and Apple help: suppress search
    use_index = False
    download_support = True  # enable download role

    imgpath: str = ''
    domain_indices: list[DOMAIN_INDEX_TYPE] = []

    def __init__(self, app: Sphinx, env: BuildEnvironment) -> None:
        super().__init__(app, env)

        # CSS files
        self._css_files: list[_CascadingStyleSheet] = []

        # JS files
        self._js_files: list[_JavaScript] = []

        # Cached Publisher for writing doctrees to HTML
        reader: Reader[DocTreeInput] = docutils.readers.doctree.Reader(
            parser_name='restructuredtext'
        )
        pub = Publisher(
            reader=reader,
            parser=reader.parser,
            writer=HTMLWriter(self),
            source_class=DocTreeInput,
            destination=StringOutput(encoding='unicode'),
        )
        pub.get_settings(output_encoding='unicode', traceback=True)
        self._publisher = pub

    def init(self) -> None:
        self.build_info = self.create_build_info()
        # basename of images directory
        self.imagedir = '_images'
        # section numbers for headings in the currently visited document
        self.secnumbers: dict[str, tuple[int, ...]] = {}
        # currently written docname
        self.current_docname: str = ''

        self.init_templates()
        self.init_highlighter()
        self.init_css_files()
        self.init_js_files()

        html_file_suffix = self.get_builder_config('file_suffix', 'html')
        if html_file_suffix is not None:
            self.out_suffix = html_file_suffix

        html_link_suffix = self.get_builder_config('link_suffix', 'html')
        if html_link_suffix is not None:
            self.link_suffix = html_link_suffix
        else:
            self.link_suffix = self.out_suffix

        self.use_index = self.get_builder_config('use_index', 'html')

    def create_build_info(self) -> BuildInfo:
        return BuildInfo(self.config, self.tags, frozenset({'html'}))

    def _get_translations_js(self) -> str:
        candidates = [path.join(dir, self.config.language,
                                'LC_MESSAGES', 'sphinx.js')
                      for dir in self.config.locale_dirs] + \
                     [path.join(package_dir, 'locale', self.config.language,
                                'LC_MESSAGES', 'sphinx.js'),
                      path.join(sys.prefix, 'share/sphinx/locale',
                                self.config.language, 'sphinx.js')]

        for jsfile in candidates:
            if path.isfile(jsfile):
                return jsfile
        return ''

    def _get_style_filenames(self) -> Iterator[str]:
        if isinstance(self.config.html_style, str):
            yield self.config.html_style
        elif self.config.html_style is not None:
            yield from self.config.html_style
        elif self.theme:
            yield from self.theme.stylesheets
        else:
            yield 'default.css'

    def get_theme_config(self) -> tuple[str, dict[str, str | int | bool]]:
        return self.config.html_theme, self.config.html_theme_options

    def init_templates(self) -> None:
        theme_factory = HTMLThemeFactory(self.app)
        theme_name, theme_options = self.get_theme_config()
        self.theme = theme_factory.create(theme_name)
        self.theme_options = theme_options
        self.create_template_bridge()
        self.templates.init(self, self.theme)

    def init_highlighter(self) -> None:
        # determine Pygments style and create the highlighter
        if self.config.pygments_style is not None:
            style = self.config.pygments_style
        elif self.theme:
            # From the ``pygments_style`` theme setting
            style = self.theme.pygments_style_default or 'none'
        else:
            style = 'sphinx'
        self.highlighter = PygmentsBridge('html', style)

        if self.theme:
            # From the ``pygments_dark_style`` theme setting
            dark_style = self.theme.pygments_style_dark
        else:
            dark_style = None

        self.dark_highlighter: PygmentsBridge | None
        if dark_style is not None:
            self.dark_highlighter = PygmentsBridge('html', dark_style)
            self.app.add_css_file('pygments_dark.css',
                                  media='(prefers-color-scheme: dark)',
                                  id='pygments_dark_css')
        else:
            self.dark_highlighter = None

    @property
    def css_files(self) -> list[_CascadingStyleSheet]:
        _deprecation_warning(__name__, f'{self.__class__.__name__}.css_files', remove=(9, 0))
        return self._css_files

    def init_css_files(self) -> None:
        self._css_files = []
        self.add_css_file('pygments.css', priority=200)

        for filename in self._get_style_filenames():
            self.add_css_file(filename, priority=200)

        for filename, attrs in self.app.registry.css_files:
            self.add_css_file(filename, **attrs)

        for filename, attrs in self.get_builder_config('css_files', 'html'):
            attrs.setdefault('priority', 800)  # User's CSSs are loaded after extensions'
            self.add_css_file(filename, **attrs)

    def add_css_file(self, filename: str, **kwargs: Any) -> None:
        if '://' not in filename:
            filename = posixpath.join('_static', filename)

        if (asset := _CascadingStyleSheet(filename, **kwargs)) not in self._css_files:
            self._css_files.append(asset)

    @property
    def script_files(self) -> list[_JavaScript]:
        canonical_name = f'{self.__class__.__name__}.script_files'
        _deprecation_warning(__name__, canonical_name, remove=(9, 0))
        return self._js_files

    def init_js_files(self) -> None:
        self._js_files = []
        self.add_js_file('documentation_options.js', priority=200)
        self.add_js_file('doctools.js', priority=200)
        self.add_js_file('sphinx_highlight.js', priority=200)

        for filename, attrs in self.app.registry.js_files:
            self.add_js_file(filename or '', **attrs)

        for filename, attrs in self.get_builder_config('js_files', 'html'):
            attrs.setdefault('priority', 800)  # User's JSs are loaded after extensions'
            self.add_js_file(filename or '', **attrs)

        if self._get_translations_js():
            self.add_js_file('translations.js')

    def add_js_file(self, filename: str, **kwargs: Any) -> None:
        if filename and '://' not in filename:
            filename = posixpath.join('_static', filename)

        if (asset := _JavaScript(filename, **kwargs)) not in self._js_files:
            self._js_files.append(asset)

    @property
    def math_renderer_name(self) -> str | None:
        name = self.get_builder_config('math_renderer', 'html')
        if name is not None:
            # use given name
            return name
        else:
            # not given: choose a math_renderer from registered ones as possible
            renderers = list(self.app.registry.html_inline_math_renderers)
            if len(renderers) == 1:
                # only default math_renderer (mathjax) is registered
                return renderers[0]
            elif len(renderers) == 2:
                # default and another math_renderer are registered; prior the another
                renderers.remove('mathjax')
                return renderers[0]
            else:
                # many math_renderers are registered. can't choose automatically!
                return None

    def get_outdated_docs(self) -> Iterator[str]:
        build_info_fname = self.outdir / '.buildinfo'
        try:
            build_info = BuildInfo.load(build_info_fname)
        except ValueError as exc:
            logger.warning(__('Failed to read build info file: %r'), exc)
<<<<<<< HEAD
        else:
            if self.build_info != build_info:
                logger.info(
                    bold(__("building [html]: ")) +
                    __("build_info mismatch, copying .buildinfo to .buildinfo.old")
                )
                try:
                    shutil.move(build_info_fname, build_info_fname + ".old")
                    self.build_info.dump(build_info_fname)
                except OSError:
                    pass  # ignore errors on reading
                else:
                    yield from self.env.found_docs
                    return
=======
        except OSError:
            # ignore errors on reading
            pass
        else:
            if self.build_info != build_info:
                # log the mismatch and backup the old build info
                build_info_backup = build_info_fname.with_name('.buildinfo.bak')
                try:
                    shutil.move(build_info_fname, build_info_backup)
                    self.build_info.dump(build_info_fname)
                except OSError:
                    pass  # ignore errors
                else:
                    # only log on success
                    msg = __('build_info mismatch, copying .buildinfo to .buildinfo.bak')
                    logger.info(bold(__('building [html]: ')) + msg)

                yield from self.env.found_docs
                return
>>>>>>> a3f13832

        if self.templates:
            template_mtime = int(self.templates.newest_template_mtime() * 10**6)
            try:
                old_mtime = _last_modified_time(build_info_fname)
            except Exception:
                pass
            else:
                # Let users know they have a newer template
                if template_mtime > old_mtime:
                    logger.info(
                        bold("building [html]: ") +
                        __(
                            "template %s has been changed since the previous build, "
                            "all docs will be rebuilt"
                        ),
                        self.templates.newest_template_name(),
                    )
        else:
            template_mtime = 0
        for docname in self.env.found_docs:
            if docname not in self.env.all_docs:
                logger.debug('[build target] did not find in env: %r', docname)
                yield docname
                continue
            targetname = self.get_outfilename(docname)
            try:
                targetmtime = _last_modified_time(targetname)
            except Exception:
                targetmtime = 0
            try:
                docpath_mtime = _last_modified_time(self.env.doc2path(docname))
                srcmtime = max(docpath_mtime, template_mtime)
                if srcmtime > targetmtime:
                    logger.debug(
                        '[build target] targetname %r(%s) < max(template(%s), docname %r(%s))',
                        targetname,
                        _format_rfc3339_microseconds(targetmtime),
                        _format_rfc3339_microseconds(template_mtime),
                        docname,
                        _format_rfc3339_microseconds(docpath_mtime),
                    )
                    yield docname
            except OSError:
                # source doesn't exist anymore
                pass

    def get_asset_paths(self) -> list[str]:
        return self.config.html_extra_path + self.config.html_static_path

    def render_partial(self, node: Node | None) -> dict[str, str]:
        """Utility: Render a lone doctree node."""
        if node is None:
            return {'fragment': ''}

        doc = new_document('<partial node>')
        doc.append(node)
        self._publisher.set_source(doc)
        self._publisher.publish()
        return self._publisher.writer.parts

    def prepare_writing(self, docnames: set[str]) -> None:
        # create the search indexer
        self.indexer = None
        if self.search:
            from sphinx.search import IndexBuilder
            lang = self.config.html_search_language or self.config.language
            self.indexer = IndexBuilder(self.env, lang,
                                        self.config.html_search_options,
                                        self.config.html_search_scorer)
            self.load_indexer(docnames)

        self.docwriter = HTMLWriter(self)
        with warnings.catch_warnings():
            warnings.filterwarnings('ignore', category=DeprecationWarning)
            # DeprecationWarning: The frontend.OptionParser class will be replaced
            # by a subclass of argparse.ArgumentParser in Docutils 0.21 or later.
            self.docsettings: Any = OptionParser(
                defaults=self.env.settings,
                components=(self.docwriter,),
                read_config_files=True).get_default_values()
        self.docsettings.compact_lists = bool(self.config.html_compact_lists)

        # determine the additional indices to include
        self.domain_indices = []
        # html_domain_indices can be False/True or a list of index names
        if indices_config := self.config.html_domain_indices:
            if not isinstance(indices_config, bool):
                check_names = True
                indices_config = frozenset(indices_config)
            else:
                check_names = False
            for domain_name in sorted(self.env.domains):
                domain: Domain = self.env.domains[domain_name]
                for index_cls in domain.indices:
                    index_name = f'{domain.name}-{index_cls.name}'
                    if check_names and index_name not in indices_config:
                        continue
                    content, collapse = index_cls(domain).generate()
                    if content:
                        self.domain_indices.append(
                            (index_name, index_cls, content, collapse))

        # format the "last updated on" string, only once is enough since it
        # typically doesn't include the time of day
        last_updated: str | None
        if (lu_fmt := self.config.html_last_updated_fmt) is not None:
            lu_fmt = lu_fmt or _('%b %d, %Y')
            last_updated = format_date(lu_fmt, language=self.config.language)
        else:
            last_updated = None

        # If the logo or favicon are urls, keep them as-is, otherwise
        # strip the relative path as the files will be copied into _static.
        logo = self.config.html_logo or ''
        favicon = self.config.html_favicon or ''

        if not isurl(logo):
            logo = path.basename(logo)
        if not isurl(favicon):
            favicon = path.basename(favicon)

        self.relations = self.env.collect_relations()

        rellinks: list[tuple[str, str, str, str]] = []
        if self.use_index:
            rellinks.append(('genindex', _('General Index'), 'I', _('index')))
        for indexname, indexcls, _content, _collapse in self.domain_indices:
            # if it has a short name
            if indexcls.shortname:
                rellinks.append((indexname, indexcls.localname,
                                 '', indexcls.shortname))

        # add assets registered after ``Builder.init()``.
        for css_filename, attrs in self.app.registry.css_files:
            self.add_css_file(css_filename, **attrs)
        for js_filename, attrs in self.app.registry.js_files:
            self.add_js_file(js_filename or '', **attrs)

        # back up _css_files and _js_files to allow adding CSS/JS files to a specific page.
        self._orig_css_files = list(dict.fromkeys(self._css_files))
        self._orig_js_files = list(dict.fromkeys(self._js_files))
        styles = list(self._get_style_filenames())

        self.globalcontext = {
            'embedded': self.embedded,
            'project': self.config.project,
            'release': return_codes_re.sub('', self.config.release),
            'version': self.config.version,
            'last_updated': last_updated,
            'copyright': self.config.copyright,
            'master_doc': self.config.root_doc,
            'root_doc': self.config.root_doc,
            'use_opensearch': self.config.html_use_opensearch,
            'docstitle': self.config.html_title,
            'shorttitle': self.config.html_short_title,
            'show_copyright': self.config.html_show_copyright,
            'show_search_summary': self.config.html_show_search_summary,
            'show_sphinx': self.config.html_show_sphinx,
            'has_source': self.config.html_copy_source,
            'show_source': self.config.html_show_sourcelink,
            'sourcelink_suffix': self.config.html_sourcelink_suffix,
            'file_suffix': self.out_suffix,
            'link_suffix': self.link_suffix,
            'script_files': self._js_files,
            'language': convert_locale_to_language_tag(self.config.language),
            'css_files': self._css_files,
            'sphinx_version': __display_version__,
            'sphinx_version_tuple': sphinx_version,
            'docutils_version_info': docutils.__version_info__[:5],
            'styles': styles,
            'rellinks': rellinks,
            'builder': self.name,
            'parents': [],
            'logo_url': logo,
            'logo_alt': _('Logo of %s') % self.config.project,
            'favicon_url': favicon,
            'html5_doctype': True,
        }
        if self.theme:
            self.globalcontext |= {
                f'theme_{key}': val for key, val in
                self.theme.get_options(self.theme_options).items()
            }
        self.globalcontext |= self.config.html_context

    def get_doc_context(self, docname: str, body: str, metatags: str) -> dict[str, Any]:
        """Collect items for the template context of a page."""
        # find out relations
        prev = next = None
        parents = []
        rellinks = self.globalcontext['rellinks'][:]
        related = self.relations.get(docname)
        titles = self.env.titles
        if related and related[2]:
            try:
                next = {
                    'link': self.get_relative_uri(docname, related[2]),
                    'title': self.render_partial(titles[related[2]])['title'],
                }
                rellinks.append((related[2], next['title'], 'N', _('next')))
            except KeyError:
                next = None
        if related and related[1]:
            try:
                prev = {
                    'link': self.get_relative_uri(docname, related[1]),
                    'title': self.render_partial(titles[related[1]])['title'],
                }
                rellinks.append((related[1], prev['title'], 'P', _('previous')))
            except KeyError:
                # the relation is (somehow) not in the TOC tree, handle
                # that gracefully
                prev = None
        while related and related[0]:
            with contextlib.suppress(KeyError):
                parents.append(
                    {'link': self.get_relative_uri(docname, related[0]),
                     'title': self.render_partial(titles[related[0]])['title']})

            related = self.relations.get(related[0])
        if parents:
            # remove link to the master file; we have a generic
            # "back to index" link already
            parents.pop()
        parents.reverse()

        # title rendered as HTML
        title_node = self.env.longtitles.get(docname)
        title = self.render_partial(title_node)['title'] if title_node else ''

        # Suffix for the document
        source_suffix = str(self.env.doc2path(docname, False))[len(docname):]

        # the name for the copied source
        if self.config.html_copy_source:
            sourcename = docname + source_suffix
            if source_suffix != self.config.html_sourcelink_suffix:
                sourcename += self.config.html_sourcelink_suffix
        else:
            sourcename = ''

        # metadata for the document
        meta = self.env.metadata.get(docname)

        # local TOC and global TOC tree
        self_toc = document_toc(self.env, docname, self.tags)
        toc = self.render_partial(self_toc)['fragment']

        return {
            'parents': parents,
            'prev': prev,
            'next': next,
            'title': title,
            'meta': meta,
            'body': body,
            'metatags': metatags,
            'rellinks': rellinks,
            'sourcename': sourcename,
            'toc': toc,
            # only display a TOC if there's more than one item to show
            'display_toc': (self.env.toc_num_entries[docname] > 1),
            'page_source_suffix': source_suffix,
        }

    def copy_assets(self) -> None:
        self.finish_tasks.add_task(self.copy_download_files)
        self.finish_tasks.add_task(self.copy_static_files)
        self.finish_tasks.add_task(self.copy_extra_files)
        self.finish_tasks.join()

    def write_doc(self, docname: str, doctree: nodes.document) -> None:
        destination = StringOutput(encoding='utf-8')
        doctree.settings = self.docsettings

        self.secnumbers = self.env.toc_secnumbers.get(docname, {})
        self.fignumbers = self.env.toc_fignumbers.get(docname, {})
        self.imgpath = relative_uri(self.get_target_uri(docname), '_images')
        self.dlpath = relative_uri(self.get_target_uri(docname), '_downloads')
        self.current_docname = docname
        self.docwriter.write(doctree, destination)
        self.docwriter.assemble_parts()
        body = self.docwriter.parts['fragment']
        metatags = self.docwriter.clean_meta

        ctx = self.get_doc_context(docname, body, metatags)
        self.handle_page(docname, ctx, event_arg=doctree)

    def write_doc_serialized(self, docname: str, doctree: nodes.document) -> None:
        self.imgpath = relative_uri(self.get_target_uri(docname), self.imagedir)
        self.post_process_images(doctree)
        title_node = self.env.longtitles.get(docname)
        title = self.render_partial(title_node)['title'] if title_node else ''
        self.index_page(docname, doctree, title)

    def finish(self) -> None:
        self.finish_tasks.add_task(self.gen_indices)
        self.finish_tasks.add_task(self.gen_pages_from_extensions)
        self.finish_tasks.add_task(self.gen_additional_pages)
        self.finish_tasks.add_task(self.copy_image_files)
        self.finish_tasks.add_task(self.write_buildinfo)

        # dump the search index
        self.handle_finish()

    @progress_message(__('generating indices'))
    def gen_indices(self) -> None:
        # the global general index
        if self.use_index:
            self.write_genindex()

        # the global domain-specific indices
        self.write_domain_indices()

    def gen_pages_from_extensions(self) -> None:
        # pages from extensions
        for pagelist in self.events.emit('html-collect-pages'):
            for pagename, context, template in pagelist:
                self.handle_page(pagename, context, template)

    @progress_message(__('writing additional pages'))
    def gen_additional_pages(self) -> None:
        # additional pages from conf.py
        for pagename, template in self.config.html_additional_pages.items():
            logger.info(pagename + ' ', nonl=True)
            self.handle_page(pagename, {}, template)

        # the search page
        if self.search:
            logger.info('search ', nonl=True)
            self.handle_page('search', {}, 'search.html')

        # the opensearch xml file
        if self.config.html_use_opensearch and self.search:
            logger.info('opensearch ', nonl=True)
            fn = path.join(self.outdir, '_static', 'opensearch.xml')
            self.handle_page('opensearch', {}, 'opensearch.xml', outfilename=fn)

    def write_genindex(self) -> None:
        # the total count of lines for each index letter, used to distribute
        # the entries into two columns
        genindex = IndexEntries(self.env).create_index(self)
        indexcounts = [sum(1 + len(subitems) for _, (_, subitems, _) in entries)
                       for _k, entries in genindex]

        genindexcontext = {
            'genindexentries': genindex,
            'genindexcounts': indexcounts,
            'split_index': self.config.html_split_index,
        }
        logger.info('genindex ', nonl=True)

        if self.config.html_split_index:
            self.handle_page('genindex', genindexcontext,
                             'genindex-split.html')
            self.handle_page('genindex-all', genindexcontext,
                             'genindex.html')
            for (key, entries), count in zip(genindex, indexcounts, strict=True):
                ctx = {'key': key, 'entries': entries, 'count': count,
                       'genindexentries': genindex}
                self.handle_page('genindex-' + key, ctx,
                                 'genindex-single.html')
        else:
            self.handle_page('genindex', genindexcontext, 'genindex.html')

    def write_domain_indices(self) -> None:
        for indexname, indexcls, content, collapse in self.domain_indices:
            indexcontext = {
                'indextitle': indexcls.localname,
                'content': content,
                'collapse_index': collapse,
            }
            logger.info(indexname + ' ', nonl=True)
            self.handle_page(indexname, indexcontext, 'domainindex.html')

    def copy_image_files(self) -> None:
        if self.images:
            stringify_func = ImageAdapter(self.app.env).get_original_image_uri
            ensuredir(self.outdir / self.imagedir)
            for src in status_iterator(self.images, __('copying images... '), "brown",
                                       len(self.images), self.app.verbosity,
                                       stringify_func=stringify_func):
                dest = self.images[src]
                try:
                    copyfile(
                        self.srcdir / src,
                        self.outdir / self.imagedir / dest,
                        force=True,
                    )
                except Exception as err:
                    logger.warning(__("cannot copy image file '%s': %s"),
                                   self.srcdir / src, err)

    def copy_download_files(self) -> None:
        def to_relpath(f: str) -> str:
            return relative_path(self.srcdir, f)

        # copy downloadable files
        if self.env.dlfiles:
            ensuredir(self.outdir / '_downloads')
            for src in status_iterator(self.env.dlfiles, __('copying downloadable files... '),
                                       "brown", len(self.env.dlfiles), self.app.verbosity,
                                       stringify_func=to_relpath):
                try:
                    dest = self.outdir / '_downloads' / self.env.dlfiles[src][1]
                    ensuredir(dest.parent)
                    copyfile(self.srcdir / src, dest, force=True)
                except OSError as err:
                    logger.warning(__('cannot copy downloadable file %r: %s'),
                                   self.srcdir / src, err)

    def create_pygments_style_file(self) -> None:
        """Create a style file for pygments."""
        with open(path.join(self.outdir, '_static', 'pygments.css'), 'w',
                  encoding="utf-8") as f:
            f.write(self.highlighter.get_stylesheet())

        if self.dark_highlighter:
            with open(path.join(self.outdir, '_static', 'pygments_dark.css'), 'w',
                      encoding="utf-8") as f:
                f.write(self.dark_highlighter.get_stylesheet())

    def copy_translation_js(self) -> None:
        """Copy a JavaScript file for translations."""
        jsfile = self._get_translations_js()
        if jsfile:
            copyfile(
                jsfile,
                self.outdir / '_static' / 'translations.js',
                force=True,
            )

    def copy_stemmer_js(self) -> None:
        """Copy a JavaScript file for stemmer."""
        if self.indexer is not None:
            if hasattr(self.indexer, 'get_js_stemmer_rawcodes'):
                for jsfile in self.indexer.get_js_stemmer_rawcodes():
                    js_path = Path(jsfile)
                    copyfile(
                        js_path,
                        self.outdir / '_static' / js_path.name,
                        force=True,
                    )
            else:
                if js_stemmer_rawcode := self.indexer.get_js_stemmer_rawcode():
                    copyfile(
                        js_stemmer_rawcode,
                        self.outdir / '_static' / '_stemmer.js',
                        force=True,
                    )

    def copy_theme_static_files(self, context: dict[str, Any]) -> None:
        def onerror(filename: str, error: Exception) -> None:
            msg = __("Failed to copy a file in the theme's 'static' directory: %s: %r")
            logger.warning(msg, filename, error)

        if self.theme:
            for entry in reversed(self.theme.get_theme_dirs()):
                copy_asset(
                    Path(entry) / 'static',
                    self.outdir / '_static',
                    excluded=DOTFILES, context=context,
                    renderer=self.templates, onerror=onerror,
                    force=True,
                )

    def copy_html_static_files(self, context: dict[str, Any]) -> None:
        def onerror(filename: str, error: Exception) -> None:
            logger.warning(__('Failed to copy a file in html_static_file: %s: %r'),
                           filename, error)

        excluded = Matcher([*self.config.exclude_patterns, '**/.*'])
        for entry in self.config.html_static_path:
            copy_asset(
                self.confdir / entry,
                self.outdir / '_static',
                excluded=excluded, context=context,
                renderer=self.templates, onerror=onerror,
                force=True,
            )

    def copy_html_logo(self) -> None:
        if self.config.html_logo and not isurl(self.config.html_logo):
            source_path = self.confdir / self.config.html_logo
            copyfile(
                source_path,
                self.outdir / '_static' / source_path.name,
                force=True,
            )

    def copy_html_favicon(self) -> None:
        if self.config.html_favicon and not isurl(self.config.html_favicon):
            source_path = self.confdir / self.config.html_favicon
            copyfile(
                source_path,
                self.outdir / '_static' / source_path.name,
                force=True,
            )

    def copy_static_files(self) -> None:
        try:
            with progress_message(__('copying static files'), nonl=False):
                ensuredir(self.outdir / '_static')

                # prepare context for templates
                context = self.globalcontext.copy()
                if self.indexer is not None:
                    context.update(self.indexer.context_for_searchtool())

                self.create_pygments_style_file()
                self.copy_translation_js()
                self.copy_stemmer_js()
                self.copy_theme_static_files(context)
                self.copy_html_static_files(context)
                self.copy_html_logo()
                self.copy_html_favicon()
        except OSError as err:
            logger.warning(__('cannot copy static file %r'), err)

    def copy_extra_files(self) -> None:
        """Copy html_extra_path files."""
        try:
            with progress_message(__('copying extra files'), nonl=False):
                excluded = Matcher(self.config.exclude_patterns)
                for extra_path in self.config.html_extra_path:
                    copy_asset(
                        self.confdir / extra_path,
                        self.outdir,
                        excluded=excluded,
                        force=True,
                    )
        except OSError as err:
            logger.warning(__('cannot copy extra file %r'), err)

    def write_buildinfo(self) -> None:
        try:
            self.build_info.dump(self.outdir / '.buildinfo')
        except OSError as exc:
            logger.warning(__('Failed to write build info file: %r'), exc)

    def cleanup(self) -> None:
        # clean up theme stuff
        if self.theme:
            self.theme._cleanup()

    def post_process_images(self, doctree: Node) -> None:
        """Pick the best candidate for an image and link down-scaled images to
        their high resolution version.
        """
        super().post_process_images(doctree)

        if self.config.html_scaled_image_link and self.html_scaled_image_link:
            for node in doctree.findall(nodes.image):
                if not any((key in node) for key in ('scale', 'width', 'height')):
                    # resizing options are not given. scaled image link is available
                    # only for resized images.
                    continue
                if isinstance(node.parent, nodes.reference):
                    # A image having hyperlink target
                    continue
                if 'no-scaled-link' in node['classes']:
                    # scaled image link is disabled for this node
                    continue

                uri = node['uri']
                reference = nodes.reference('', '', internal=True)
                if uri in self.images:
                    reference['refuri'] = posixpath.join(self.imgpath,
                                                         self.images[uri])
                else:
                    reference['refuri'] = uri
                node.replace_self(reference)
                reference.append(node)

    def load_indexer(self, docnames: Iterable[str]) -> None:
        assert self.indexer is not None
        keep = set(self.env.all_docs) - set(docnames)
        try:
            searchindexfn = path.join(self.outdir, self.searchindex_filename)
            if self.indexer_dumps_unicode:
                with open(searchindexfn, encoding='utf-8') as ft:
                    self.indexer.load(ft, self.indexer_format)
            else:
                with open(searchindexfn, 'rb') as fb:
                    self.indexer.load(fb, self.indexer_format)
        except (OSError, ValueError):
            if keep:
                logger.warning(__("search index couldn't be loaded, but not all "
                                  'documents will be built: the index will be '
                                  'incomplete.'))
        # delete all entries for files that will be rebuilt
        self.indexer.prune(keep)

    def index_page(self, pagename: str, doctree: nodes.document, title: str) -> None:
        # only index pages with title
        if self.indexer is not None and title:
            filename = str(self.env.doc2path(pagename, base=False))
            metadata = self.env.metadata.get(pagename, {})
            if 'no-search' in metadata or 'nosearch' in metadata:
                self.indexer.feed(pagename, filename, '', new_document(''))
            else:
                self.indexer.feed(pagename, filename, title, doctree)

    def _get_local_toctree(self, docname: str, collapse: bool = True, **kwargs: Any) -> str:
        if 'includehidden' not in kwargs:
            kwargs['includehidden'] = False
        if kwargs.get('maxdepth') == '':
            kwargs.pop('maxdepth')
        toctree = global_toctree_for_doc(self.env, docname, self, collapse=collapse, **kwargs)
        return self.render_partial(toctree)['fragment']

    def get_outfilename(self, pagename: str) -> str:
        return path.join(self.outdir, os_path(pagename) + self.out_suffix)

    def add_sidebars(self, pagename: str, ctx: dict[str, Any]) -> None:
        def has_wildcard(pattern: str) -> bool:
            return any(char in pattern for char in '*?[')

        matched = None

        # default sidebars settings for selected theme
        sidebars = list(self.theme.sidebar_templates)

        # user sidebar settings
        html_sidebars = self.get_builder_config('sidebars', 'html')
        msg = __('page %s matches two patterns in html_sidebars: %r and %r')
        for pattern, pat_sidebars in html_sidebars.items():
            if patmatch(pagename, pattern):
                if matched and has_wildcard(pattern):
                    # warn if both patterns contain wildcards
                    if has_wildcard(matched):
                        logger.warning(msg, pagename, matched)
                    # else the already matched pattern is more specific
                    # than the present one, because it contains no wildcard
                    continue
                matched = pattern
                sidebars = pat_sidebars

        ctx['sidebars'] = list(sidebars)

    # --------- these are overwritten by the serialization builder

    def get_target_uri(self, docname: str, typ: str | None = None) -> str:
        return quote(docname) + self.link_suffix

    def handle_page(
        self, pagename: str,
        addctx: dict[str, Any],
        templatename: str = 'page.html',
        outfilename: str | None = None,
        event_arg: Any = None,
    ) -> None:
        ctx = self.globalcontext.copy()
        # current_page_name is backwards compatibility
        ctx['pagename'] = ctx['current_page_name'] = pagename
        ctx['encoding'] = self.config.html_output_encoding
        default_baseuri = self.get_target_uri(pagename)
        # in the singlehtml builder, default_baseuri still contains an #anchor
        # part, which relative_uri doesn't really like...
        default_baseuri = default_baseuri.rsplit('#', 1)[0]

        if self.config.html_baseurl:
            ctx['pageurl'] = posixpath.join(self.config.html_baseurl,
                                            pagename + self.out_suffix)
        else:
            ctx['pageurl'] = None

        def pathto(
            otheruri: str, resource: bool = False, baseuri: str = default_baseuri,
        ) -> str:
            if resource and '://' in otheruri:
                # allow non-local resources given by scheme
                return otheruri
            elif not resource:
                otheruri = self.get_target_uri(otheruri)
            uri = relative_uri(baseuri, otheruri) or '#'
            if uri == '#' and not self.allow_sharp_as_current_path:
                uri = baseuri
            return uri
        ctx['pathto'] = pathto

        def hasdoc(name: str) -> bool:
            if name in self.env.all_docs:
                return True
            if name == 'search' and self.search:
                return True
            return name == 'genindex' and self.get_builder_config('use_index', 'html')
        ctx['hasdoc'] = hasdoc

        ctx['toctree'] = lambda **kwargs: self._get_local_toctree(pagename, **kwargs)
        self.add_sidebars(pagename, ctx)
        ctx.update(addctx)

        # 'blah.html' should have content_root = './' not ''.
        ctx['content_root'] = (f'..{SEP}' * default_baseuri.count(SEP)) or f'.{SEP}'

        outdir = self.app.outdir

        def css_tag(css: _CascadingStyleSheet) -> str:
            attrs = [f'{key}="{html.escape(value, quote=True)}"'
                     for key, value in css.attributes.items()
                     if value is not None]
            uri = pathto(os.fspath(css.filename), resource=True)
            # the EPUB format does not allow the use of query components
            # the Windows help compiler requires that css links
            # don't have a query component
            if self.name not in {'epub', 'htmlhelp'}:
                if checksum := _file_checksum(outdir, css.filename):
                    uri += f'?v={checksum}'
            return f'<link {" ".join(sorted(attrs))} href="{uri}" />'

        ctx['css_tag'] = css_tag

        def js_tag(js: _JavaScript | str) -> str:
            if not isinstance(js, _JavaScript):
                # str value (old styled)
                return f'<script src="{pathto(js, resource=True)}"></script>'

            body = js.attributes.get('body', '')
            attrs = [f'{key}="{html.escape(value, quote=True)}"'
                     for key, value in js.attributes.items()
                     if key != 'body' and value is not None]

            if not js.filename:
                if attrs:
                    return f'<script {" ".join(sorted(attrs))}>{body}</script>'
                return f'<script>{body}</script>'

            uri = pathto(os.fspath(js.filename), resource=True)
            if 'MathJax.js?' in os.fspath(js.filename):
                # MathJax v2 reads a ``?config=...`` query parameter,
                # special case this and just skip adding the checksum.
                # https://docs.mathjax.org/en/v2.7-latest/configuration.html#considerations-for-using-combined-configuration-files
                # https://github.com/sphinx-doc/sphinx/issues/11658
                pass
            # the EPUB format does not allow the use of query components
            elif self.name != 'epub':
                if checksum := _file_checksum(outdir, js.filename):
                    uri += f'?v={checksum}'
            if attrs:
                return f'<script {" ".join(sorted(attrs))} src="{uri}"></script>'
            return f'<script src="{uri}"></script>'

        ctx['js_tag'] = js_tag

        # revert _css_files and _js_files
        self._css_files[:] = self._orig_css_files
        self._js_files[:] = self._orig_js_files

        self.update_page_context(pagename, templatename, ctx, event_arg)
        newtmpl = self.app.emit_firstresult('html-page-context', pagename,
                                            templatename, ctx, event_arg)
        if newtmpl:
            templatename = newtmpl

        # sort JS/CSS before rendering HTML
        try:  # NoQA: SIM105
            # Convert script_files to list to support non-list script_files (refs: #8889)
            ctx['script_files'] = sorted(ctx['script_files'], key=lambda js: js.priority)
        except AttributeError:
            # Skip sorting if users modifies script_files directly (maybe via `html_context`).
            # refs: #8885
            #
            # Note: priority sorting feature will not work in this case.
            pass

        with contextlib.suppress(AttributeError):
            ctx['css_files'] = sorted(ctx['css_files'], key=lambda css: css.priority)

        try:
            output = self.templates.render(templatename, ctx)
        except UnicodeError:
            logger.warning(__("a Unicode error occurred when rendering the page %s. "
                              "Please make sure all config values that contain "
                              "non-ASCII content are Unicode strings."), pagename)
            return
        except Exception as exc:
            raise ThemeError(__("An error happened in rendering the page %s.\nReason: %r") %
                             (pagename, exc)) from exc

        if not outfilename:
            outfilename = self.get_outfilename(pagename)
        # outfilename's path is in general different from self.outdir
        ensuredir(path.dirname(outfilename))
        try:
            with open(outfilename, 'w', encoding=ctx['encoding'],
                      errors='xmlcharrefreplace') as f:
                f.write(output)
        except OSError as err:
            logger.warning(__("error writing file %s: %s"), outfilename, err)
        if self.copysource and ctx.get('sourcename'):
            # copy the source file for the "show source" link
            source_name = path.join(self.outdir, '_sources',
                                    os_path(ctx['sourcename']))
            ensuredir(path.dirname(source_name))
            copyfile(self.env.doc2path(pagename), source_name, force=True)

    def update_page_context(self, pagename: str, templatename: str,
                            ctx: dict[str, Any], event_arg: Any) -> None:
        pass

    def handle_finish(self) -> None:
        self.finish_tasks.add_task(self.dump_search_index)
        self.finish_tasks.add_task(self.dump_inventory)

    @progress_message(__('dumping object inventory'))
    def dump_inventory(self) -> None:
        InventoryFile.dump(path.join(self.outdir, INVENTORY_FILENAME), self.env, self)

    def dump_search_index(self) -> None:
        if self.indexer is None:
            return

        with progress_message(__('dumping search index in %s') % self.indexer.label()):
            self.indexer.prune(self.env.all_docs)
            searchindexfn = path.join(self.outdir, self.searchindex_filename)
            # first write to a temporary file, so that if dumping fails,
            # the existing index won't be overwritten
            if self.indexer_dumps_unicode:
                with open(searchindexfn + '.tmp', 'w', encoding='utf-8') as ft:
                    self.indexer.dump(ft, self.indexer_format)
            else:
                with open(searchindexfn + '.tmp', 'wb') as fb:
                    self.indexer.dump(fb, self.indexer_format)
            os.replace(searchindexfn + '.tmp', searchindexfn)


def convert_html_css_files(app: Sphinx, config: Config) -> None:
    """Convert string styled html_css_files to tuple styled one."""
    html_css_files: list[tuple[str, dict[str, str]]] = []
    for entry in config.html_css_files:
        if isinstance(entry, str):
            html_css_files.append((entry, {}))
        else:
            try:
                filename, attrs = entry
                html_css_files.append((filename, attrs))
            except Exception:
                logger.warning(__('invalid css_file: %r, ignored'), entry)
                continue

    config.html_css_files = html_css_files


def convert_html_js_files(app: Sphinx, config: Config) -> None:
    """Convert string styled html_js_files to tuple styled one."""
    html_js_files: list[tuple[str, dict[str, str]]] = []
    for entry in config.html_js_files:
        if isinstance(entry, str):
            html_js_files.append((entry, {}))
        else:
            try:
                filename, attrs = entry
                html_js_files.append((filename, attrs))
            except Exception:
                logger.warning(__('invalid js_file: %r, ignored'), entry)
                continue

    config.html_js_files = html_js_files


def setup_resource_paths(app: Sphinx, pagename: str, templatename: str,
                         context: dict[str, Any], doctree: Node) -> None:
    """Set up relative resource paths."""
    pathto = context['pathto']

    # favicon_url
    favicon_url = context.get('favicon_url')
    if favicon_url and not isurl(favicon_url):
        context['favicon_url'] = pathto('_static/' + favicon_url, resource=True)

    # logo_url
    logo_url = context.get('logo_url')
    if logo_url and not isurl(logo_url):
        context['logo_url'] = pathto('_static/' + logo_url, resource=True)


def validate_math_renderer(app: Sphinx) -> None:
    if app.builder.format != 'html':
        return

    name = app.builder.math_renderer_name  # type: ignore[attr-defined]
    if name is None:
        raise ConfigError(__('Many math_renderers are registered. '
                             'But no math_renderer is selected.'))
    if name not in app.registry.html_inline_math_renderers:
        raise ConfigError(__('Unknown math_renderer %r is given.') % name)


def validate_html_extra_path(app: Sphinx, config: Config) -> None:
    """Check html_extra_paths setting."""
    for entry in config.html_extra_path[:]:
        extra_path = path.normpath(path.join(app.confdir, entry))
        if not path.exists(extra_path):
            logger.warning(__('html_extra_path entry %r does not exist'), entry)
            config.html_extra_path.remove(entry)
        elif (path.splitdrive(app.outdir)[0] == path.splitdrive(extra_path)[0] and
              path.commonpath((app.outdir, extra_path)) == path.normpath(app.outdir)):
            logger.warning(__('html_extra_path entry %r is placed inside outdir'), entry)
            config.html_extra_path.remove(entry)


def validate_html_static_path(app: Sphinx, config: Config) -> None:
    """Check html_static_paths setting."""
    for entry in config.html_static_path[:]:
        static_path = path.normpath(path.join(app.confdir, entry))
        if not path.exists(static_path):
            logger.warning(__('html_static_path entry %r does not exist'), entry)
            config.html_static_path.remove(entry)
        elif (path.splitdrive(app.outdir)[0] == path.splitdrive(static_path)[0] and
              path.commonpath((app.outdir, static_path)) == path.normpath(app.outdir)):
            logger.warning(__('html_static_path entry %r is placed inside outdir'), entry)
            config.html_static_path.remove(entry)


def validate_html_logo(app: Sphinx, config: Config) -> None:
    """Check html_logo setting."""
    if (config.html_logo and
            not path.isfile(path.join(app.confdir, config.html_logo)) and
            not isurl(config.html_logo)):
        logger.warning(__('logo file %r does not exist'), config.html_logo)
        config.html_logo = None


def validate_html_favicon(app: Sphinx, config: Config) -> None:
    """Check html_favicon setting."""
    if (config.html_favicon and
            not path.isfile(path.join(app.confdir, config.html_favicon)) and
            not isurl(config.html_favicon)):
        logger.warning(__('favicon file %r does not exist'), config.html_favicon)
        config.html_favicon = None


def error_on_html_sidebars_string_values(app: Sphinx, config: Config) -> None:
    """Support removed in Sphinx 2."""
    errors = {}
    for pattern, pat_sidebars in config.html_sidebars.items():
        if isinstance(pat_sidebars, str):
            errors[pattern] = [pat_sidebars]
    if not errors:
        return
    msg = __("Values in 'html_sidebars' must be a list of strings. "
             "At least one pattern has a string value: %s. "
             "Change to `html_sidebars = %r`.")
    bad_patterns = ', '.join(map(repr, errors))
    fixed = config.html_sidebars | errors
    raise ConfigError(msg % (bad_patterns, fixed))


def error_on_html_4(_app: Sphinx, config: Config) -> None:
    """Error on HTML 4."""
    if config.html4_writer:
        raise ConfigError(_(
            'HTML 4 is no longer supported by Sphinx. '
            '("html4_writer=True" detected in configuration options)',
        ))


def setup(app: Sphinx) -> ExtensionMetadata:
    # builders
    app.add_builder(StandaloneHTMLBuilder)

    # config values
    app.add_config_value('html_theme', 'alabaster', 'html')
    app.add_config_value('html_theme_path', [], 'html')
    app.add_config_value('html_theme_options', {}, 'html')
    app.add_config_value(
        'html_title', lambda c: _('%s %s documentation') % (c.project, c.release), 'html', str)
    app.add_config_value('html_short_title', lambda self: self.html_title, 'html')
    app.add_config_value('html_style', None, 'html', {list, str})
    app.add_config_value('html_logo', None, 'html', str)
    app.add_config_value('html_favicon', None, 'html', str)
    app.add_config_value('html_css_files', [], 'html')
    app.add_config_value('html_js_files', [], 'html')
    app.add_config_value('html_static_path', [], 'html')
    app.add_config_value('html_extra_path', [], 'html')
    app.add_config_value('html_last_updated_fmt', None, 'html', str)
    app.add_config_value('html_sidebars', {}, 'html')
    app.add_config_value('html_additional_pages', {}, 'html')
    app.add_config_value('html_domain_indices', True, 'html', types={set, list})
    app.add_config_value('html_permalinks', True, 'html')
    app.add_config_value('html_permalinks_icon', '¶', 'html')
    app.add_config_value('html_use_index', True, 'html')
    app.add_config_value('html_split_index', False, 'html')
    app.add_config_value('html_copy_source', True, 'html')
    app.add_config_value('html_show_sourcelink', True, 'html')
    app.add_config_value('html_sourcelink_suffix', '.txt', 'html')
    app.add_config_value('html_use_opensearch', '', 'html')
    app.add_config_value('html_file_suffix', None, 'html', str)
    app.add_config_value('html_link_suffix', None, 'html', str)
    app.add_config_value('html_show_copyright', True, 'html')
    app.add_config_value('html_show_search_summary', True, 'html')
    app.add_config_value('html_show_sphinx', True, 'html')
    app.add_config_value('html_context', {}, 'html')
    app.add_config_value('html_output_encoding', 'utf-8', 'html')
    app.add_config_value('html_compact_lists', True, 'html')
    app.add_config_value('html_secnumber_suffix', '. ', 'html')
    app.add_config_value('html_search_language', None, 'html', str)
    app.add_config_value('html_search_options', {}, 'html')
    app.add_config_value('html_search_scorer', '', '')
    app.add_config_value('html_scaled_image_link', True, 'html')
    app.add_config_value('html_baseurl', '', 'html')
    # removal is indefinitely on hold (ref: https://github.com/sphinx-doc/sphinx/issues/10265)
    app.add_config_value('html_codeblock_linenos_style', 'inline', 'html',
                         ENUM('table', 'inline'))
    app.add_config_value('html_math_renderer', None, 'env')
    app.add_config_value('html4_writer', False, 'html')

    # events
    app.add_event('html-collect-pages')
    app.add_event('html-page-context')

    # event handlers
    app.connect('config-inited', convert_html_css_files, priority=800)
    app.connect('config-inited', convert_html_js_files, priority=800)
    app.connect('config-inited', validate_html_extra_path, priority=800)
    app.connect('config-inited', validate_html_static_path, priority=800)
    app.connect('config-inited', validate_html_logo, priority=800)
    app.connect('config-inited', validate_html_favicon, priority=800)
    app.connect('config-inited', error_on_html_sidebars_string_values, priority=800)
    app.connect('config-inited', error_on_html_4, priority=800)
    app.connect('builder-inited', validate_math_renderer)
    app.connect('html-page-context', setup_resource_paths)

    # load default math renderer
    app.setup_extension('sphinx.ext.mathjax')

    # load transforms for HTML builder
    app.setup_extension('sphinx.builders.html.transforms')

    return {
        'version': 'builtin',
        'parallel_read_safe': True,
        'parallel_write_safe': True,
    }


# deprecated name -> (object to return, canonical path or empty string, removal version)
_DEPRECATED_OBJECTS: dict[str, tuple[Any, str, tuple[int, int]]] = {
    'Stylesheet': (_CascadingStyleSheet, 'sphinx.builders.html._assets._CascadingStyleSheet', (9, 0)),  # NoQA: E501
    'JavaScript': (_JavaScript, 'sphinx.builders.html._assets._JavaScript', (9, 0)),
}


def __getattr__(name: str) -> Any:
    if name not in _DEPRECATED_OBJECTS:
        msg = f'module {__name__!r} has no attribute {name!r}'
        raise AttributeError(msg)

    from sphinx.deprecation import _deprecation_warning

    deprecated_object, canonical_name, remove = _DEPRECATED_OBJECTS[name]
    _deprecation_warning(__name__, name, canonical_name, remove=remove)
    return deprecated_object<|MERGE_RESOLUTION|>--- conflicted
+++ resolved
@@ -10,6 +10,7 @@
 import re
 import shutil
 import sys
+import types
 import warnings
 from os import path
 from pathlib import Path
@@ -71,7 +72,9 @@
     from docutils.readers import Reader
 
     from sphinx.application import Sphinx
+    from sphinx.config import _ConfigRebuild
     from sphinx.environment import BuildEnvironment
+    from sphinx.util.tags import Tags
     from sphinx.util.typing import ExtensionMetadata
 
 #: the filename for the inventory of objects
@@ -92,7 +95,6 @@
 ]
 
 
-<<<<<<< HEAD
 def _stable_str(obj: Any) -> str:
     """Return a stable string representation of a Python data structure.
 
@@ -119,8 +121,6 @@
     return obj
 
 
-=======
->>>>>>> a3f13832
 def convert_locale_to_language_tag(locale: str | None) -> str | None:
     """Convert a locale string to a language tag (ex. en_US -> en-US).
 
@@ -132,7 +132,6 @@
         return None
 
 
-<<<<<<< HEAD
 class BuildInfo:
     """buildinfo file manipulator.
 
@@ -200,8 +199,6 @@
         filename.write_text(build_info, encoding="utf-8")
 
 
-=======
->>>>>>> a3f13832
 class StandaloneHTMLBuilder(Builder):
     """
     Builds standalone HTML docs.
@@ -429,22 +426,6 @@
             build_info = BuildInfo.load(build_info_fname)
         except ValueError as exc:
             logger.warning(__('Failed to read build info file: %r'), exc)
-<<<<<<< HEAD
-        else:
-            if self.build_info != build_info:
-                logger.info(
-                    bold(__("building [html]: ")) +
-                    __("build_info mismatch, copying .buildinfo to .buildinfo.old")
-                )
-                try:
-                    shutil.move(build_info_fname, build_info_fname + ".old")
-                    self.build_info.dump(build_info_fname)
-                except OSError:
-                    pass  # ignore errors on reading
-                else:
-                    yield from self.env.found_docs
-                    return
-=======
         except OSError:
             # ignore errors on reading
             pass
@@ -464,7 +445,6 @@
 
                 yield from self.env.found_docs
                 return
->>>>>>> a3f13832
 
         if self.templates:
             template_mtime = int(self.templates.newest_template_mtime() * 10**6)
