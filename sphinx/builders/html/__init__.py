"""Several HTML builders."""

from __future__ import annotations

import contextlib
import hashlib
import html
import os
import posixpath
import re
import sys
import time
import types
import warnings
from os import path
from typing import IO, TYPE_CHECKING, Any
from urllib.parse import quote

import docutils.readers.doctree
from docutils import nodes
from docutils.core import Publisher
from docutils.frontend import OptionParser
from docutils.io import DocTreeInput, StringOutput
from docutils.utils import relative_path

from sphinx import __display_version__, package_dir
from sphinx import version_info as sphinx_version
from sphinx.builders import Builder
from sphinx.builders.html._assets import _CascadingStyleSheet, _file_checksum, _JavaScript
from sphinx.config import ENUM, Config
from sphinx.deprecation import _deprecation_warning
from sphinx.domains import Domain, Index, IndexEntry
from sphinx.environment.adapters.asset import ImageAdapter
from sphinx.environment.adapters.indexentries import IndexEntries
from sphinx.environment.adapters.toctree import document_toc, global_toctree_for_doc
from sphinx.errors import ConfigError, ThemeError
from sphinx.highlighting import PygmentsBridge
from sphinx.locale import _, __
from sphinx.search import js_index
from sphinx.theming import HTMLThemeFactory
from sphinx.util import isurl, logging
from sphinx.util.display import progress_message, status_iterator
from sphinx.util.docutils import new_document
from sphinx.util.fileutil import copy_asset
from sphinx.util.i18n import format_date
from sphinx.util.inventory import InventoryFile
from sphinx.util.matching import DOTFILES, Matcher, patmatch
from sphinx.util.osutil import SEP, copyfile, ensuredir, os_path, relative_uri
from sphinx.writers.html import HTMLWriter
from sphinx.writers.html5 import HTML5Translator

if TYPE_CHECKING:
    from collections.abc import Iterable, Iterator, Set

    from docutils.nodes import Node

    from sphinx.application import Sphinx
    from sphinx.config import _ConfigRebuild
    from sphinx.environment import BuildEnvironment
    from sphinx.util.tags import Tags

#: the filename for the inventory of objects
INVENTORY_FILENAME = 'objects.inv'

logger = logging.getLogger(__name__)
return_codes_re = re.compile('[\r\n]+')

DOMAIN_INDEX_TYPE = tuple[
    # Index name (e.g. py-modindex)
    str,
    # Index class
    type[Index],
    # list of (heading string, list of index entries) pairs.
    list[tuple[str, list[IndexEntry]]],
    # whether sub-entries should start collapsed
    bool,
]


def _stable_hash(obj: Any) -> str:
    """Return a stable hash for a Python data structure.

    We can't just use the md5 of str(obj) as the order of collections
    may be random.
    """
    if isinstance(obj, dict):
        obj = sorted(map(_stable_hash, obj.items()))
    if isinstance(obj, (list, tuple, set, frozenset)):
        obj = sorted(map(_stable_hash, obj))
    elif isinstance(obj, (type, types.FunctionType)):
        # The default repr() of functions includes the ID, which is not ideal.
        # We use the fully qualified name instead.
        obj = f'{obj.__module__}.{obj.__qualname__}'
    return hashlib.md5(str(obj).encode(), usedforsecurity=False).hexdigest()


def convert_locale_to_language_tag(locale: str | None) -> str | None:
    """Convert a locale string to a language tag (ex. en_US -> en-US).

    refs: BCP 47 (:rfc:`5646`)
    """
    if locale:
        return locale.replace('_', '-')
    else:
        return None


class BuildInfo:
    """buildinfo file manipulator.

    HTMLBuilder and its family are storing their own envdata to ``.buildinfo``.
    This class is a manipulator for the file.
    """

    @classmethod
    def load(cls: type[BuildInfo], f: IO) -> BuildInfo:
        try:
            lines = f.readlines()
            assert lines[0].rstrip() == '# Sphinx build info version 1'
            assert lines[2].startswith('config: ')
            assert lines[3].startswith('tags: ')

            build_info = BuildInfo()
            build_info.config_hash = lines[2].split()[1].strip()
            build_info.tags_hash = lines[3].split()[1].strip()
            return build_info
        except Exception as exc:
            raise ValueError(__('build info file is broken: %r') % exc) from exc

    def __init__(
        self,
        config: Config | None = None,
        tags: Tags | None = None,
        config_categories: Set[_ConfigRebuild] = frozenset(),
    ) -> None:
        self.config_hash = ''
        self.tags_hash = ''

        if config:
            values = {c.name: c.value for c in config.filter(config_categories)}
            self.config_hash = _stable_hash(values)

        if tags:
            self.tags_hash = _stable_hash(sorted(tags))

    def __eq__(self, other: BuildInfo) -> bool:  # type: ignore[override]
        return (self.config_hash == other.config_hash and
                self.tags_hash == other.tags_hash)

    def dump(self, f: IO) -> None:
        f.write('# Sphinx build info version 1\n'
                '# This file hashes the configuration used when building these files.'
                ' When it is not found, a full rebuild will be done.\n'
                'config: %s\n'
                'tags: %s\n' %
                (self.config_hash, self.tags_hash))


class StandaloneHTMLBuilder(Builder):
    """
    Builds standalone HTML docs.
    """

    name = 'html'
    format = 'html'
    epilog = __('The HTML pages are in %(outdir)s.')

    default_translator_class = HTML5Translator
    copysource = True
    allow_parallel = True
    out_suffix = '.html'
    link_suffix = '.html'  # defaults to matching out_suffix
    indexer_format: Any = js_index
    indexer_dumps_unicode = True
    # create links to original images from images [True/False]
    html_scaled_image_link = True
    supported_image_types = ['image/svg+xml', 'image/png',
                             'image/gif', 'image/jpeg']
    supported_remote_images = True
    supported_data_uri_images = True
    searchindex_filename = 'searchindex.js'
    add_permalinks = True
    allow_sharp_as_current_path = True
    embedded = False  # for things like HTML help or Qt help: suppresses sidebar
    search = True  # for things like HTML help and Apple help: suppress search
    use_index = False
    download_support = True  # enable download role

    imgpath: str = ''
    domain_indices: list[DOMAIN_INDEX_TYPE] = []

    def __init__(self, app: Sphinx, env: BuildEnvironment) -> None:
        super().__init__(app, env)

        # CSS files
        self._css_files: list[_CascadingStyleSheet] = []

        # JS files
        self._js_files: list[_JavaScript] = []

        # Cached Publisher for writing doctrees to HTML
        reader = docutils.readers.doctree.Reader(parser_name='restructuredtext')
        pub = Publisher(
            reader=reader,
            parser=reader.parser,
            writer=HTMLWriter(self),
            source_class=DocTreeInput,
            destination=StringOutput(encoding='unicode'),
        )
        if docutils.__version_info__[:2] >= (0, 19):
            pub.get_settings(output_encoding='unicode', traceback=True)
        else:
            op = pub.setup_option_parser(output_encoding='unicode', traceback=True)
            pub.settings = op.get_default_values()
        self._publisher = pub

    def init(self) -> None:
        self.build_info = self.create_build_info()
        # basename of images directory
        self.imagedir = '_images'
        # section numbers for headings in the currently visited document
        self.secnumbers: dict[str, tuple[int, ...]] = {}
        # currently written docname
        self.current_docname: str = ''

        self.init_templates()
        self.init_highlighter()
        self.init_css_files()
        self.init_js_files()

        html_file_suffix = self.get_builder_config('file_suffix', 'html')
        if html_file_suffix is not None:
            self.out_suffix = html_file_suffix

        html_link_suffix = self.get_builder_config('link_suffix', 'html')
        if html_link_suffix is not None:
            self.link_suffix = html_link_suffix
        else:
            self.link_suffix = self.out_suffix

        self.use_index = self.get_builder_config('use_index', 'html')

    def create_build_info(self) -> BuildInfo:
        return BuildInfo(self.config, self.tags, frozenset({'html'}))

    def _get_translations_js(self) -> str:
        candidates = [path.join(dir, self.config.language,
                                'LC_MESSAGES', 'sphinx.js')
                      for dir in self.config.locale_dirs] + \
                     [path.join(package_dir, 'locale', self.config.language,
                                'LC_MESSAGES', 'sphinx.js'),
                      path.join(sys.prefix, 'share/sphinx/locale',
                                self.config.language, 'sphinx.js')]

        for jsfile in candidates:
            if path.isfile(jsfile):
                return jsfile
        return ''

    def _get_style_filenames(self) -> Iterator[str]:
        if isinstance(self.config.html_style, str):
            yield self.config.html_style
        elif self.config.html_style is not None:
            yield from self.config.html_style
        elif self.theme:
            stylesheet = self.theme.get_config('theme', 'stylesheet')
            yield from map(str.strip, stylesheet.split(','))
        else:
            yield 'default.css'

    def get_theme_config(self) -> tuple[str, dict]:
        return self.config.html_theme, self.config.html_theme_options

    def init_templates(self) -> None:
        theme_factory = HTMLThemeFactory(self.app)
        theme_name, theme_options = self.get_theme_config()
        self.theme = theme_factory.create(theme_name)
        self.theme_options = theme_options
        self.create_template_bridge()
        self.templates.init(self, self.theme)

    def init_highlighter(self) -> None:
        # determine Pygments style and create the highlighter
        if self.config.pygments_style is not None:
            style = self.config.pygments_style
        elif self.theme:
            style = self.theme.get_config('theme', 'pygments_style', 'none')
        else:
            style = 'sphinx'
        self.highlighter = PygmentsBridge('html', style)

        if self.theme:
            dark_style = self.theme.get_config('theme', 'pygments_dark_style', None)
        else:
            dark_style = None

        self.dark_highlighter: PygmentsBridge | None
        if dark_style is not None:
            self.dark_highlighter = PygmentsBridge('html', dark_style)
            self.app.add_css_file('pygments_dark.css',
                                  media='(prefers-color-scheme: dark)',
                                  id='pygments_dark_css')
        else:
            self.dark_highlighter = None

    @property
    def css_files(self) -> list[_CascadingStyleSheet]:
        _deprecation_warning(__name__, f'{self.__class__.__name__}.css_files', '',
                             remove=(9, 0))
        return self._css_files

    def init_css_files(self) -> None:
        self._css_files = []
        self.add_css_file('pygments.css', priority=200)

        for filename in self._get_style_filenames():
            self.add_css_file(filename, priority=200)

        for filename, attrs in self.app.registry.css_files:
            self.add_css_file(filename, **attrs)

        for filename, attrs in self.get_builder_config('css_files', 'html'):
            attrs.setdefault('priority', 800)  # User's CSSs are loaded after extensions'
            self.add_css_file(filename, **attrs)

    def add_css_file(self, filename: str, **kwargs: Any) -> None:
        if '://' not in filename:
            filename = posixpath.join('_static', filename)

        if (asset := _CascadingStyleSheet(filename, **kwargs)) not in self._css_files:
            self._css_files.append(asset)

    @property
    def script_files(self) -> list[_JavaScript]:
        _deprecation_warning(__name__, f'{self.__class__.__name__}.script_files', '',
                             remove=(9, 0))
        return self._js_files

    def init_js_files(self) -> None:
        self._js_files = []
        self.add_js_file('documentation_options.js', priority=200)
        self.add_js_file('doctools.js', priority=200)
        self.add_js_file('sphinx_highlight.js', priority=200)

        for filename, attrs in self.app.registry.js_files:
            self.add_js_file(filename or '', **attrs)

        for filename, attrs in self.get_builder_config('js_files', 'html'):
            attrs.setdefault('priority', 800)  # User's JSs are loaded after extensions'
            self.add_js_file(filename or '', **attrs)

        if self._get_translations_js():
            self.add_js_file('translations.js')

    def add_js_file(self, filename: str, **kwargs: Any) -> None:
        if filename and '://' not in filename:
            filename = posixpath.join('_static', filename)

        if (asset := _JavaScript(filename, **kwargs)) not in self._js_files:
            self._js_files.append(asset)

    @property
    def math_renderer_name(self) -> str | None:
        name = self.get_builder_config('math_renderer', 'html')
        if name is not None:
            # use given name
            return name
        else:
            # not given: choose a math_renderer from registered ones as possible
            renderers = list(self.app.registry.html_inline_math_renderers)
            if len(renderers) == 1:
                # only default math_renderer (mathjax) is registered
                return renderers[0]
            elif len(renderers) == 2:
                # default and another math_renderer are registered; prior the another
                renderers.remove('mathjax')
                return renderers[0]
            else:
                # many math_renderers are registered. can't choose automatically!
                return None

    def get_outdated_docs(self) -> Iterator[str]:
        try:
            with open(path.join(self.outdir, '.buildinfo'), encoding="utf-8") as fp:
                buildinfo = BuildInfo.load(fp)

            if self.build_info != buildinfo:
                logger.debug('[build target] did not match: build_info ')
                yield from self.env.found_docs
                return
        except ValueError as exc:
            logger.warning(__('Failed to read build info file: %r'), exc)
        except OSError:
            # ignore errors on reading
            pass

        if self.templates:
            template_mtime = self.templates.newest_template_mtime()
        else:
            template_mtime = 0
        for docname in self.env.found_docs:
            if docname not in self.env.all_docs:
                logger.debug('[build target] did not in env: %r', docname)
                yield docname
                continue
            targetname = self.get_outfilename(docname)
            try:
                targetmtime = path.getmtime(targetname)
            except Exception:
                targetmtime = 0
            try:
                srcmtime = max(path.getmtime(self.env.doc2path(docname)), template_mtime)
                if srcmtime > targetmtime:
                    logger.debug(
                        '[build target] targetname %r(%s), template(%s), docname %r(%s)',
                        targetname,
                        _format_modified_time(targetmtime),
                        _format_modified_time(template_mtime),
                        docname,
                        _format_modified_time(path.getmtime(self.env.doc2path(docname))),
                    )
                    yield docname
            except OSError:
                # source doesn't exist anymore
                pass

    def get_asset_paths(self) -> list[str]:
        return self.config.html_extra_path + self.config.html_static_path

    def render_partial(self, node: Node | None) -> dict[str, str]:
        """Utility: Render a lone doctree node."""
        if node is None:
            return {'fragment': ''}

        doc = new_document('<partial node>')
        doc.append(node)
        self._publisher.set_source(doc)
        self._publisher.publish()
        return self._publisher.writer.parts  # type: ignore[union-attr]

    def prepare_writing(self, docnames: set[str]) -> None:
        # create the search indexer
        self.indexer = None
        if self.search:
            from sphinx.search import IndexBuilder
            lang = self.config.html_search_language or self.config.language
            self.indexer = IndexBuilder(self.env, lang,
                                        self.config.html_search_options,
                                        self.config.html_search_scorer)
            self.load_indexer(docnames)

        self.docwriter = HTMLWriter(self)
        with warnings.catch_warnings():
            warnings.filterwarnings('ignore', category=DeprecationWarning)
            # DeprecationWarning: The frontend.OptionParser class will be replaced
            # by a subclass of argparse.ArgumentParser in Docutils 0.21 or later.
            self.docsettings: Any = OptionParser(
                defaults=self.env.settings,
                components=(self.docwriter,),
                read_config_files=True).get_default_values()
        self.docsettings.compact_lists = bool(self.config.html_compact_lists)

        # determine the additional indices to include
        self.domain_indices = []
        # html_domain_indices can be False/True or a list of index names
        indices_config = self.config.html_domain_indices
        if indices_config:
            for domain_name in sorted(self.env.domains):
                domain: Domain = self.env.domains[domain_name]
                for indexcls in domain.indices:
                    indexname = f'{domain.name}-{indexcls.name}'
                    if isinstance(indices_config, list):
                        if indexname not in indices_config:
                            continue
                    content, collapse = indexcls(domain).generate()
                    if content:
                        self.domain_indices.append(
                            (indexname, indexcls, content, collapse))

        # format the "last updated on" string, only once is enough since it
        # typically doesn't include the time of day
        self.last_updated: str | None
        lufmt = self.config.html_last_updated_fmt
        if lufmt is not None:
            self.last_updated = format_date(lufmt or _('%b %d, %Y'),
                                            language=self.config.language)
        else:
            self.last_updated = None

        # If the logo or favicon are urls, keep them as-is, otherwise
        # strip the relative path as the files will be copied into _static.
        logo = self.config.html_logo or ''
        favicon = self.config.html_favicon or ''

        if not isurl(logo):
            logo = path.basename(logo)
        if not isurl(favicon):
            favicon = path.basename(favicon)

        self.relations = self.env.collect_relations()

        rellinks: list[tuple[str, str, str, str]] = []
        if self.use_index:
            rellinks.append(('genindex', _('General Index'), 'I', _('index')))
        for indexname, indexcls, _content, _collapse in self.domain_indices:
            # if it has a short name
            if indexcls.shortname:
                rellinks.append((indexname, indexcls.localname,
                                 '', indexcls.shortname))

        # add assets registered after ``Builder.init()``.
        for css_filename, attrs in self.app.registry.css_files:
            self.add_css_file(css_filename, **attrs)
        for js_filename, attrs in self.app.registry.js_files:
            self.add_js_file(js_filename or '', **attrs)

        # back up _css_files and _js_files to allow adding CSS/JS files to a specific page.
        self._orig_css_files = list(dict.fromkeys(self._css_files))
        self._orig_js_files = list(dict.fromkeys(self._js_files))
        styles = list(self._get_style_filenames())

        self.globalcontext = {
            'embedded': self.embedded,
            'project': self.config.project,
            'release': return_codes_re.sub('', self.config.release),
            'version': self.config.version,
            'last_updated': self.last_updated,
            'copyright': self.config.copyright,
            'master_doc': self.config.root_doc,
            'root_doc': self.config.root_doc,
            'use_opensearch': self.config.html_use_opensearch,
            'docstitle': self.config.html_title,
            'shorttitle': self.config.html_short_title,
            'show_copyright': self.config.html_show_copyright,
            'show_search_summary': self.config.html_show_search_summary,
            'show_sphinx': self.config.html_show_sphinx,
            'has_source': self.config.html_copy_source,
            'show_source': self.config.html_show_sourcelink,
            'sourcelink_suffix': self.config.html_sourcelink_suffix,
            'file_suffix': self.out_suffix,
            'link_suffix': self.link_suffix,
            'script_files': self._js_files,
            'language': convert_locale_to_language_tag(self.config.language),
            'css_files': self._css_files,
            'sphinx_version': __display_version__,
            'sphinx_version_tuple': sphinx_version,
            'docutils_version_info': docutils.__version_info__[:5],
            'styles': styles,
            'rellinks': rellinks,
            'builder': self.name,
            'parents': [],
            'logo_url': logo,
            'favicon_url': favicon,
            'html5_doctype': True,
        }
        if self.theme:
            self.globalcontext |= {
                f'theme_{key}': val for key, val in
                self.theme.get_options(self.theme_options).items()
            }
        self.globalcontext |= self.config.html_context

    def get_doc_context(self, docname: str, body: str, metatags: str) -> dict[str, Any]:
        """Collect items for the template context of a page."""
        # find out relations
        prev = next = None
        parents = []
        rellinks = self.globalcontext['rellinks'][:]
        related = self.relations.get(docname)
        titles = self.env.titles
        if related and related[2]:
            try:
                next = {
                    'link': self.get_relative_uri(docname, related[2]),
                    'title': self.render_partial(titles[related[2]])['title'],
                }
                rellinks.append((related[2], next['title'], 'N', _('next')))
            except KeyError:
                next = None
        if related and related[1]:
            try:
                prev = {
                    'link': self.get_relative_uri(docname, related[1]),
                    'title': self.render_partial(titles[related[1]])['title'],
                }
                rellinks.append((related[1], prev['title'], 'P', _('previous')))
            except KeyError:
                # the relation is (somehow) not in the TOC tree, handle
                # that gracefully
                prev = None
        while related and related[0]:
            with contextlib.suppress(KeyError):
                parents.append(
                    {'link': self.get_relative_uri(docname, related[0]),
                     'title': self.render_partial(titles[related[0]])['title']})

            related = self.relations.get(related[0])
        if parents:
            # remove link to the master file; we have a generic
            # "back to index" link already
            parents.pop()
        parents.reverse()

        # title rendered as HTML
        title_node = self.env.longtitles.get(docname)
        title = self.render_partial(title_node)['title'] if title_node else ''

        # Suffix for the document
        source_suffix = self.env.doc2path(docname, False)[len(docname):]

        # the name for the copied source
        if self.config.html_copy_source:
            sourcename = docname + source_suffix
            if source_suffix != self.config.html_sourcelink_suffix:
                sourcename += self.config.html_sourcelink_suffix
        else:
            sourcename = ''

        # metadata for the document
        meta = self.env.metadata.get(docname)

        # local TOC and global TOC tree
        self_toc = document_toc(self.env, docname, self.tags)
        toc = self.render_partial(self_toc)['fragment']

        return {
            'parents': parents,
            'prev': prev,
            'next': next,
            'title': title,
            'meta': meta,
            'body': body,
            'metatags': metatags,
            'rellinks': rellinks,
            'sourcename': sourcename,
            'toc': toc,
            # only display a TOC if there's more than one item to show
            'display_toc': (self.env.toc_num_entries[docname] > 1),
            'page_source_suffix': source_suffix,
        }

    def copy_assets(self) -> None:
        self.finish_tasks.add_task(self.copy_download_files)
        self.finish_tasks.add_task(self.copy_static_files)
        self.finish_tasks.add_task(self.copy_extra_files)
        self.finish_tasks.join()

    def write_doc(self, docname: str, doctree: nodes.document) -> None:
        destination = StringOutput(encoding='utf-8')
        doctree.settings = self.docsettings

        self.secnumbers = self.env.toc_secnumbers.get(docname, {})
        self.fignumbers = self.env.toc_fignumbers.get(docname, {})
        self.imgpath = relative_uri(self.get_target_uri(docname), '_images')
        self.dlpath = relative_uri(self.get_target_uri(docname), '_downloads')
        self.current_docname = docname
        self.docwriter.write(doctree, destination)
        self.docwriter.assemble_parts()
        body = self.docwriter.parts['fragment']
        metatags = self.docwriter.clean_meta

        ctx = self.get_doc_context(docname, body, metatags)
        self.handle_page(docname, ctx, event_arg=doctree)

    def write_doc_serialized(self, docname: str, doctree: nodes.document) -> None:
        self.imgpath = relative_uri(self.get_target_uri(docname), self.imagedir)
        self.post_process_images(doctree)
        title_node = self.env.longtitles.get(docname)
        title = self.render_partial(title_node)['title'] if title_node else ''
        self.index_page(docname, doctree, title)

    def finish(self) -> None:
        self.finish_tasks.add_task(self.gen_indices)
        self.finish_tasks.add_task(self.gen_pages_from_extensions)
        self.finish_tasks.add_task(self.gen_additional_pages)
        self.finish_tasks.add_task(self.copy_image_files)
        self.finish_tasks.add_task(self.write_buildinfo)

        # dump the search index
        self.handle_finish()

    @progress_message(__('generating indices'))
    def gen_indices(self) -> None:
        # the global general index
        if self.use_index:
            self.write_genindex()

        # the global domain-specific indices
        self.write_domain_indices()

    def gen_pages_from_extensions(self) -> None:
        # pages from extensions
        for pagelist in self.events.emit('html-collect-pages'):
            for pagename, context, template in pagelist:
                self.handle_page(pagename, context, template)

    @progress_message(__('writing additional pages'))
    def gen_additional_pages(self) -> None:
        # additional pages from conf.py
        for pagename, template in self.config.html_additional_pages.items():
            logger.info(pagename + ' ', nonl=True)
            self.handle_page(pagename, {}, template)

        # the search page
        if self.search:
            logger.info('search ', nonl=True)
            self.handle_page('search', {}, 'search.html')

        # the opensearch xml file
        if self.config.html_use_opensearch and self.search:
            logger.info('opensearch ', nonl=True)
            fn = path.join(self.outdir, '_static', 'opensearch.xml')
            self.handle_page('opensearch', {}, 'opensearch.xml', outfilename=fn)

    def write_genindex(self) -> None:
        # the total count of lines for each index letter, used to distribute
        # the entries into two columns
        genindex = IndexEntries(self.env).create_index(self)
        indexcounts = [sum(1 + len(subitems) for _, (_, subitems, _) in entries)
                       for _k, entries in genindex]

        genindexcontext = {
            'genindexentries': genindex,
            'genindexcounts': indexcounts,
            'split_index': self.config.html_split_index,
        }
        logger.info('genindex ', nonl=True)

        if self.config.html_split_index:
            self.handle_page('genindex', genindexcontext,
                             'genindex-split.html')
            self.handle_page('genindex-all', genindexcontext,
                             'genindex.html')
            for (key, entries), count in zip(genindex, indexcounts):
                ctx = {'key': key, 'entries': entries, 'count': count,
                       'genindexentries': genindex}
                self.handle_page('genindex-' + key, ctx,
                                 'genindex-single.html')
        else:
            self.handle_page('genindex', genindexcontext, 'genindex.html')

    def write_domain_indices(self) -> None:
        for indexname, indexcls, content, collapse in self.domain_indices:
            indexcontext = {
                'indextitle': indexcls.localname,
                'content': content,
                'collapse_index': collapse,
            }
            logger.info(indexname + ' ', nonl=True)
            self.handle_page(indexname, indexcontext, 'domainindex.html')

    def copy_image_files(self) -> None:
        if self.images:
            stringify_func = ImageAdapter(self.app.env).get_original_image_uri
            ensuredir(path.join(self.outdir, self.imagedir))
            for src in status_iterator(self.images, __('copying images... '), "brown",
                                       len(self.images), self.app.verbosity,
                                       stringify_func=stringify_func):
                dest = self.images[src]
                try:
                    copyfile(path.join(self.srcdir, src),
                             path.join(self.outdir, self.imagedir, dest))
                except Exception as err:
                    logger.warning(__('cannot copy image file %r: %s'),
                                   path.join(self.srcdir, src), err)

    def copy_download_files(self) -> None:
        def to_relpath(f: str) -> str:
            return relative_path(self.srcdir, f)  # type: ignore[arg-type]

        # copy downloadable files
        if self.env.dlfiles:
            ensuredir(path.join(self.outdir, '_downloads'))
            for src in status_iterator(self.env.dlfiles, __('copying downloadable files... '),
                                       "brown", len(self.env.dlfiles), self.app.verbosity,
                                       stringify_func=to_relpath):
                try:
                    dest = path.join(self.outdir, '_downloads', self.env.dlfiles[src][1])
                    ensuredir(path.dirname(dest))
                    copyfile(path.join(self.srcdir, src), dest)
                except OSError as err:
                    logger.warning(__('cannot copy downloadable file %r: %s'),
                                   path.join(self.srcdir, src), err)

    def create_pygments_style_file(self) -> None:
        """Create a style file for pygments."""
        with open(path.join(self.outdir, '_static', 'pygments.css'), 'w',
                  encoding="utf-8") as f:
            f.write(self.highlighter.get_stylesheet())

        if self.dark_highlighter:
            with open(path.join(self.outdir, '_static', 'pygments_dark.css'), 'w',
                      encoding="utf-8") as f:
                f.write(self.dark_highlighter.get_stylesheet())

    def copy_translation_js(self) -> None:
        """Copy a JavaScript file for translations."""
        jsfile = self._get_translations_js()
        if jsfile:
            copyfile(jsfile, path.join(self.outdir, '_static', 'translations.js'))

    def copy_stemmer_js(self) -> None:
        """Copy a JavaScript file for stemmer."""
        if self.indexer is not None:
            if hasattr(self.indexer, 'get_js_stemmer_rawcodes'):
                for jsfile in self.indexer.get_js_stemmer_rawcodes():
                    copyfile(jsfile, path.join(self.outdir, '_static', path.basename(jsfile)))
            else:
                if js_stemmer_rawcode := self.indexer.get_js_stemmer_rawcode():
                    copyfile(js_stemmer_rawcode,
                             path.join(self.outdir, '_static', '_stemmer.js'))

    def copy_theme_static_files(self, context: dict[str, Any]) -> None:
        def onerror(filename: str, error: Exception) -> None:
            logger.warning(__('Failed to copy a file in html_static_file: %s: %r'),
                           filename, error)

        if self.theme:
            for entry in reversed(self.theme.get_theme_dirs()):
                copy_asset(path.join(entry, 'static'),
                           path.join(self.outdir, '_static'),
                           excluded=DOTFILES, context=context,
                           renderer=self.templates, onerror=onerror)

    def copy_html_static_files(self, context: dict) -> None:
        def onerror(filename: str, error: Exception) -> None:
            logger.warning(__('Failed to copy a file in html_static_file: %s: %r'),
                           filename, error)

        excluded = Matcher(self.config.exclude_patterns + ["**/.*"])
        for entry in self.config.html_static_path:
            copy_asset(path.join(self.confdir, entry),
                       path.join(self.outdir, '_static'),
                       excluded, context=context, renderer=self.templates, onerror=onerror)

    def copy_html_logo(self) -> None:
        if self.config.html_logo and not isurl(self.config.html_logo):
            copy_asset(path.join(self.confdir, self.config.html_logo),
                       path.join(self.outdir, '_static'))

    def copy_html_favicon(self) -> None:
        if self.config.html_favicon and not isurl(self.config.html_favicon):
            copy_asset(path.join(self.confdir, self.config.html_favicon),
                       path.join(self.outdir, '_static'))

    def copy_static_files(self) -> None:
        try:
            with progress_message(__('copying static files')):
                ensuredir(path.join(self.outdir, '_static'))

                # prepare context for templates
                context = self.globalcontext.copy()
                if self.indexer is not None:
                    context.update(self.indexer.context_for_searchtool())

                self.create_pygments_style_file()
                self.copy_translation_js()
                self.copy_stemmer_js()
                self.copy_theme_static_files(context)
                self.copy_html_static_files(context)
                self.copy_html_logo()
                self.copy_html_favicon()
        except OSError as err:
            logger.warning(__('cannot copy static file %r'), err)

    def copy_extra_files(self) -> None:
        """Copy html_extra_path files."""
        try:
            with progress_message(__('copying extra files')):
                excluded = Matcher(self.config.exclude_patterns)
                for extra_path in self.config.html_extra_path:
                    entry = path.join(self.confdir, extra_path)
                    copy_asset(entry, self.outdir, excluded)
        except OSError as err:
            logger.warning(__('cannot copy extra file %r'), err)

    def write_buildinfo(self) -> None:
        try:
            with open(path.join(self.outdir, '.buildinfo'), 'w', encoding="utf-8") as fp:
                self.build_info.dump(fp)
        except OSError as exc:
            logger.warning(__('Failed to write build info file: %r'), exc)

    def cleanup(self) -> None:
        # clean up theme stuff
        if self.theme:
            self.theme.cleanup()

    def post_process_images(self, doctree: Node) -> None:
        """Pick the best candidate for an image and link down-scaled images to
        their high res version.
        """
        super().post_process_images(doctree)

        if self.config.html_scaled_image_link and self.html_scaled_image_link:
            for node in doctree.findall(nodes.image):
                if not any((key in node) for key in ('scale', 'width', 'height')):
                    # resizing options are not given. scaled image link is available
                    # only for resized images.
                    continue
                if isinstance(node.parent, nodes.reference):
                    # A image having hyperlink target
                    continue
                if 'no-scaled-link' in node['classes']:
                    # scaled image link is disabled for this node
                    continue

                uri = node['uri']
                reference = nodes.reference('', '', internal=True)
                if uri in self.images:
                    reference['refuri'] = posixpath.join(self.imgpath,
                                                         self.images[uri])
                else:
                    reference['refuri'] = uri
                node.replace_self(reference)
                reference.append(node)

    def load_indexer(self, docnames: Iterable[str]) -> None:
        assert self.indexer is not None
        keep = set(self.env.all_docs) - set(docnames)
        try:
            searchindexfn = path.join(self.outdir, self.searchindex_filename)
            if self.indexer_dumps_unicode:
                with open(searchindexfn, encoding='utf-8') as ft:
                    self.indexer.load(ft, self.indexer_format)
            else:
                with open(searchindexfn, 'rb') as fb:
                    self.indexer.load(fb, self.indexer_format)
        except (OSError, ValueError):
            if keep:
                logger.warning(__("search index couldn't be loaded, but not all "
                                  'documents will be built: the index will be '
                                  'incomplete.'))
        # delete all entries for files that will be rebuilt
        self.indexer.prune(keep)

    def index_page(self, pagename: str, doctree: nodes.document, title: str) -> None:
        # only index pages with title
        if self.indexer is not None and title:
            filename = self.env.doc2path(pagename, base=False)
            metadata = self.env.metadata.get(pagename, {})
            if 'no-search' in metadata or 'nosearch' in metadata:
                self.indexer.feed(pagename, filename, '', new_document(''))
            else:
                self.indexer.feed(pagename, filename, title, doctree)

    def _get_local_toctree(self, docname: str, collapse: bool = True, **kwargs: Any) -> str:
        if 'includehidden' not in kwargs:
            kwargs['includehidden'] = False
        if kwargs.get('maxdepth') == '':
            kwargs.pop('maxdepth')
        toctree = global_toctree_for_doc(self.env, docname, self, collapse=collapse, **kwargs)
        return self.render_partial(toctree)['fragment']

    def get_outfilename(self, pagename: str) -> str:
        return path.join(self.outdir, os_path(pagename) + self.out_suffix)

    def add_sidebars(self, pagename: str, ctx: dict) -> None:
        def has_wildcard(pattern: str) -> bool:
            return any(char in pattern for char in '*?[')

        sidebars = None
        matched = None
        customsidebar = None

        # default sidebars settings for selected theme
        if theme_default_sidebars := self.theme.get_config('theme', 'sidebars', None):
            sidebars = [name.strip() for name in theme_default_sidebars.split(',')]

        # user sidebar settings
        html_sidebars = self.get_builder_config('sidebars', 'html')
        for pattern, patsidebars in html_sidebars.items():
            if patmatch(pagename, pattern):
                if matched:
                    if has_wildcard(pattern):
                        # warn if both patterns contain wildcards
                        if has_wildcard(matched):
                            logger.warning(__('page %s matches two patterns in '
                                              'html_sidebars: %r and %r'),
                                           pagename, matched, pattern)
                        # else the already matched pattern is more specific
                        # than the present one, because it contains no wildcard
                        continue
                matched = pattern
                sidebars = patsidebars

        if sidebars is None:
            # keep defaults
            pass

        ctx['sidebars'] = sidebars
        ctx['customsidebar'] = customsidebar

    # --------- these are overwritten by the serialization builder

    def get_target_uri(self, docname: str, typ: str | None = None) -> str:
        return quote(docname) + self.link_suffix

    def handle_page(self, pagename: str, addctx: dict, templatename: str = 'page.html',
                    outfilename: str | None = None, event_arg: Any = None) -> None:
        ctx = self.globalcontext.copy()
        # current_page_name is backwards compatibility
        ctx['pagename'] = ctx['current_page_name'] = pagename
        ctx['encoding'] = self.config.html_output_encoding
        default_baseuri = self.get_target_uri(pagename)
        # in the singlehtml builder, default_baseuri still contains an #anchor
        # part, which relative_uri doesn't really like...
        default_baseuri = default_baseuri.rsplit('#', 1)[0]

        if self.config.html_baseurl:
            ctx['pageurl'] = posixpath.join(self.config.html_baseurl,
                                            pagename + self.out_suffix)
        else:
            ctx['pageurl'] = None

        def pathto(
            otheruri: str, resource: bool = False, baseuri: str = default_baseuri,
        ) -> str:
            if resource and '://' in otheruri:
                # allow non-local resources given by scheme
                return otheruri
            elif not resource:
                otheruri = self.get_target_uri(otheruri)
            uri = relative_uri(baseuri, otheruri) or '#'
            if uri == '#' and not self.allow_sharp_as_current_path:
                uri = baseuri
            return uri
        ctx['pathto'] = pathto

        def hasdoc(name: str) -> bool:
            if name in self.env.all_docs:
                return True
            if name == 'search' and self.search:
                return True
            if name == 'genindex' and self.get_builder_config('use_index', 'html'):
                return True
            return False
        ctx['hasdoc'] = hasdoc

        ctx['toctree'] = lambda **kwargs: self._get_local_toctree(pagename, **kwargs)
        self.add_sidebars(pagename, ctx)
        ctx.update(addctx)

        # 'blah.html' should have content_root = './' not ''.
        ctx['content_root'] = (f'..{SEP}' * default_baseuri.count(SEP)) or f'.{SEP}'

        outdir = self.app.outdir

        def css_tag(css: _CascadingStyleSheet) -> str:
            attrs = [f'{key}="{html.escape(value, quote=True)}"'
                     for key, value in css.attributes.items()
                     if value is not None]
            uri = pathto(os.fspath(css.filename), resource=True)
<<<<<<< HEAD
            if checksum := _file_checksum(outdir, css.filename):
                if self.app.builder.name != 'htmlhelp':
=======
            # the EPUB format does not allow the use of query components
            if self.name != 'epub':
                if checksum := _file_checksum(outdir, css.filename):
>>>>>>> a8f35bb4
                    uri += f'?v={checksum}'
            return f'<link {" ".join(sorted(attrs))} href="{uri}" />'

        ctx['css_tag'] = css_tag

        def js_tag(js: _JavaScript | str) -> str:
            if not isinstance(js, _JavaScript):
                # str value (old styled)
                return f'<script src="{pathto(js, resource=True)}"></script>'

            body = js.attributes.get('body', '')
            attrs = [f'{key}="{html.escape(value, quote=True)}"'
                     for key, value in js.attributes.items()
                     if key != 'body' and value is not None]

            if not js.filename:
                if attrs:
                    return f'<script {" ".join(sorted(attrs))}>{body}</script>'
                return f'<script>{body}</script>'

            uri = pathto(os.fspath(js.filename), resource=True)
            if 'MathJax.js?' in os.fspath(js.filename):
                # MathJax v2 reads a ``?config=...`` query parameter,
                # special case this and just skip adding the checksum.
                # https://docs.mathjax.org/en/v2.7-latest/configuration.html#considerations-for-using-combined-configuration-files
                # https://github.com/sphinx-doc/sphinx/issues/11658
                pass
            # the EPUB format does not allow the use of query components
            elif self.name != 'epub':
                if checksum := _file_checksum(outdir, js.filename):
                    uri += f'?v={checksum}'
            if attrs:
                return f'<script {" ".join(sorted(attrs))} src="{uri}"></script>'
            return f'<script src="{uri}"></script>'

        ctx['js_tag'] = js_tag

        # revert _css_files and _js_files
        self._css_files[:] = self._orig_css_files
        self._js_files[:] = self._orig_js_files

        self.update_page_context(pagename, templatename, ctx, event_arg)
        newtmpl = self.app.emit_firstresult('html-page-context', pagename,
                                            templatename, ctx, event_arg)
        if newtmpl:
            templatename = newtmpl

        # sort JS/CSS before rendering HTML
        try:  # NoQA: SIM105
            # Convert script_files to list to support non-list script_files (refs: #8889)
            ctx['script_files'] = sorted(ctx['script_files'], key=lambda js: js.priority)
        except AttributeError:
            # Skip sorting if users modifies script_files directly (maybe via `html_context`).
            # refs: #8885
            #
            # Note: priority sorting feature will not work in this case.
            pass

        with contextlib.suppress(AttributeError):
            ctx['css_files'] = sorted(ctx['css_files'], key=lambda css: css.priority)

        try:
            output = self.templates.render(templatename, ctx)
        except UnicodeError:
            logger.warning(__("a Unicode error occurred when rendering the page %s. "
                              "Please make sure all config values that contain "
                              "non-ASCII content are Unicode strings."), pagename)
            return
        except Exception as exc:
            raise ThemeError(__("An error happened in rendering the page %s.\nReason: %r") %
                             (pagename, exc)) from exc

        if not outfilename:
            outfilename = self.get_outfilename(pagename)
        # outfilename's path is in general different from self.outdir
        ensuredir(path.dirname(outfilename))
        try:
            with open(outfilename, 'w', encoding=ctx['encoding'],
                      errors='xmlcharrefreplace') as f:
                f.write(output)
        except OSError as err:
            logger.warning(__("error writing file %s: %s"), outfilename, err)
        if self.copysource and ctx.get('sourcename'):
            # copy the source file for the "show source" link
            source_name = path.join(self.outdir, '_sources',
                                    os_path(ctx['sourcename']))
            ensuredir(path.dirname(source_name))
            copyfile(self.env.doc2path(pagename), source_name)

    def update_page_context(self, pagename: str, templatename: str,
                            ctx: dict, event_arg: Any) -> None:
        pass

    def handle_finish(self) -> None:
        self.finish_tasks.add_task(self.dump_search_index)
        self.finish_tasks.add_task(self.dump_inventory)

    @progress_message(__('dumping object inventory'))
    def dump_inventory(self) -> None:
        InventoryFile.dump(path.join(self.outdir, INVENTORY_FILENAME), self.env, self)

    def dump_search_index(self) -> None:
        if self.indexer is None:
            return

        with progress_message(__('dumping search index in %s') % self.indexer.label()):
            self.indexer.prune(self.env.all_docs)
            searchindexfn = path.join(self.outdir, self.searchindex_filename)
            # first write to a temporary file, so that if dumping fails,
            # the existing index won't be overwritten
            if self.indexer_dumps_unicode:
                with open(searchindexfn + '.tmp', 'w', encoding='utf-8') as ft:
                    self.indexer.dump(ft, self.indexer_format)
            else:
                with open(searchindexfn + '.tmp', 'wb') as fb:
                    self.indexer.dump(fb, self.indexer_format)
            os.replace(searchindexfn + '.tmp', searchindexfn)


def convert_html_css_files(app: Sphinx, config: Config) -> None:
    """Convert string styled html_css_files to tuple styled one."""
    html_css_files: list[tuple[str, dict]] = []
    for entry in config.html_css_files:
        if isinstance(entry, str):
            html_css_files.append((entry, {}))
        else:
            try:
                filename, attrs = entry
                html_css_files.append((filename, attrs))
            except Exception:
                logger.warning(__('invalid css_file: %r, ignored'), entry)
                continue

    config.html_css_files = html_css_files  # type: ignore[attr-defined]


def _format_modified_time(timestamp: float) -> str:
    """Return an RFC 3339 formatted string representing the given timestamp."""
    seconds, fraction = divmod(timestamp, 1)
    return time.strftime("%Y-%m-%d %H:%M:%S", time.gmtime(seconds)) + f'.{fraction:.3f}'


def convert_html_js_files(app: Sphinx, config: Config) -> None:
    """Convert string styled html_js_files to tuple styled one."""
    html_js_files: list[tuple[str, dict]] = []
    for entry in config.html_js_files:
        if isinstance(entry, str):
            html_js_files.append((entry, {}))
        else:
            try:
                filename, attrs = entry
                html_js_files.append((filename, attrs))
            except Exception:
                logger.warning(__('invalid js_file: %r, ignored'), entry)
                continue

    config.html_js_files = html_js_files  # type: ignore[attr-defined]


def setup_resource_paths(app: Sphinx, pagename: str, templatename: str,
                         context: dict, doctree: Node) -> None:
    """Set up relative resource paths."""
    pathto = context['pathto']

    # favicon_url
    favicon_url = context.get('favicon_url')
    if favicon_url and not isurl(favicon_url):
        context['favicon_url'] = pathto('_static/' + favicon_url, resource=True)

    # logo_url
    logo_url = context.get('logo_url')
    if logo_url and not isurl(logo_url):
        context['logo_url'] = pathto('_static/' + logo_url, resource=True)


def validate_math_renderer(app: Sphinx) -> None:
    if app.builder.format != 'html':
        return

    name = app.builder.math_renderer_name  # type: ignore[attr-defined]
    if name is None:
        raise ConfigError(__('Many math_renderers are registered. '
                             'But no math_renderer is selected.'))
    if name not in app.registry.html_inline_math_renderers:
        raise ConfigError(__('Unknown math_renderer %r is given.') % name)


def validate_html_extra_path(app: Sphinx, config: Config) -> None:
    """Check html_extra_paths setting."""
    for entry in config.html_extra_path[:]:
        extra_path = path.normpath(path.join(app.confdir, entry))
        if not path.exists(extra_path):
            logger.warning(__('html_extra_path entry %r does not exist'), entry)
            config.html_extra_path.remove(entry)
        elif (path.splitdrive(app.outdir)[0] == path.splitdrive(extra_path)[0] and
              path.commonpath((app.outdir, extra_path)) == path.normpath(app.outdir)):
            logger.warning(__('html_extra_path entry %r is placed inside outdir'), entry)
            config.html_extra_path.remove(entry)


def validate_html_static_path(app: Sphinx, config: Config) -> None:
    """Check html_static_paths setting."""
    for entry in config.html_static_path[:]:
        static_path = path.normpath(path.join(app.confdir, entry))
        if not path.exists(static_path):
            logger.warning(__('html_static_path entry %r does not exist'), entry)
            config.html_static_path.remove(entry)
        elif (path.splitdrive(app.outdir)[0] == path.splitdrive(static_path)[0] and
              path.commonpath((app.outdir, static_path)) == path.normpath(app.outdir)):
            logger.warning(__('html_static_path entry %r is placed inside outdir'), entry)
            config.html_static_path.remove(entry)


def validate_html_logo(app: Sphinx, config: Config) -> None:
    """Check html_logo setting."""
    if (config.html_logo and
            not path.isfile(path.join(app.confdir, config.html_logo)) and
            not isurl(config.html_logo)):
        logger.warning(__('logo file %r does not exist'), config.html_logo)
        config.html_logo = None  # type: ignore[attr-defined]


def validate_html_favicon(app: Sphinx, config: Config) -> None:
    """Check html_favicon setting."""
    if (config.html_favicon and
            not path.isfile(path.join(app.confdir, config.html_favicon)) and
            not isurl(config.html_favicon)):
        logger.warning(__('favicon file %r does not exist'), config.html_favicon)
        config.html_favicon = None  # type: ignore[attr-defined]


def error_on_html_4(_app: Sphinx, config: Config) -> None:
    """Error on HTML 4."""
    if config.html4_writer:
        raise ConfigError(_(
            'HTML 4 is no longer supported by Sphinx. '
            '("html4_writer=True" detected in configuration options)',
        ))


def setup(app: Sphinx) -> dict[str, Any]:
    # builders
    app.add_builder(StandaloneHTMLBuilder)

    # config values
    app.add_config_value('html_theme', 'alabaster', 'html')
    app.add_config_value('html_theme_path', [], 'html')
    app.add_config_value('html_theme_options', {}, 'html')
    app.add_config_value(
        'html_title', lambda c: _('%s %s documentation') % (c.project, c.release), 'html', str)
    app.add_config_value('html_short_title', lambda self: self.html_title, 'html')
    app.add_config_value('html_style', None, 'html', {list, str})
    app.add_config_value('html_logo', None, 'html', str)
    app.add_config_value('html_favicon', None, 'html', str)
    app.add_config_value('html_css_files', [], 'html')
    app.add_config_value('html_js_files', [], 'html')
    app.add_config_value('html_static_path', [], 'html')
    app.add_config_value('html_extra_path', [], 'html')
    app.add_config_value('html_last_updated_fmt', None, 'html', str)
    app.add_config_value('html_sidebars', {}, 'html')
    app.add_config_value('html_additional_pages', {}, 'html')
    app.add_config_value('html_domain_indices', True, 'html', list)
    app.add_config_value('html_permalinks', True, 'html')
    app.add_config_value('html_permalinks_icon', '¶', 'html')
    app.add_config_value('html_use_index', True, 'html')
    app.add_config_value('html_split_index', False, 'html')
    app.add_config_value('html_copy_source', True, 'html')
    app.add_config_value('html_show_sourcelink', True, 'html')
    app.add_config_value('html_sourcelink_suffix', '.txt', 'html')
    app.add_config_value('html_use_opensearch', '', 'html')
    app.add_config_value('html_file_suffix', None, 'html', str)
    app.add_config_value('html_link_suffix', None, 'html', str)
    app.add_config_value('html_show_copyright', True, 'html')
    app.add_config_value('html_show_search_summary', True, 'html')
    app.add_config_value('html_show_sphinx', True, 'html')
    app.add_config_value('html_context', {}, 'html')
    app.add_config_value('html_output_encoding', 'utf-8', 'html')
    app.add_config_value('html_compact_lists', True, 'html')
    app.add_config_value('html_secnumber_suffix', '. ', 'html')
    app.add_config_value('html_search_language', None, 'html', str)
    app.add_config_value('html_search_options', {}, 'html')
    app.add_config_value('html_search_scorer', '', '')
    app.add_config_value('html_scaled_image_link', True, 'html')
    app.add_config_value('html_baseurl', '', 'html')
    app.add_config_value('html_codeblock_linenos_style', 'inline', 'html',  # RemovedInSphinx70Warning  # noqa: E501
                         ENUM('table', 'inline'))
    app.add_config_value('html_math_renderer', None, 'env')
    app.add_config_value('html4_writer', False, 'html')

    # events
    app.add_event('html-collect-pages')
    app.add_event('html-page-context')

    # event handlers
    app.connect('config-inited', convert_html_css_files, priority=800)
    app.connect('config-inited', convert_html_js_files, priority=800)
    app.connect('config-inited', validate_html_extra_path, priority=800)
    app.connect('config-inited', validate_html_static_path, priority=800)
    app.connect('config-inited', validate_html_logo, priority=800)
    app.connect('config-inited', validate_html_favicon, priority=800)
    app.connect('config-inited', error_on_html_4, priority=800)
    app.connect('builder-inited', validate_math_renderer)
    app.connect('html-page-context', setup_resource_paths)

    # load default math renderer
    app.setup_extension('sphinx.ext.mathjax')

    # load transforms for HTML builder
    app.setup_extension('sphinx.builders.html.transforms')

    return {
        'version': 'builtin',
        'parallel_read_safe': True,
        'parallel_write_safe': True,
    }


# deprecated name -> (object to return, canonical path or empty string)
_DEPRECATED_OBJECTS = {
    'Stylesheet': (_CascadingStyleSheet, 'sphinx.builders.html._assets._CascadingStyleSheet', (9, 0)),  # NoQA: E501
    'JavaScript': (_JavaScript, 'sphinx.builders.html._assets._JavaScript', (9, 0)),
}


def __getattr__(name: str) -> Any:
    if name not in _DEPRECATED_OBJECTS:
        msg = f'module {__name__!r} has no attribute {name!r}'
        raise AttributeError(msg)

    from sphinx.deprecation import _deprecation_warning

    deprecated_object, canonical_name, remove = _DEPRECATED_OBJECTS[name]
    _deprecation_warning(__name__, name, canonical_name, remove=remove)
    return deprecated_object<|MERGE_RESOLUTION|>--- conflicted
+++ resolved
@@ -1051,14 +1051,11 @@
                      for key, value in css.attributes.items()
                      if value is not None]
             uri = pathto(os.fspath(css.filename), resource=True)
-<<<<<<< HEAD
-            if checksum := _file_checksum(outdir, css.filename):
-                if self.app.builder.name != 'htmlhelp':
-=======
             # the EPUB format does not allow the use of query components
-            if self.name != 'epub':
+            # the Windows help compiler requires that css links
+            # don't have a query component
+            if self.name not in {'epub', 'htmlhelp'}:
                 if checksum := _file_checksum(outdir, css.filename):
->>>>>>> a8f35bb4
                     uri += f'?v={checksum}'
             return f'<link {" ".join(sorted(attrs))} href="{uri}" />'
 
