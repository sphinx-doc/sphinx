"""Several HTML builders."""

from __future__ import annotations

import contextlib
import html
import os
import posixpath
import re
import shutil
import sys
import warnings
from os import path
from pathlib import Path
from typing import TYPE_CHECKING, Any
from urllib.parse import quote

import docutils.readers.doctree
from docutils import nodes
from docutils.core import Publisher
from docutils.frontend import OptionParser
from docutils.io import DocTreeInput, StringOutput
from docutils.utils import relative_path

from sphinx import __display_version__, package_dir
from sphinx import version_info as sphinx_version
from sphinx.builders import Builder
from sphinx.builders.html._assets import (
    _CascadingStyleSheet,
    _file_checksum,
    _JavaScript,
)
from sphinx.builders.html._build_info import BuildInfo
from sphinx.config import ENUM, Config
from sphinx.deprecation import _deprecation_warning
from sphinx.domains import Index, IndexEntry
from sphinx.environment.adapters.asset import ImageAdapter
from sphinx.environment.adapters.indexentries import IndexEntries
from sphinx.environment.adapters.toctree import document_toc, global_toctree_for_doc
from sphinx.errors import ConfigError, ThemeError
from sphinx.highlighting import PygmentsBridge
from sphinx.locale import _, __
from sphinx.search import js_index
from sphinx.theming import HTMLThemeFactory
from sphinx.util import logging
from sphinx.util._timestamps import _format_rfc3339_microseconds
from sphinx.util._uri import is_url
from sphinx.util.console import bold
from sphinx.util.display import progress_message, status_iterator
from sphinx.util.docutils import new_document
from sphinx.util.fileutil import copy_asset
from sphinx.util.i18n import format_date
from sphinx.util.inventory import InventoryFile
from sphinx.util.matching import DOTFILES, Matcher, patmatch
from sphinx.util.osutil import (
    SEP,
    _last_modified_time,
    copyfile,
    ensuredir,
    os_path,
    relative_uri,
)
from sphinx.writers.html import HTMLWriter
from sphinx.writers.html5 import HTML5Translator

if TYPE_CHECKING:
    from collections.abc import Iterable, Iterator
    from typing import TypeAlias

    from docutils.nodes import Node
    from docutils.readers import Reader

    from sphinx.application import Sphinx
    from sphinx.environment import BuildEnvironment
    from sphinx.util.typing import ExtensionMetadata

#: the filename for the inventory of objects
INVENTORY_FILENAME = 'objects.inv'

logger = logging.getLogger(__name__)
return_codes_re = re.compile('[\r\n]+')

DOMAIN_INDEX_TYPE: TypeAlias = tuple[
    # Index name (e.g. py-modindex)
    str,
    # Index class
    type[Index],
    # list of (heading string, list of index entries) pairs.
    list[tuple[str, list[IndexEntry]]],
    # whether sub-entries should start collapsed
    bool,
]


def convert_locale_to_language_tag(locale: str | None) -> str | None:
    """Convert a locale string to a language tag (ex. en_US -> en-US).

    refs: BCP 47 (:rfc:`5646`)
    """
    if locale:
        return locale.replace('_', '-')
    else:
        return None


class StandaloneHTMLBuilder(Builder):
    """
    Builds standalone HTML docs.
    """

    name = 'html'
    format = 'html'
    epilog = __('The HTML pages are in %(outdir)s.')

    default_translator_class = HTML5Translator
    copysource = True
    allow_parallel = True
    out_suffix = '.html'
    link_suffix = '.html'  # defaults to matching out_suffix
    indexer_format: Any = js_index
    indexer_dumps_unicode = True
    # create links to original images from images [True/False]
    html_scaled_image_link = True
    supported_image_types = ['image/svg+xml', 'image/png', 'image/gif', 'image/jpeg']
    supported_remote_images = True
    supported_data_uri_images = True
    searchindex_filename = 'searchindex.js'
    add_permalinks = True
    allow_sharp_as_current_path = True
    embedded = False  # for things like HTML help or Qt help: suppresses sidebar
    search = True  # for things like HTML help and Apple help: suppress search
    use_index = False
    download_support = True  # enable download role

    imgpath: str = ''
    domain_indices: list[DOMAIN_INDEX_TYPE] = []

    def __init__(self, app: Sphinx, env: BuildEnvironment) -> None:
        super().__init__(app, env)

        # CSS files
        self._css_files: list[_CascadingStyleSheet] = []

        # JS files
        self._js_files: list[_JavaScript] = []

        # Cached Publisher for writing doctrees to HTML
        reader: Reader[DocTreeInput] = docutils.readers.doctree.Reader(
            parser_name='restructuredtext'
        )
        pub = Publisher(
            reader=reader,
            parser=reader.parser,
            writer=HTMLWriter(self),
            source_class=DocTreeInput,
            destination=StringOutput(encoding='unicode'),
        )
        pub.get_settings(output_encoding='unicode', traceback=True)
        self._publisher = pub

    def init(self) -> None:
        self.build_info = self.create_build_info()
        # basename of images directory
        self.imagedir = '_images'
        # section numbers for headings in the currently visited document
        self.secnumbers: dict[str, tuple[int, ...]] = {}
        # currently written docname
        self.current_docname: str = ''

        self.init_templates()
        self.init_highlighter()
        self.init_css_files()
        self.init_js_files()

        html_file_suffix = self.get_builder_config('file_suffix', 'html')
        if html_file_suffix is not None:
            self.out_suffix = html_file_suffix

        html_link_suffix = self.get_builder_config('link_suffix', 'html')
        if html_link_suffix is not None:
            self.link_suffix = html_link_suffix
        else:
            self.link_suffix = self.out_suffix

        self.use_index = self.get_builder_config('use_index', 'html')

    def create_build_info(self) -> BuildInfo:
        return BuildInfo(self.config, self.tags, frozenset({'html'}))

    def _get_translations_js(self) -> str:
        candidates = [
            path.join(dir, self.config.language, 'LC_MESSAGES', 'sphinx.js')
            for dir in self.config.locale_dirs
        ] + [
            path.join(
                package_dir, 'locale', self.config.language, 'LC_MESSAGES', 'sphinx.js'
            ),
            path.join(
                sys.prefix, 'share/sphinx/locale', self.config.language, 'sphinx.js'
            ),
        ]

        for jsfile in candidates:
            if path.isfile(jsfile):
                return jsfile
        return ''

    def _get_style_filenames(self) -> Iterator[str]:
        if isinstance(self.config.html_style, str):
            yield self.config.html_style
        elif self.config.html_style is not None:
            yield from self.config.html_style
        elif self.theme:
            yield from self.theme.stylesheets
        else:
            yield 'default.css'

    def get_theme_config(self) -> tuple[str, dict[str, str | int | bool]]:
        return self.config.html_theme, self.config.html_theme_options

    def init_templates(self) -> None:
        theme_factory = HTMLThemeFactory(self.app)
        theme_name, theme_options = self.get_theme_config()
        self.theme = theme_factory.create(theme_name)
        self.theme_options = theme_options
        self.create_template_bridge()
        self.templates.init(self, self.theme)

    def init_highlighter(self) -> None:
        # determine Pygments style and create the highlighter
        if self.config.pygments_style is not None:
            style = self.config.pygments_style
        elif self.theme:
            # From the ``pygments_style`` theme setting
            style = self.theme.pygments_style_default or 'none'
        else:
            style = 'sphinx'
        self.highlighter = PygmentsBridge('html', style)

        if self.theme:
            # From the ``pygments_dark_style`` theme setting
            dark_style = self.theme.pygments_style_dark
        else:
            dark_style = None

        self.dark_highlighter: PygmentsBridge | None
        if dark_style is not None:
            self.dark_highlighter = PygmentsBridge('html', dark_style)
            self.app.add_css_file(
                'pygments_dark.css',
                media='(prefers-color-scheme: dark)',
                id='pygments_dark_css',
            )
        else:
            self.dark_highlighter = None

    @property
    def css_files(self) -> list[_CascadingStyleSheet]:
        _deprecation_warning(
            __name__, f'{self.__class__.__name__}.css_files', remove=(9, 0)
        )
        return self._css_files

    def init_css_files(self) -> None:
        self._css_files = []
        self.add_css_file('pygments.css', priority=200)

        for filename in self._get_style_filenames():
            self.add_css_file(filename, priority=200)

        for filename, attrs in self.app.registry.css_files:
            self.add_css_file(filename, **attrs)

        for filename, attrs in self.get_builder_config('css_files', 'html'):
            # User's CSSs are loaded after extensions'
            attrs.setdefault('priority', 800)
            self.add_css_file(filename, **attrs)

    def add_css_file(self, filename: str, **kwargs: Any) -> None:
        if '://' not in filename:
            filename = posixpath.join('_static', filename)

        if (asset := _CascadingStyleSheet(filename, **kwargs)) not in self._css_files:
            self._css_files.append(asset)

    @property
    def script_files(self) -> list[_JavaScript]:
        canonical_name = f'{self.__class__.__name__}.script_files'
        _deprecation_warning(__name__, canonical_name, remove=(9, 0))
        return self._js_files

    def init_js_files(self) -> None:
        self._js_files = []
        self.add_js_file('documentation_options.js', priority=200)
        self.add_js_file('doctools.js', priority=200)
        self.add_js_file('sphinx_highlight.js', priority=200)

        for filename, attrs in self.app.registry.js_files:
            self.add_js_file(filename or '', **attrs)

        for filename, attrs in self.get_builder_config('js_files', 'html'):
            attrs.setdefault('priority', 800)  # User's JSs are loaded after extensions'
            self.add_js_file(filename or '', **attrs)

        if self._get_translations_js():
            self.add_js_file('translations.js')

    def add_js_file(self, filename: str, **kwargs: Any) -> None:
        if filename and '://' not in filename:
            filename = posixpath.join('_static', filename)

        if (asset := _JavaScript(filename, **kwargs)) not in self._js_files:
            self._js_files.append(asset)

    @property
    def math_renderer_name(self) -> str | None:
        name = self.get_builder_config('math_renderer', 'html')
        if name is not None:
            # use given name
            return name
        else:
            # not given: choose a math_renderer from registered ones as possible
            renderers = list(self.app.registry.html_inline_math_renderers)
            if len(renderers) == 1:
                # only default math_renderer (mathjax) is registered
                return renderers[0]
            elif len(renderers) == 2:
                # default and another math_renderer are registered; prior the another
                renderers.remove('mathjax')
                return renderers[0]
            else:
                # many math_renderers are registered. can't choose automatically!
                return None

    def get_outdated_docs(self) -> Iterator[str]:
        build_info_fname = self.outdir / '.buildinfo'
        try:
            build_info = BuildInfo.load(build_info_fname)
        except ValueError as exc:
            logger.warning(__('Failed to read build info file: %r'), exc)
        except OSError:
            # ignore errors on reading
            pass
        else:
            if self.build_info != build_info:
                # log the mismatch and backup the old build info
                build_info_backup = build_info_fname.with_name('.buildinfo.bak')
                try:
                    shutil.move(build_info_fname, build_info_backup)
                    self.build_info.dump(build_info_fname)
                except OSError:
                    pass  # ignore errors
                else:
                    # only log on success
                    msg = __(
                        'build_info mismatch, copying .buildinfo to .buildinfo.bak'
                    )
                    logger.info(bold(__('building [html]: ')) + msg)

                yield from self.env.found_docs
                return

        if self.templates:
            template_mtime = int(self.templates.newest_template_mtime() * 10**6)
            try:
                old_mtime = _last_modified_time(build_info_fname)
            except Exception:
                pass
            else:
                # Let users know they have a newer template
                if template_mtime > old_mtime:
                    logger.info(
                        bold('building [html]: ')
                        + __(
                            'template %s has been changed since the previous build, '
                            'all docs will be rebuilt'
                        ),
                        self.templates.newest_template_name(),
                    )
        else:
            template_mtime = 0
        for docname in self.env.found_docs:
            if docname not in self.env.all_docs:
                logger.debug('[build target] did not in env: %r', docname)
                yield docname
                continue
            targetname = self.get_outfilename(docname)
            try:
                targetmtime = _last_modified_time(targetname)
            except Exception:
                targetmtime = 0
            try:
                doc_mtime = _last_modified_time(self.env.doc2path(docname))
                srcmtime = max(doc_mtime, template_mtime)
                if srcmtime > targetmtime:
                    logger.debug(
                        '[build target] targetname %r(%s), template(%s), docname %r(%s)',
                        targetname,
                        _format_rfc3339_microseconds(targetmtime),
                        _format_rfc3339_microseconds(template_mtime),
                        docname,
                        _format_rfc3339_microseconds(doc_mtime),
                    )
                    yield docname
            except OSError:
                # source doesn't exist anymore
                pass

    def get_asset_paths(self) -> list[str]:
        return self.config.html_extra_path + self.config.html_static_path

    def render_partial(self, node: Node | None) -> dict[str, str]:
        """Utility: Render a lone doctree node."""
        if node is None:
            return {'fragment': ''}

        doc = new_document('<partial node>')
        doc.append(node)
        self._publisher.set_source(doc)
        self._publisher.publish()
        return self._publisher.writer.parts

    def prepare_writing(self, docnames: set[str]) -> None:
        # create the search indexer
        self.indexer = None
        if self.search:
            from sphinx.search import IndexBuilder

            lang = self.config.html_search_language or self.config.language
            self.indexer = IndexBuilder(
                self.env,
                lang,
                self.config.html_search_options,
                self.config.html_search_scorer,
            )
            self.load_indexer(docnames)

        self.docwriter = HTMLWriter(self)
        with warnings.catch_warnings():
            warnings.filterwarnings('ignore', category=DeprecationWarning)
            # DeprecationWarning: The frontend.OptionParser class will be replaced
            # by a subclass of argparse.ArgumentParser in Docutils 0.21 or later.
            self.docsettings: Any = OptionParser(
                defaults=self.env.settings,
                components=(self.docwriter,),
                read_config_files=True,
            ).get_default_values()
        self.docsettings.compact_lists = bool(self.config.html_compact_lists)

        # determine the additional indices to include
        self.domain_indices = []
        # html_domain_indices can be False/True or a list of index names
        if indices_config := self.config.html_domain_indices:
            if not isinstance(indices_config, bool):
                check_names = True
                indices_config = frozenset(indices_config)
            else:
                check_names = False
            for domain in self.env.domains.sorted():
                for index_cls in domain.indices:
                    index_name = f'{domain.name}-{index_cls.name}'
                    if check_names and index_name not in indices_config:
                        continue
                    content, collapse = index_cls(domain).generate()
                    if content:
                        self.domain_indices.append((
                            index_name,
                            index_cls,
                            content,
                            collapse,
                        ))

        # format the "last updated on" string, only once is enough since it
        # typically doesn't include the time of day
        last_updated: str | None
        if (lu_fmt := self.config.html_last_updated_fmt) is not None:
            last_updated = format_date(
                lu_fmt or _('%b %d, %Y'),
                language=self.config.language,
                local_time=not self.config.html_last_updated_use_utc,
            )
        else:
            last_updated = None

        # If the logo or favicon are urls, keep them as-is, otherwise
        # strip the relative path as the files will be copied into _static.
        logo = self.config.html_logo or ''
        favicon = self.config.html_favicon or ''

        if not is_url(logo):
            logo = path.basename(logo)
        if not is_url(favicon):
            favicon = path.basename(favicon)

        self.relations = self.env.collect_relations()

        rellinks: list[tuple[str, str, str, str]] = []
        if self.use_index:
            rellinks.append(('genindex', _('General Index'), 'I', _('index')))
        for indexname, indexcls, _content, _collapse in self.domain_indices:
            # if it has a short name
            if indexcls.shortname:
                rellinks.append((indexname, indexcls.localname, '', indexcls.shortname))

        # add assets registered after ``Builder.init()``.
        for css_filename, attrs in self.app.registry.css_files:
            self.add_css_file(css_filename, **attrs)
        for js_filename, attrs in self.app.registry.js_files:
            self.add_js_file(js_filename or '', **attrs)

        # back up _css_files and _js_files to allow adding CSS/JS files to a specific page.
        self._orig_css_files = list(dict.fromkeys(self._css_files))
        self._orig_js_files = list(dict.fromkeys(self._js_files))
        styles = list(self._get_style_filenames())

        self.globalcontext = {
            'embedded': self.embedded,
            'project': self.config.project,
            'release': return_codes_re.sub('', self.config.release),
            'version': self.config.version,
            'last_updated': last_updated,
            'copyright': self.config.copyright,
            'master_doc': self.config.root_doc,
            'root_doc': self.config.root_doc,
            'use_opensearch': self.config.html_use_opensearch,
            'docstitle': self.config.html_title,
            'shorttitle': self.config.html_short_title,
            'show_copyright': self.config.html_show_copyright,
            'show_search_summary': self.config.html_show_search_summary,
            'show_sphinx': self.config.html_show_sphinx,
            'has_source': self.config.html_copy_source,
            'show_source': self.config.html_show_sourcelink,
            'sourcelink_suffix': self.config.html_sourcelink_suffix,
            'file_suffix': self.out_suffix,
            'link_suffix': self.link_suffix,
            'script_files': self._js_files,
            'language': convert_locale_to_language_tag(self.config.language),
            'css_files': self._css_files,
            'sphinx_version': __display_version__,
            'sphinx_version_tuple': sphinx_version,
            'docutils_version_info': docutils.__version_info__[:5],
            'styles': styles,
            'rellinks': rellinks,
            'builder': self.name,
            'parents': [],
            'logo_url': logo,
            'logo_alt': _('Logo of %s') % self.config.project,
            'favicon_url': favicon,
            'html5_doctype': True,
        }
        if self.theme:
            self.globalcontext |= {
                f'theme_{key}': val
                for key, val in self.theme.get_options(self.theme_options).items()
            }
        self.globalcontext |= self.config.html_context

    def get_doc_context(self, docname: str, body: str, metatags: str) -> dict[str, Any]:
        """Collect items for the template context of a page."""
        # find out relations
        prev = next = None
        parents = []
        rellinks = self.globalcontext['rellinks'][:]
        related = self.relations.get(docname)
        titles = self.env.titles
        if related and related[2]:
            try:
                next = {
                    'link': self.get_relative_uri(docname, related[2]),
                    'title': self.render_partial(titles[related[2]])['title'],
                }
                rellinks.append((related[2], next['title'], 'N', _('next')))
            except KeyError:
                next = None
        if related and related[1]:
            try:
                prev = {
                    'link': self.get_relative_uri(docname, related[1]),
                    'title': self.render_partial(titles[related[1]])['title'],
                }
                rellinks.append((related[1], prev['title'], 'P', _('previous')))
            except KeyError:
                # the relation is (somehow) not in the TOC tree, handle
                # that gracefully
                prev = None
        while related and related[0]:
            with contextlib.suppress(KeyError):
                parents.append({
                    'link': self.get_relative_uri(docname, related[0]),
                    'title': self.render_partial(titles[related[0]])['title'],
                })

            related = self.relations.get(related[0])
        if parents:
            # remove link to the master file; we have a generic
            # "back to index" link already
            parents.pop()
        parents.reverse()

        # title rendered as HTML
        title_node = self.env.longtitles.get(docname)
        title = self.render_partial(title_node)['title'] if title_node else ''

        # Suffix for the document
        source_suffix = str(self.env.doc2path(docname, False))[len(docname) :]

        # the name for the copied source
        if self.config.html_copy_source:
            sourcename = docname + source_suffix
            if source_suffix != self.config.html_sourcelink_suffix:
                sourcename += self.config.html_sourcelink_suffix
        else:
            sourcename = ''

        # metadata for the document
        meta = self.env.metadata.get(docname)

        # local TOC and global TOC tree
        self_toc = document_toc(self.env, docname, self.tags)
        toc = self.render_partial(self_toc)['fragment']

        return {
            'parents': parents,
            'prev': prev,
            'next': next,
            'title': title,
            'meta': meta,
            'body': body,
            'metatags': metatags,
            'rellinks': rellinks,
            'sourcename': sourcename,
            'toc': toc,
            # only display a TOC if there's more than one item to show
            'display_toc': (self.env.toc_num_entries[docname] > 1),
            'page_source_suffix': source_suffix,
        }

    def copy_assets(self) -> None:
        self.finish_tasks.add_task(self.copy_download_files)
        self.finish_tasks.add_task(self.copy_static_files)
        self.finish_tasks.add_task(self.copy_extra_files)
        self.finish_tasks.join()

    def write_doc(self, docname: str, doctree: nodes.document) -> None:
        destination = StringOutput(encoding='utf-8')
        doctree.settings = self.docsettings

        self.secnumbers = self.env.toc_secnumbers.get(docname, {})
        self.fignumbers = self.env.toc_fignumbers.get(docname, {})
        self.imgpath = relative_uri(self.get_target_uri(docname), '_images')
        self.dlpath = relative_uri(self.get_target_uri(docname), '_downloads')
        self.current_docname = docname
        self.docwriter.write(doctree, destination)
        self.docwriter.assemble_parts()
        body = self.docwriter.parts['fragment']
        metatags = self.docwriter.clean_meta

        ctx = self.get_doc_context(docname, body, metatags)
        self.handle_page(docname, ctx, event_arg=doctree)

    def write_doc_serialized(self, docname: str, doctree: nodes.document) -> None:
        self.imgpath = relative_uri(self.get_target_uri(docname), self.imagedir)
        self.post_process_images(doctree)
        title_node = self.env.longtitles.get(docname)
        title = self.render_partial(title_node)['title'] if title_node else ''
        self.index_page(docname, doctree, title)

    def finish(self) -> None:
        self.finish_tasks.add_task(self.gen_indices)
        self.finish_tasks.add_task(self.gen_pages_from_extensions)
        self.finish_tasks.add_task(self.gen_additional_pages)
        self.finish_tasks.add_task(self.copy_image_files)
        self.finish_tasks.add_task(self.write_buildinfo)

        # dump the search index
        self.handle_finish()

    @progress_message(__('generating indices'))
    def gen_indices(self) -> None:
        # the global general index
        if self.use_index:
            self.write_genindex()

        # the global domain-specific indices
        self.write_domain_indices()

    def gen_pages_from_extensions(self) -> None:
        # pages from extensions
        for pagelist in self.events.emit('html-collect-pages'):
            for pagename, context, template in pagelist:
                self.handle_page(pagename, context, template)

    @progress_message(__('writing additional pages'))
    def gen_additional_pages(self) -> None:
        # additional pages from conf.py
        for pagename, template in self.config.html_additional_pages.items():
            logger.info(pagename + ' ', nonl=True)
            self.handle_page(pagename, {}, template)

        # the search page
        if self.search:
            logger.info('search ', nonl=True)
            self.handle_page('search', {}, 'search.html')

        # the opensearch xml file
        if self.config.html_use_opensearch and self.search:
            logger.info('opensearch ', nonl=True)
            fn = path.join(self.outdir, '_static', 'opensearch.xml')
            self.handle_page('opensearch', {}, 'opensearch.xml', outfilename=fn)

    def write_genindex(self) -> None:
        # the total count of lines for each index letter, used to distribute
        # the entries into two columns
        genindex = IndexEntries(self.env).create_index(self)
        indexcounts = [
            sum(1 + len(subitems) for _, (_, subitems, _) in entries)
            for _k, entries in genindex
        ]

        genindexcontext = {
            'genindexentries': genindex,
            'genindexcounts': indexcounts,
            'split_index': self.config.html_split_index,
        }
        logger.info('genindex ', nonl=True)

        if self.config.html_split_index:
            self.handle_page('genindex', genindexcontext, 'genindex-split.html')
            self.handle_page('genindex-all', genindexcontext, 'genindex.html')
            for (key, entries), count in zip(genindex, indexcounts, strict=True):
                ctx = {
                    'key': key,
                    'entries': entries,
                    'count': count,
                    'genindexentries': genindex,
                }
                self.handle_page('genindex-' + key, ctx, 'genindex-single.html')
        else:
            self.handle_page('genindex', genindexcontext, 'genindex.html')

    def write_domain_indices(self) -> None:
        for indexname, indexcls, content, collapse in self.domain_indices:
            indexcontext = {
                'indextitle': indexcls.localname,
                'content': content,
                'collapse_index': collapse,
            }
            logger.info(indexname + ' ', nonl=True)
            self.handle_page(indexname, indexcontext, 'domainindex.html')

    def copy_image_files(self) -> None:
        if self.images:
            stringify_func = ImageAdapter(self.app.env).get_original_image_uri
            ensuredir(self.outdir / self.imagedir)
            for src in status_iterator(
                self.images,
                __('copying images... '),
                'brown',
                len(self.images),
                self.app.verbosity,
                stringify_func=stringify_func,
            ):
                dest = self.images[src]
                try:
                    copyfile(
                        self.srcdir / src,
                        self.outdir / self.imagedir / dest,
                        force=True,
                    )
                except Exception as err:
                    logger.warning(
                        __("cannot copy image file '%s': %s"), self.srcdir / src, err
                    )

    def copy_download_files(self) -> None:
        def to_relpath(f: str) -> str:
            return relative_path(self.srcdir, f)

        # copy downloadable files
        if self.env.dlfiles:
            ensuredir(self.outdir / '_downloads')
            for src in status_iterator(
                self.env.dlfiles,
                __('copying downloadable files... '),
                'brown',
                len(self.env.dlfiles),
                self.app.verbosity,
                stringify_func=to_relpath,
            ):
                try:
                    dest = self.outdir / '_downloads' / self.env.dlfiles[src][1]
                    ensuredir(dest.parent)
                    copyfile(self.srcdir / src, dest, force=True)
                except OSError as err:
                    logger.warning(
                        __('cannot copy downloadable file %r: %s'),
                        self.srcdir / src,
                        err,
                    )

    def create_pygments_style_file(self) -> None:
        """Create a style file for pygments."""
        pyg_path = path.join(self.outdir, '_static', 'pygments.css')
        with open(pyg_path, 'w', encoding='utf-8') as f:
            f.write(self.highlighter.get_stylesheet())

        if self.dark_highlighter:
            dark_path = path.join(self.outdir, '_static', 'pygments_dark.css')
            with open(dark_path, 'w', encoding='utf-8') as f:
                f.write(self.dark_highlighter.get_stylesheet())

    def copy_translation_js(self) -> None:
        """Copy a JavaScript file for translations."""
        jsfile = self._get_translations_js()
        if jsfile:
            copyfile(
                jsfile,
                self.outdir / '_static' / 'translations.js',
                force=True,
            )

    def copy_stemmer_js(self) -> None:
        """Copy a JavaScript file for stemmer."""
        if self.indexer is not None:
            if hasattr(self.indexer, 'get_js_stemmer_rawcodes'):
                for jsfile in self.indexer.get_js_stemmer_rawcodes():
                    js_path = Path(jsfile)
                    copyfile(
                        js_path,
                        self.outdir / '_static' / js_path.name,
                        force=True,
                    )
            else:
                if js_stemmer_rawcode := self.indexer.get_js_stemmer_rawcode():
                    copyfile(
                        js_stemmer_rawcode,
                        self.outdir / '_static' / '_stemmer.js',
                        force=True,
                    )

    def copy_theme_static_files(self, context: dict[str, Any]) -> None:
        def onerror(filename: str, error: Exception) -> None:
            msg = __("Failed to copy a file in the theme's 'static' directory: %s: %r")
            logger.warning(msg, filename, error)

        if self.theme:
            for entry in reversed(self.theme.get_theme_dirs()):
                copy_asset(
                    Path(entry) / 'static',
                    self.outdir / '_static',
                    excluded=DOTFILES,
                    context=context,
                    renderer=self.templates,
                    onerror=onerror,
                    force=True,
                )

    def copy_html_static_files(self, context: dict[str, Any]) -> None:
        def onerror(filename: str, error: Exception) -> None:
            logger.warning(
                __('Failed to copy a file in html_static_file: %s: %r'), filename, error
            )

        excluded = Matcher([*self.config.exclude_patterns, '**/.*'])
        for entry in self.config.html_static_path:
            copy_asset(
                self.confdir / entry,
                self.outdir / '_static',
                excluded=excluded,
                context=context,
                renderer=self.templates,
                onerror=onerror,
                force=True,
            )

    def copy_html_logo(self) -> None:
        if self.config.html_logo and not is_url(self.config.html_logo):
            source_path = self.confdir / self.config.html_logo
            copyfile(
                source_path,
                self.outdir / '_static' / source_path.name,
                force=True,
            )

    def copy_html_favicon(self) -> None:
        if self.config.html_favicon and not is_url(self.config.html_favicon):
            source_path = self.confdir / self.config.html_favicon
            copyfile(
                source_path,
                self.outdir / '_static' / source_path.name,
                force=True,
            )

    def copy_static_files(self) -> None:
        try:
            with progress_message(__('copying static files'), nonl=False):
                ensuredir(self.outdir / '_static')

                # prepare context for templates
                context = self.globalcontext.copy()
                if self.indexer is not None:
                    context.update(self.indexer.context_for_searchtool())

                self.create_pygments_style_file()
                self.copy_translation_js()
                self.copy_stemmer_js()
                self.copy_theme_static_files(context)
                self.copy_html_static_files(context)
                self.copy_html_logo()
                self.copy_html_favicon()
        except OSError as err:
            logger.warning(__('cannot copy static file %r'), err)

    def copy_extra_files(self) -> None:
        """Copy html_extra_path files."""
        try:
            with progress_message(__('copying extra files'), nonl=False):
                excluded = Matcher(self.config.exclude_patterns)
                for extra_path in self.config.html_extra_path:
                    copy_asset(
                        self.confdir / extra_path,
                        self.outdir,
                        excluded=excluded,
                        force=True,
                    )
        except OSError as err:
            logger.warning(__('cannot copy extra file %r'), err)

    def write_buildinfo(self) -> None:
        try:
            self.build_info.dump(self.outdir / '.buildinfo')
        except OSError as exc:
            logger.warning(__('Failed to write build info file: %r'), exc)

    def cleanup(self) -> None:
        # clean up theme stuff
        if self.theme:
            self.theme._cleanup()

    def post_process_images(self, doctree: Node) -> None:
        """Pick the best candidate for an image and link down-scaled images to
        their high resolution version.
        """
        super().post_process_images(doctree)

        if self.config.html_scaled_image_link and self.html_scaled_image_link:
            for node in doctree.findall(nodes.image):
                if not any((key in node) for key in ('scale', 'width', 'height')):
                    # resizing options are not given. scaled image link is available
                    # only for resized images.
                    continue
                if isinstance(node.parent, nodes.reference):
                    # A image having hyperlink target
                    continue
                if 'no-scaled-link' in node['classes']:
                    # scaled image link is disabled for this node
                    continue

                uri = node['uri']
                reference = nodes.reference('', '', internal=True)
                if uri in self.images:
                    reference['refuri'] = posixpath.join(self.imgpath, self.images[uri])
                else:
                    reference['refuri'] = uri
                node.replace_self(reference)
                reference.append(node)

    def load_indexer(self, docnames: Iterable[str]) -> None:
        assert self.indexer is not None
        keep = set(self.env.all_docs) - set(docnames)
        try:
            searchindexfn = path.join(self.outdir, self.searchindex_filename)
            if self.indexer_dumps_unicode:
                with open(searchindexfn, encoding='utf-8') as ft:
                    self.indexer.load(ft, self.indexer_format)
            else:
                with open(searchindexfn, 'rb') as fb:
                    self.indexer.load(fb, self.indexer_format)
        except (OSError, ValueError):
            if keep:
                logger.warning(
                    __(
                        "search index couldn't be loaded, but not all "
                        'documents will be built: the index will be '
                        'incomplete.'
                    )
                )
        # delete all entries for files that will be rebuilt
        self.indexer.prune(keep)

    def index_page(self, pagename: str, doctree: nodes.document, title: str) -> None:
        # only index pages with title
        if self.indexer is not None and title:
            filename = str(self.env.doc2path(pagename, base=False))
            metadata = self.env.metadata.get(pagename, {})
            if 'no-search' in metadata or 'nosearch' in metadata:
                self.indexer.feed(pagename, filename, '', new_document(''))
            else:
                self.indexer.feed(pagename, filename, title, doctree)

    def _get_local_toctree(
        self, docname: str, collapse: bool = True, **kwargs: Any
    ) -> str:
        if 'includehidden' not in kwargs:
            kwargs['includehidden'] = False
        if kwargs.get('maxdepth') == '':
            kwargs.pop('maxdepth')
        toctree = global_toctree_for_doc(
            self.env, docname, self, collapse=collapse, **kwargs
        )
        return self.render_partial(toctree)['fragment']

    def get_outfilename(self, pagename: str) -> str:
        return path.join(self.outdir, os_path(pagename) + self.out_suffix)

    def add_sidebars(self, pagename: str, ctx: dict[str, Any]) -> None:
        def has_wildcard(pattern: str) -> bool:
            return any(char in pattern for char in '*?[')

        matched = None

        # default sidebars settings for selected theme
        sidebars = list(self.theme.sidebar_templates)

        # user sidebar settings
        html_sidebars = self.get_builder_config('sidebars', 'html')
        msg = __('page %s matches two patterns in html_sidebars: %r and %r')
        for pattern, pat_sidebars in html_sidebars.items():
            if patmatch(pagename, pattern):
                if matched and has_wildcard(pattern):
                    # warn if both patterns contain wildcards
                    if has_wildcard(matched):
                        logger.warning(msg, pagename, matched)
                    # else the already matched pattern is more specific
                    # than the present one, because it contains no wildcard
                    continue
                matched = pattern
                sidebars = pat_sidebars

        ctx['sidebars'] = list(sidebars)

    # --------- these are overwritten by the serialization builder

    def get_target_uri(self, docname: str, typ: str | None = None) -> str:
        return quote(docname) + self.link_suffix

    def handle_page(
        self,
        pagename: str,
        addctx: dict[str, Any],
        templatename: str = 'page.html',
        outfilename: str | None = None,
        event_arg: Any = None,
    ) -> None:
        ctx = self.globalcontext.copy()
        # current_page_name is backwards compatibility
        ctx['pagename'] = ctx['current_page_name'] = pagename
        ctx['encoding'] = self.config.html_output_encoding
        default_baseuri = self.get_target_uri(pagename)
        # in the singlehtml builder, default_baseuri still contains an #anchor
        # part, which relative_uri doesn't really like...
        default_baseuri = default_baseuri.rsplit('#', 1)[0]

        if self.config.html_baseurl:
<<<<<<< HEAD
            ctx['pageurl'] = posixpath.join(self.config.html_baseurl,
                                            self.get_target_uri(pagename))
=======
            ctx['pageurl'] = posixpath.join(
                self.config.html_baseurl, pagename + self.out_suffix
            )
>>>>>>> aa39a609
        else:
            ctx['pageurl'] = None

        def pathto(
            otheruri: str,
            resource: bool = False,
            baseuri: str = default_baseuri,
        ) -> str:
            if resource and '://' in otheruri:
                # allow non-local resources given by scheme
                return otheruri
            elif not resource:
                otheruri = self.get_target_uri(otheruri)
            uri = relative_uri(baseuri, otheruri) or '#'
            if uri == '#' and not self.allow_sharp_as_current_path:
                uri = baseuri
            return uri

        ctx['pathto'] = pathto

        def hasdoc(name: str) -> bool:
            if name in self.env.all_docs:
                return True
            if name == 'search' and self.search:
                return True
            return name == 'genindex' and self.get_builder_config('use_index', 'html')

        ctx['hasdoc'] = hasdoc

        ctx['toctree'] = lambda **kwargs: self._get_local_toctree(pagename, **kwargs)
        self.add_sidebars(pagename, ctx)
        ctx.update(addctx)

        # 'blah.html' should have content_root = './' not ''.
        ctx['content_root'] = (f'..{SEP}' * default_baseuri.count(SEP)) or f'.{SEP}'

        outdir = self.app.outdir

        def css_tag(css: _CascadingStyleSheet) -> str:
            attrs = [
                f'{key}="{html.escape(value, quote=True)}"'
                for key, value in css.attributes.items()
                if value is not None
            ]
            uri = pathto(os.fspath(css.filename), resource=True)
            # the EPUB format does not allow the use of query components
            # the Windows help compiler requires that css links
            # don't have a query component
            if self.name not in {'epub', 'htmlhelp'}:
                if checksum := _file_checksum(outdir, css.filename):
                    uri += f'?v={checksum}'
            return f'<link {" ".join(sorted(attrs))} href="{uri}" />'

        ctx['css_tag'] = css_tag

        def js_tag(js: _JavaScript | str) -> str:
            if not isinstance(js, _JavaScript):
                # str value (old styled)
                return f'<script src="{pathto(js, resource=True)}"></script>'

            body = js.attributes.get('body', '')
            attrs = [
                f'{key}="{html.escape(value, quote=True)}"'
                for key, value in js.attributes.items()
                if key != 'body' and value is not None
            ]

            if not js.filename:
                if attrs:
                    return f'<script {" ".join(sorted(attrs))}>{body}</script>'
                return f'<script>{body}</script>'

            uri = pathto(os.fspath(js.filename), resource=True)
            if 'MathJax.js?' in os.fspath(js.filename):
                # MathJax v2 reads a ``?config=...`` query parameter,
                # special case this and just skip adding the checksum.
                # https://docs.mathjax.org/en/v2.7-latest/configuration.html#considerations-for-using-combined-configuration-files
                # https://github.com/sphinx-doc/sphinx/issues/11658
                pass
            # the EPUB format does not allow the use of query components
            elif self.name != 'epub':
                if checksum := _file_checksum(outdir, js.filename):
                    uri += f'?v={checksum}'
            if attrs:
                return f'<script {" ".join(sorted(attrs))} src="{uri}"></script>'
            return f'<script src="{uri}"></script>'

        ctx['js_tag'] = js_tag

        # revert _css_files and _js_files
        self._css_files[:] = self._orig_css_files
        self._js_files[:] = self._orig_js_files

        self.update_page_context(pagename, templatename, ctx, event_arg)
        newtmpl = self.app.emit_firstresult(
            'html-page-context', pagename, templatename, ctx, event_arg
        )
        if newtmpl:
            templatename = newtmpl

        # sort JS/CSS before rendering HTML
        try:  # NoQA: SIM105
            # Convert script_files to list to support non-list script_files (refs: #8889)
            ctx['script_files'] = sorted(
                ctx['script_files'], key=lambda js: js.priority
            )
        except AttributeError:
            # Skip sorting if users modifies script_files directly (maybe via `html_context`).
            # refs: #8885
            #
            # Note: priority sorting feature will not work in this case.
            pass

        with contextlib.suppress(AttributeError):
            ctx['css_files'] = sorted(ctx['css_files'], key=lambda css: css.priority)

        try:
            output = self.templates.render(templatename, ctx)
        except UnicodeError:
            logger.warning(
                __(
                    'a Unicode error occurred when rendering the page %s. '
                    'Please make sure all config values that contain '
                    'non-ASCII content are Unicode strings.'
                ),
                pagename,
            )
            return
        except Exception as exc:
            msg = __('An error happened in rendering the page %s.\nReason: %r') % (
                pagename,
                exc,
            )
            raise ThemeError(msg) from exc

        if not outfilename:
            outfilename = self.get_outfilename(pagename)
        # outfilename's path is in general different from self.outdir
        ensuredir(path.dirname(outfilename))
        try:
            with open(
                outfilename, 'w', encoding=ctx['encoding'], errors='xmlcharrefreplace'
            ) as f:
                f.write(output)
        except OSError as err:
            logger.warning(__('error writing file %s: %s'), outfilename, err)
        if self.copysource and ctx.get('sourcename'):
            # copy the source file for the "show source" link
            source_name = path.join(self.outdir, '_sources', os_path(ctx['sourcename']))
            ensuredir(path.dirname(source_name))
            copyfile(self.env.doc2path(pagename), source_name, force=True)

    def update_page_context(
        self, pagename: str, templatename: str, ctx: dict[str, Any], event_arg: Any
    ) -> None:
        pass

    def handle_finish(self) -> None:
        self.finish_tasks.add_task(self.dump_search_index)
        self.finish_tasks.add_task(self.dump_inventory)

    @progress_message(__('dumping object inventory'))
    def dump_inventory(self) -> None:
        InventoryFile.dump(path.join(self.outdir, INVENTORY_FILENAME), self.env, self)

    def dump_search_index(self) -> None:
        if self.indexer is None:
            return

        with progress_message(__('dumping search index in %s') % self.indexer.label()):
            self.indexer.prune(self.env.all_docs)
            searchindexfn = path.join(self.outdir, self.searchindex_filename)
            # first write to a temporary file, so that if dumping fails,
            # the existing index won't be overwritten
            if self.indexer_dumps_unicode:
                with open(searchindexfn + '.tmp', 'w', encoding='utf-8') as ft:
                    self.indexer.dump(ft, self.indexer_format)
            else:
                with open(searchindexfn + '.tmp', 'wb') as fb:
                    self.indexer.dump(fb, self.indexer_format)
            os.replace(searchindexfn + '.tmp', searchindexfn)


def convert_html_css_files(app: Sphinx, config: Config) -> None:
    """Convert string styled html_css_files to tuple styled one."""
    html_css_files: list[tuple[str, dict[str, str]]] = []
    for entry in config.html_css_files:
        if isinstance(entry, str):
            html_css_files.append((entry, {}))
        else:
            try:
                filename, attrs = entry
                html_css_files.append((filename, attrs))
            except Exception:
                logger.warning(__('invalid css_file: %r, ignored'), entry)
                continue

    config.html_css_files = html_css_files


def convert_html_js_files(app: Sphinx, config: Config) -> None:
    """Convert string styled html_js_files to tuple styled one."""
    html_js_files: list[tuple[str, dict[str, str]]] = []
    for entry in config.html_js_files:
        if isinstance(entry, str):
            html_js_files.append((entry, {}))
        else:
            try:
                filename, attrs = entry
                html_js_files.append((filename, attrs))
            except Exception:
                logger.warning(__('invalid js_file: %r, ignored'), entry)
                continue

    config.html_js_files = html_js_files


def setup_resource_paths(
    app: Sphinx,
    pagename: str,
    templatename: str,
    context: dict[str, Any],
    doctree: Node,
) -> None:
    """Set up relative resource paths."""
    pathto = context['pathto']

    # favicon_url
    favicon_url = context.get('favicon_url')
    if favicon_url and not is_url(favicon_url):
        context['favicon_url'] = pathto('_static/' + favicon_url, resource=True)

    # logo_url
    logo_url = context.get('logo_url')
    if logo_url and not is_url(logo_url):
        context['logo_url'] = pathto('_static/' + logo_url, resource=True)


def validate_math_renderer(app: Sphinx) -> None:
    if app.builder.format != 'html':
        return

    name = app.builder.math_renderer_name  # type: ignore[attr-defined]
    if name is None:
        msg = __(
            'Many math_renderers are registered. But no math_renderer is selected.'
        )
        raise ConfigError(msg)
    if name not in app.registry.html_inline_math_renderers:
        raise ConfigError(__('Unknown math_renderer %r is given.') % name)


def validate_html_extra_path(app: Sphinx, config: Config) -> None:
    """Check html_extra_paths setting."""
    for entry in config.html_extra_path[:]:
        extra_path = path.normpath(path.join(app.confdir, entry))
        if not path.exists(extra_path):
            logger.warning(__('html_extra_path entry %r does not exist'), entry)
            config.html_extra_path.remove(entry)
        elif (
            path.splitdrive(app.outdir)[0] == path.splitdrive(extra_path)[0]
            and path.commonpath((app.outdir, extra_path)) == path.normpath(app.outdir)
        ):  # fmt: skip
            logger.warning(
                __('html_extra_path entry %r is placed inside outdir'), entry
            )
            config.html_extra_path.remove(entry)


def validate_html_static_path(app: Sphinx, config: Config) -> None:
    """Check html_static_paths setting."""
    for entry in config.html_static_path[:]:
        static_path = path.normpath(path.join(app.confdir, entry))
        if not path.exists(static_path):
            logger.warning(__('html_static_path entry %r does not exist'), entry)
            config.html_static_path.remove(entry)
        elif (
            path.splitdrive(app.outdir)[0] == path.splitdrive(static_path)[0]
            and path.commonpath((app.outdir, static_path)) == path.normpath(app.outdir)
        ):  # fmt: skip
            logger.warning(
                __('html_static_path entry %r is placed inside outdir'), entry
            )
            config.html_static_path.remove(entry)


def validate_html_logo(app: Sphinx, config: Config) -> None:
    """Check html_logo setting."""
    if (
        config.html_logo
        and not path.isfile(path.join(app.confdir, config.html_logo))
        and not is_url(config.html_logo)
    ):
        logger.warning(__('logo file %r does not exist'), config.html_logo)
        config.html_logo = None


def validate_html_favicon(app: Sphinx, config: Config) -> None:
    """Check html_favicon setting."""
    if (
        config.html_favicon
        and not path.isfile(path.join(app.confdir, config.html_favicon))
        and not is_url(config.html_favicon)
    ):
        logger.warning(__('favicon file %r does not exist'), config.html_favicon)
        config.html_favicon = None


def error_on_html_sidebars_string_values(app: Sphinx, config: Config) -> None:
    """Support removed in Sphinx 2."""
    errors = {}
    for pattern, pat_sidebars in config.html_sidebars.items():
        if isinstance(pat_sidebars, str):
            errors[pattern] = [pat_sidebars]
    if not errors:
        return
    msg = __(
        "Values in 'html_sidebars' must be a list of strings. "
        'At least one pattern has a string value: %s. '
        'Change to `html_sidebars = %r`.'
    )
    bad_patterns = ', '.join(map(repr, errors))
    fixed = config.html_sidebars | errors
    raise ConfigError(msg % (bad_patterns, fixed))


def error_on_html_4(_app: Sphinx, config: Config) -> None:
    """Error on HTML 4."""
    if config.html4_writer:
        msg = __(
            'HTML 4 is no longer supported by Sphinx. '
            '("html4_writer=True" detected in configuration options)',
        )
        raise ConfigError(msg)


def setup(app: Sphinx) -> ExtensionMetadata:
    # builders
    app.add_builder(StandaloneHTMLBuilder)

    # config values
    app.add_config_value('html_theme', 'alabaster', 'html')
    app.add_config_value('html_theme_path', [], 'html')
    app.add_config_value('html_theme_options', {}, 'html')
    app.add_config_value(
        'html_title',
        lambda c: _('%s %s documentation') % (c.project, c.release),
        'html',
        str,
    )
    app.add_config_value('html_short_title', lambda self: self.html_title, 'html')
    app.add_config_value('html_style', None, 'html', {list, str})
    app.add_config_value('html_logo', None, 'html', str)
    app.add_config_value('html_favicon', None, 'html', str)
    app.add_config_value('html_css_files', [], 'html')
    app.add_config_value('html_js_files', [], 'html')
    app.add_config_value('html_static_path', [], 'html')
    app.add_config_value('html_extra_path', [], 'html')
    app.add_config_value('html_last_updated_fmt', None, 'html', str)
    app.add_config_value('html_last_updated_use_utc', False, 'html', types={bool})
    app.add_config_value('html_sidebars', {}, 'html')
    app.add_config_value('html_additional_pages', {}, 'html')
    app.add_config_value('html_domain_indices', True, 'html', types={set, list})
    app.add_config_value('html_permalinks', True, 'html')
    app.add_config_value('html_permalinks_icon', '¶', 'html')
    app.add_config_value('html_use_index', True, 'html')
    app.add_config_value('html_split_index', False, 'html')
    app.add_config_value('html_copy_source', True, 'html')
    app.add_config_value('html_show_sourcelink', True, 'html')
    app.add_config_value('html_sourcelink_suffix', '.txt', 'html')
    app.add_config_value('html_use_opensearch', '', 'html')
    app.add_config_value('html_file_suffix', None, 'html', str)
    app.add_config_value('html_link_suffix', None, 'html', str)
    app.add_config_value('html_show_copyright', True, 'html')
    app.add_config_value('html_show_search_summary', True, 'html')
    app.add_config_value('html_show_sphinx', True, 'html')
    app.add_config_value('html_context', {}, 'html')
    app.add_config_value('html_output_encoding', 'utf-8', 'html')
    app.add_config_value('html_compact_lists', True, 'html')
    app.add_config_value('html_secnumber_suffix', '. ', 'html')
    app.add_config_value('html_search_language', None, 'html', str)
    app.add_config_value('html_search_options', {}, 'html')
    app.add_config_value('html_search_scorer', '', '')
    app.add_config_value('html_scaled_image_link', True, 'html')
    app.add_config_value('html_baseurl', '', 'html')
    # removal is indefinitely on hold (ref: https://github.com/sphinx-doc/sphinx/issues/10265)
    app.add_config_value(
        'html_codeblock_linenos_style', 'inline', 'html', ENUM('table', 'inline')
    )
    app.add_config_value('html_math_renderer', None, 'env')
    app.add_config_value('html4_writer', False, 'html')

    # events
    app.add_event('html-collect-pages')
    app.add_event('html-page-context')

    # event handlers
    app.connect('config-inited', convert_html_css_files, priority=800)
    app.connect('config-inited', convert_html_js_files, priority=800)
    app.connect('config-inited', validate_html_extra_path, priority=800)
    app.connect('config-inited', validate_html_static_path, priority=800)
    app.connect('config-inited', validate_html_logo, priority=800)
    app.connect('config-inited', validate_html_favicon, priority=800)
    app.connect('config-inited', error_on_html_sidebars_string_values, priority=800)
    app.connect('config-inited', error_on_html_4, priority=800)
    app.connect('builder-inited', validate_math_renderer)
    app.connect('html-page-context', setup_resource_paths)

    # load default math renderer
    app.setup_extension('sphinx.ext.mathjax')

    # load transforms for HTML builder
    app.setup_extension('sphinx.builders.html.transforms')

    return {
        'version': 'builtin',
        'parallel_read_safe': True,
        'parallel_write_safe': True,
    }


# deprecated name -> (object to return, canonical path or empty string, removal version)
_DEPRECATED_OBJECTS: dict[str, tuple[Any, str, tuple[int, int]]] = {
    'Stylesheet': (
        _CascadingStyleSheet,
        'sphinx.builders.html._assets._CascadingStyleSheet',
        (9, 0),
    ),
    'JavaScript': (_JavaScript, 'sphinx.builders.html._assets._JavaScript', (9, 0)),
}


def __getattr__(name: str) -> Any:
    if name not in _DEPRECATED_OBJECTS:
        msg = f'module {__name__!r} has no attribute {name!r}'
        raise AttributeError(msg)

    from sphinx.deprecation import _deprecation_warning

    deprecated_object, canonical_name, remove = _DEPRECATED_OBJECTS[name]
    _deprecation_warning(__name__, name, canonical_name, remove=remove)
    return deprecated_object<|MERGE_RESOLUTION|>--- conflicted
+++ resolved
@@ -1062,14 +1062,9 @@
         default_baseuri = default_baseuri.rsplit('#', 1)[0]
 
         if self.config.html_baseurl:
-<<<<<<< HEAD
             ctx['pageurl'] = posixpath.join(self.config.html_baseurl,
-                                            self.get_target_uri(pagename))
-=======
-            ctx['pageurl'] = posixpath.join(
-                self.config.html_baseurl, pagename + self.out_suffix
-            )
->>>>>>> aa39a609
+                                            self.get_target_uri(pagename
+            ))
         else:
             ctx['pageurl'] = None
 
