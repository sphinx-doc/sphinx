"""Several HTML builders."""

from __future__ import annotations

import contextlib
import html
import os
import posixpath
import re
import shutil
import sys
import warnings
from os import path
from pathlib import Path
from typing import TYPE_CHECKING, Any
from urllib.parse import quote

import docutils.readers.doctree
from docutils import nodes
from docutils.core import Publisher
from docutils.frontend import OptionParser
from docutils.io import DocTreeInput, StringOutput
from docutils.utils import relative_path

from sphinx import __display_version__, package_dir
from sphinx import version_info as sphinx_version
from sphinx.builders import Builder
from sphinx.builders.html._assets import (
    _CascadingStyleSheet,
    _file_checksum,
    _JavaScript,
)
from sphinx.builders.html._build_info import BuildInfo
from sphinx.config import ENUM, Config
from sphinx.deprecation import _deprecation_warning
from sphinx.domains import Index, IndexEntry
from sphinx.environment.adapters.asset import ImageAdapter
from sphinx.environment.adapters.indexentries import IndexEntries
from sphinx.environment.adapters.toctree import document_toc, global_toctree_for_doc
from sphinx.errors import ConfigError, ThemeError
from sphinx.highlighting import PygmentsBridge
from sphinx.locale import _, __
from sphinx.search import js_index
from sphinx.theming import HTMLThemeFactory
from sphinx.util import logging
from sphinx.util._timestamps import _format_rfc3339_microseconds
from sphinx.util._uri import is_url
from sphinx.util.console import bold
from sphinx.util.display import progress_message, status_iterator
from sphinx.util.docutils import new_document
from sphinx.util.fileutil import copy_asset
from sphinx.util.i18n import format_date
from sphinx.util.inventory import InventoryFile
from sphinx.util.matching import DOTFILES, Matcher, patmatch
from sphinx.util.osutil import (
    SEP,
    _last_modified_time,
    copyfile,
    ensuredir,
    os_path,
    relative_uri,
)
from sphinx.writers.html import HTMLWriter
from sphinx.writers.html5 import HTML5Translator

if TYPE_CHECKING:
<<<<<<< HEAD
    from collections.abc import Iterator, Set
=======
    from collections.abc import Iterable, Iterator
>>>>>>> 83519369
    from typing import TypeAlias

    from docutils.nodes import Node
    from docutils.readers import Reader

    from sphinx.application import Sphinx
    from sphinx.environment import BuildEnvironment
    from sphinx.util.typing import ExtensionMetadata

#: the filename for the inventory of objects
INVENTORY_FILENAME = 'objects.inv'

logger = logging.getLogger(__name__)
return_codes_re = re.compile('[\r\n]+')

DOMAIN_INDEX_TYPE: TypeAlias = tuple[
    # Index name (e.g. py-modindex)
    str,
    # Index class
    type[Index],
    # list of (heading string, list of index entries) pairs.
    list[tuple[str, list[IndexEntry]]],
    # whether sub-entries should start collapsed
    bool,
]


def convert_locale_to_language_tag(locale: str | None) -> str | None:
    """Convert a locale string to a language tag (ex. en_US -> en-US).

    refs: BCP 47 (:rfc:`5646`)
    """
    if locale:
        return locale.replace('_', '-')
    else:
        return None


class StandaloneHTMLBuilder(Builder):
    """
    Builds standalone HTML docs.
    """

    name = 'html'
    format = 'html'
    epilog = __('The HTML pages are in %(outdir)s.')

    default_translator_class = HTML5Translator
    copysource = True
    allow_parallel = True
    out_suffix = '.html'
    link_suffix = '.html'  # defaults to matching out_suffix
    indexer_format: Any = js_index
    indexer_dumps_unicode = True
    # create links to original images from images [True/False]
    html_scaled_image_link = True
    supported_image_types = ['image/svg+xml', 'image/png', 'image/gif', 'image/jpeg']
    supported_remote_images = True
    supported_data_uri_images = True
    searchindex_filename = 'searchindex.js'
    add_permalinks = True
    allow_sharp_as_current_path = True
    embedded = False  # for things like HTML help or Qt help: suppresses sidebar
    search = True  # for things like HTML help and Apple help: suppress search
    use_index = False
    download_support = True  # enable download role

    imgpath: str = ''
    domain_indices: list[DOMAIN_INDEX_TYPE] = []

    def __init__(self, app: Sphinx, env: BuildEnvironment) -> None:
        super().__init__(app, env)

        # CSS files
        self._css_files: list[_CascadingStyleSheet] = []

        # JS files
        self._js_files: list[_JavaScript] = []

        # Cached Publisher for writing doctrees to HTML
        reader: Reader[DocTreeInput] = docutils.readers.doctree.Reader(
            parser_name='restructuredtext'
        )
        pub = Publisher(
            reader=reader,
            parser=reader.parser,
            writer=HTMLWriter(self),
            source_class=DocTreeInput,
            destination=StringOutput(encoding='unicode'),
        )
        pub.get_settings(output_encoding='unicode', traceback=True)
        self._publisher = pub

    def init(self) -> None:
        self.build_info = self.create_build_info()
        # basename of images directory
        self.imagedir = '_images'
        # section numbers for headings in the currently visited document
        self.secnumbers: dict[str, tuple[int, ...]] = {}
        # currently written docname
        self.current_docname: str = ''

        self.init_templates()
        self.init_highlighter()
        self.init_css_files()
        self.init_js_files()

        html_file_suffix = self.get_builder_config('file_suffix', 'html')
        if html_file_suffix is not None:
            self.out_suffix = html_file_suffix

        html_link_suffix = self.get_builder_config('link_suffix', 'html')
        if html_link_suffix is not None:
            self.link_suffix = html_link_suffix
        else:
            self.link_suffix = self.out_suffix

        self.use_index = self.get_builder_config('use_index', 'html')

    def create_build_info(self) -> BuildInfo:
        return BuildInfo(self.config, self.tags, frozenset({'html'}))

    def _get_translations_js(self) -> str:
        candidates = [
            path.join(dir, self.config.language, 'LC_MESSAGES', 'sphinx.js')
            for dir in self.config.locale_dirs
        ] + [
            path.join(
                package_dir, 'locale', self.config.language, 'LC_MESSAGES', 'sphinx.js'
            ),
            path.join(
                sys.prefix, 'share/sphinx/locale', self.config.language, 'sphinx.js'
            ),
        ]

        for jsfile in candidates:
            if path.isfile(jsfile):
                return jsfile
        return ''

    def _get_style_filenames(self) -> Iterator[str]:
        if isinstance(self.config.html_style, str):
            yield self.config.html_style
        elif self.config.html_style is not None:
            yield from self.config.html_style
        elif self.theme:
            yield from self.theme.stylesheets
        else:
            yield 'default.css'

    def get_theme_config(self) -> tuple[str, dict[str, str | int | bool]]:
        return self.config.html_theme, self.config.html_theme_options

    def init_templates(self) -> None:
        theme_factory = HTMLThemeFactory(self.app)
        theme_name, theme_options = self.get_theme_config()
        self.theme = theme_factory.create(theme_name)
        self.theme_options = theme_options
        self.create_template_bridge()
        self.templates.init(self, self.theme)

    def init_highlighter(self) -> None:
        # determine Pygments style and create the highlighter
        if self.config.pygments_style is not None:
            style = self.config.pygments_style
        elif self.theme:
            # From the ``pygments_style`` theme setting
            style = self.theme.pygments_style_default or 'none'
        else:
            style = 'sphinx'
        self.highlighter = PygmentsBridge('html', style)

        if self.theme:
            # From the ``pygments_dark_style`` theme setting
            dark_style = self.theme.pygments_style_dark
        else:
            dark_style = None

        self.dark_highlighter: PygmentsBridge | None
        if dark_style is not None:
            self.dark_highlighter = PygmentsBridge('html', dark_style)
            self.app.add_css_file(
                'pygments_dark.css',
                media='(prefers-color-scheme: dark)',
                id='pygments_dark_css',
            )
        else:
            self.dark_highlighter = None

    @property
    def css_files(self) -> list[_CascadingStyleSheet]:
        _deprecation_warning(
            __name__, f'{self.__class__.__name__}.css_files', remove=(9, 0)
        )
        return self._css_files

    def init_css_files(self) -> None:
        self._css_files = []
        self.add_css_file('pygments.css', priority=200)

        for filename in self._get_style_filenames():
            self.add_css_file(filename, priority=200)

        for filename, attrs in self.app.registry.css_files:
            self.add_css_file(filename, **attrs)

        for filename, attrs in self.get_builder_config('css_files', 'html'):
            # User's CSSs are loaded after extensions'
            attrs.setdefault('priority', 800)
            self.add_css_file(filename, **attrs)

    def add_css_file(self, filename: str, **kwargs: Any) -> None:
        if '://' not in filename:
            filename = posixpath.join('_static', filename)

        if (asset := _CascadingStyleSheet(filename, **kwargs)) not in self._css_files:
            self._css_files.append(asset)

    @property
    def script_files(self) -> list[_JavaScript]:
        canonical_name = f'{self.__class__.__name__}.script_files'
        _deprecation_warning(__name__, canonical_name, remove=(9, 0))
        return self._js_files

    def init_js_files(self) -> None:
        self._js_files = []
        self.add_js_file('documentation_options.js', priority=200)
        self.add_js_file('doctools.js', priority=200)
        self.add_js_file('sphinx_highlight.js', priority=200)

        for filename, attrs in self.app.registry.js_files:
            self.add_js_file(filename or '', **attrs)

        for filename, attrs in self.get_builder_config('js_files', 'html'):
            attrs.setdefault('priority', 800)  # User's JSs are loaded after extensions'
            self.add_js_file(filename or '', **attrs)

        if self._get_translations_js():
            self.add_js_file('translations.js')

    def add_js_file(self, filename: str, **kwargs: Any) -> None:
        if filename and '://' not in filename:
            filename = posixpath.join('_static', filename)

        if (asset := _JavaScript(filename, **kwargs)) not in self._js_files:
            self._js_files.append(asset)

    @property
    def math_renderer_name(self) -> str | None:
        name = self.get_builder_config('math_renderer', 'html')
        if name is not None:
            # use given name
            return name
        else:
            # not given: choose a math_renderer from registered ones as possible
            renderers = list(self.app.registry.html_inline_math_renderers)
            if len(renderers) == 1:
                # only default math_renderer (mathjax) is registered
                return renderers[0]
            elif len(renderers) == 2:
                # default and another math_renderer are registered; prior the another
                renderers.remove('mathjax')
                return renderers[0]
            else:
                # many math_renderers are registered. can't choose automatically!
                return None

    def get_outdated_docs(self) -> Iterator[str]:
        build_info_fname = self.outdir / '.buildinfo'
        try:
            build_info = BuildInfo.load(build_info_fname)
        except ValueError as exc:
            logger.warning(__('Failed to read build info file: %r'), exc)
        except OSError:
            # ignore errors on reading
            pass
        else:
            if self.build_info != build_info:
                # log the mismatch and backup the old build info
                build_info_backup = build_info_fname.with_name('.buildinfo.bak')
                try:
                    shutil.move(build_info_fname, build_info_backup)
                    self.build_info.dump(build_info_fname)
                except OSError:
                    pass  # ignore errors
                else:
                    # only log on success
                    msg = __(
                        'build_info mismatch, copying .buildinfo to .buildinfo.bak'
                    )
                    logger.info(bold(__('building [html]: ')) + msg)

                yield from self.env.found_docs
                return

        if self.templates:
            template_mtime = int(self.templates.newest_template_mtime() * 10**6)
            try:
                old_mtime = _last_modified_time(build_info_fname)
            except Exception:
                pass
            else:
                # Let users know they have a newer template
                if template_mtime > old_mtime:
                    logger.info(
                        bold('building [html]: ')
                        + __(
                            'template %s has been changed since the previous build, '
                            'all docs will be rebuilt'
                        ),
                        self.templates.newest_template_name(),
                    )
        else:
            template_mtime = 0
        for docname in self.env.found_docs:
            if docname not in self.env.all_docs:
                logger.debug('[build target] did not in env: %r', docname)
                yield docname
                continue
            targetname = self.get_outfilename(docname)
            try:
                targetmtime = _last_modified_time(targetname)
            except Exception:
                targetmtime = 0
            try:
                doc_mtime = _last_modified_time(self.env.doc2path(docname))
                srcmtime = max(doc_mtime, template_mtime)
                if srcmtime > targetmtime:
                    logger.debug(
                        '[build target] targetname %r(%s), template(%s), docname %r(%s)',
                        targetname,
                        _format_rfc3339_microseconds(targetmtime),
                        _format_rfc3339_microseconds(template_mtime),
                        docname,
                        _format_rfc3339_microseconds(doc_mtime),
                    )
                    yield docname
            except OSError:
                # source doesn't exist anymore
                pass

    def get_asset_paths(self) -> list[str]:
        return self.config.html_extra_path + self.config.html_static_path

    def render_partial(self, node: Node | None) -> dict[str, str]:
        """Utility: Render a lone doctree node."""
        if node is None:
            return {'fragment': ''}

        doc = new_document('<partial node>')
        doc.append(node)
        self._publisher.set_source(doc)
        self._publisher.publish()
        return self._publisher.writer.parts

    def prepare_writing(self, docnames: Set[str]) -> None:
        # create the search indexer
        self.indexer = None
        if self.search:
            from sphinx.search import IndexBuilder

            lang = self.config.html_search_language or self.config.language
            self.indexer = IndexBuilder(
                self.env,
                lang,
                self.config.html_search_options,
                self.config.html_search_scorer,
            )
            self.load_indexer(docnames)

        self.docwriter = HTMLWriter(self)
        with warnings.catch_warnings():
            warnings.filterwarnings('ignore', category=DeprecationWarning)
            # DeprecationWarning: The frontend.OptionParser class will be replaced
            # by a subclass of argparse.ArgumentParser in Docutils 0.21 or later.
            self.docsettings: Any = OptionParser(
                defaults=self.env.settings,
                components=(self.docwriter,),
                read_config_files=True,
            ).get_default_values()
        self.docsettings.compact_lists = bool(self.config.html_compact_lists)

        # determine the additional indices to include
        self.domain_indices = []
        # html_domain_indices can be False/True or a list of index names
        if indices_config := self.config.html_domain_indices:
            if not isinstance(indices_config, bool):
                check_names = True
                indices_config = frozenset(indices_config)
            else:
                check_names = False
            for domain in self.env.domains.sorted():
                for index_cls in domain.indices:
                    index_name = f'{domain.name}-{index_cls.name}'
                    if check_names and index_name not in indices_config:
                        continue
                    content, collapse = index_cls(domain).generate()
                    if content:
                        self.domain_indices.append((
                            index_name,
                            index_cls,
                            content,
                            collapse,
                        ))

        # format the "last updated on" string, only once is enough since it
        # typically doesn't include the time of day
        last_updated: str | None
        if (lu_fmt := self.config.html_last_updated_fmt) is not None:
            last_updated = format_date(
                lu_fmt or _('%b %d, %Y'),
                language=self.config.language,
                local_time=not self.config.html_last_updated_use_utc,
            )
        else:
            last_updated = None

        # If the logo or favicon are urls, keep them as-is, otherwise
        # strip the relative path as the files will be copied into _static.
        logo = self.config.html_logo or ''
        favicon = self.config.html_favicon or ''

        if not is_url(logo):
            logo = path.basename(logo)
        if not is_url(favicon):
            favicon = path.basename(favicon)

        self.relations = self.env.collect_relations()

        rellinks: list[tuple[str, str, str, str]] = []
        if self.use_index:
            rellinks.append(('genindex', _('General Index'), 'I', _('index')))
        for indexname, indexcls, _content, _collapse in self.domain_indices:
            # if it has a short name
            if indexcls.shortname:
                rellinks.append((indexname, indexcls.localname, '', indexcls.shortname))

        # add assets registered after ``Builder.init()``.
        for css_filename, attrs in self.app.registry.css_files:
            self.add_css_file(css_filename, **attrs)
        for js_filename, attrs in self.app.registry.js_files:
            self.add_js_file(js_filename or '', **attrs)

        # back up _css_files and _js_files to allow adding CSS/JS files to a specific page.
        self._orig_css_files = list(dict.fromkeys(self._css_files))
        self._orig_js_files = list(dict.fromkeys(self._js_files))
        styles = list(self._get_style_filenames())

        self.globalcontext = {
            'embedded': self.embedded,
            'project': self.config.project,
            'release': return_codes_re.sub('', self.config.release),
            'version': self.config.version,
            'last_updated': last_updated,
            'copyright': self.config.copyright,
            'master_doc': self.config.root_doc,
            'root_doc': self.config.root_doc,
            'use_opensearch': self.config.html_use_opensearch,
            'docstitle': self.config.html_title,
            'shorttitle': self.config.html_short_title,
            'show_copyright': self.config.html_show_copyright,
            'show_search_summary': self.config.html_show_search_summary,
            'show_sphinx': self.config.html_show_sphinx,
            'has_source': self.config.html_copy_source,
            'show_source': self.config.html_show_sourcelink,
            'sourcelink_suffix': self.config.html_sourcelink_suffix,
            'file_suffix': self.out_suffix,
            'link_suffix': self.link_suffix,
            'script_files': self._js_files,
            'language': convert_locale_to_language_tag(self.config.language),
            'css_files': self._css_files,
            'sphinx_version': __display_version__,
            'sphinx_version_tuple': sphinx_version,
            'docutils_version_info': docutils.__version_info__[:5],
            'styles': styles,
            'rellinks': rellinks,
            'builder': self.name,
            'parents': [],
            'logo_url': logo,
            'logo_alt': _('Logo of %s') % self.config.project,
            'favicon_url': favicon,
            'html5_doctype': True,
        }
        if self.theme:
            self.globalcontext |= {
                f'theme_{key}': val
                for key, val in self.theme.get_options(self.theme_options).items()
            }
        self.globalcontext |= self.config.html_context

    def get_doc_context(self, docname: str, body: str, metatags: str) -> dict[str, Any]:
        """Collect items for the template context of a page."""
        # find out relations
        prev = next = None
        parents = []
        rellinks = self.globalcontext['rellinks'][:]
        related = self.relations.get(docname)
        titles = self.env.titles
        if related and related[2]:
            try:
                next = {
                    'link': self.get_relative_uri(docname, related[2]),
                    'title': self.render_partial(titles[related[2]])['title'],
                }
                rellinks.append((related[2], next['title'], 'N', _('next')))
            except KeyError:
                next = None
        if related and related[1]:
            try:
                prev = {
                    'link': self.get_relative_uri(docname, related[1]),
                    'title': self.render_partial(titles[related[1]])['title'],
                }
                rellinks.append((related[1], prev['title'], 'P', _('previous')))
            except KeyError:
                # the relation is (somehow) not in the TOC tree, handle
                # that gracefully
                prev = None
        while related and related[0]:
            with contextlib.suppress(KeyError):
                parents.append({
                    'link': self.get_relative_uri(docname, related[0]),
                    'title': self.render_partial(titles[related[0]])['title'],
                })

            related = self.relations.get(related[0])
        if parents:
            # remove link to the master file; we have a generic
            # "back to index" link already
            parents.pop()
        parents.reverse()

        # title rendered as HTML
        title_node = self.env.longtitles.get(docname)
        title = self.render_partial(title_node)['title'] if title_node else ''

        # Suffix for the document
        source_suffix = str(self.env.doc2path(docname, False))[len(docname) :]

        # the name for the copied source
        if self.config.html_copy_source:
            sourcename = docname + source_suffix
            if source_suffix != self.config.html_sourcelink_suffix:
                sourcename += self.config.html_sourcelink_suffix
        else:
            sourcename = ''

        # metadata for the document
        meta = self.env.metadata.get(docname)

        # local TOC and global TOC tree
        self_toc = document_toc(self.env, docname, self.tags)
        toc = self.render_partial(self_toc)['fragment']

        return {
            'parents': parents,
            'prev': prev,
            'next': next,
            'title': title,
            'meta': meta,
            'body': body,
            'metatags': metatags,
            'rellinks': rellinks,
            'sourcename': sourcename,
            'toc': toc,
            # only display a TOC if there's more than one item to show
            'display_toc': (self.env.toc_num_entries[docname] > 1),
            'page_source_suffix': source_suffix,
        }

    def copy_assets(self) -> None:
        self.finish_tasks.add_task(self.copy_download_files)
        self.finish_tasks.add_task(self.copy_static_files)
        self.finish_tasks.add_task(self.copy_extra_files)
        self.finish_tasks.join()

    def write_doc(self, docname: str, doctree: nodes.document) -> None:
        destination = StringOutput(encoding='utf-8')
        doctree.settings = self.docsettings

        self.secnumbers = self.env.toc_secnumbers.get(docname, {})
        self.fignumbers = self.env.toc_fignumbers.get(docname, {})
        self.imgpath = relative_uri(self.get_target_uri(docname), '_images')
        self.dlpath = relative_uri(self.get_target_uri(docname), '_downloads')
        self.current_docname = docname
        self.docwriter.write(doctree, destination)
        self.docwriter.assemble_parts()
        body = self.docwriter.parts['fragment']
        metatags = self.docwriter.clean_meta

        ctx = self.get_doc_context(docname, body, metatags)
        self.handle_page(docname, ctx, event_arg=doctree)

    def write_doc_serialized(self, docname: str, doctree: nodes.document) -> None:
        self.imgpath = relative_uri(self.get_target_uri(docname), self.imagedir)
        self.post_process_images(doctree)
        title_node = self.env.longtitles.get(docname)
        title = self.render_partial(title_node)['title'] if title_node else ''
        self.index_page(docname, doctree, title)

    def finish(self) -> None:
        self.finish_tasks.add_task(self.gen_indices)
        self.finish_tasks.add_task(self.gen_pages_from_extensions)
        self.finish_tasks.add_task(self.gen_additional_pages)
        self.finish_tasks.add_task(self.copy_image_files)
        self.finish_tasks.add_task(self.write_buildinfo)

        # dump the search index
        self.handle_finish()

    @progress_message(__('generating indices'))
    def gen_indices(self) -> None:
        # the global general index
        if self.use_index:
            self.write_genindex()

        # the global domain-specific indices
        self.write_domain_indices()

    def gen_pages_from_extensions(self) -> None:
        # pages from extensions
        for pagelist in self.events.emit('html-collect-pages'):
            for pagename, context, template in pagelist:
                self.handle_page(pagename, context, template)

    @progress_message(__('writing additional pages'))
    def gen_additional_pages(self) -> None:
        # additional pages from conf.py
        for pagename, template in self.config.html_additional_pages.items():
            logger.info(pagename + ' ', nonl=True)
            self.handle_page(pagename, {}, template)

        # the search page
        if self.search:
            logger.info('search ', nonl=True)
            self.handle_page('search', {}, 'search.html')

        # the opensearch xml file
        if self.config.html_use_opensearch and self.search:
            logger.info('opensearch ', nonl=True)
            fn = path.join(self.outdir, '_static', 'opensearch.xml')
            self.handle_page('opensearch', {}, 'opensearch.xml', outfilename=fn)

    def write_genindex(self) -> None:
        # the total count of lines for each index letter, used to distribute
        # the entries into two columns
        genindex = IndexEntries(self.env).create_index(self)
        indexcounts = [
            sum(1 + len(subitems) for _, (_, subitems, _) in entries)
            for _k, entries in genindex
        ]

        genindexcontext = {
            'genindexentries': genindex,
            'genindexcounts': indexcounts,
            'split_index': self.config.html_split_index,
        }
        logger.info('genindex ', nonl=True)

        if self.config.html_split_index:
            self.handle_page('genindex', genindexcontext, 'genindex-split.html')
            self.handle_page('genindex-all', genindexcontext, 'genindex.html')
            for (key, entries), count in zip(genindex, indexcounts, strict=True):
                ctx = {
                    'key': key,
                    'entries': entries,
                    'count': count,
                    'genindexentries': genindex,
                }
                self.handle_page('genindex-' + key, ctx, 'genindex-single.html')
        else:
            self.handle_page('genindex', genindexcontext, 'genindex.html')

    def write_domain_indices(self) -> None:
        for indexname, indexcls, content, collapse in self.domain_indices:
            indexcontext = {
                'indextitle': indexcls.localname,
                'content': content,
                'collapse_index': collapse,
            }
            logger.info(indexname + ' ', nonl=True)
            self.handle_page(indexname, indexcontext, 'domainindex.html')

    def copy_image_files(self) -> None:
        if self.images:
            stringify_func = ImageAdapter(self.app.env).get_original_image_uri
            ensuredir(self.outdir / self.imagedir)
            for src in status_iterator(
                self.images,
                __('copying images... '),
                'brown',
                len(self.images),
                self.app.verbosity,
                stringify_func=stringify_func,
            ):
                dest = self.images[src]
                try:
                    copyfile(
                        self.srcdir / src,
                        self.outdir / self.imagedir / dest,
                        force=True,
                    )
                except Exception as err:
                    logger.warning(
                        __("cannot copy image file '%s': %s"), self.srcdir / src, err
                    )

    def copy_download_files(self) -> None:
        def to_relpath(f: str) -> str:
            return relative_path(self.srcdir, f)

        # copy downloadable files
        if self.env.dlfiles:
            ensuredir(self.outdir / '_downloads')
            for src in status_iterator(
                self.env.dlfiles,
                __('copying downloadable files... '),
                'brown',
                len(self.env.dlfiles),
                self.app.verbosity,
                stringify_func=to_relpath,
            ):
                try:
                    dest = self.outdir / '_downloads' / self.env.dlfiles[src][1]
                    ensuredir(dest.parent)
                    copyfile(self.srcdir / src, dest, force=True)
                except OSError as err:
                    logger.warning(
                        __('cannot copy downloadable file %r: %s'),
                        self.srcdir / src,
                        err,
                    )

    def create_pygments_style_file(self) -> None:
        """Create a style file for pygments."""
        pyg_path = path.join(self.outdir, '_static', 'pygments.css')
        with open(pyg_path, 'w', encoding='utf-8') as f:
            f.write(self.highlighter.get_stylesheet())

        if self.dark_highlighter:
            dark_path = path.join(self.outdir, '_static', 'pygments_dark.css')
            with open(dark_path, 'w', encoding='utf-8') as f:
                f.write(self.dark_highlighter.get_stylesheet())

    def copy_translation_js(self) -> None:
        """Copy a JavaScript file for translations."""
        jsfile = self._get_translations_js()
        if jsfile:
            copyfile(
                jsfile,
                self.outdir / '_static' / 'translations.js',
                force=True,
            )

    def copy_stemmer_js(self) -> None:
        """Copy a JavaScript file for stemmer."""
        if self.indexer is not None:
            if hasattr(self.indexer, 'get_js_stemmer_rawcodes'):
                for jsfile in self.indexer.get_js_stemmer_rawcodes():
                    js_path = Path(jsfile)
                    copyfile(
                        js_path,
                        self.outdir / '_static' / js_path.name,
                        force=True,
                    )
            else:
                if js_stemmer_rawcode := self.indexer.get_js_stemmer_rawcode():
                    copyfile(
                        js_stemmer_rawcode,
                        self.outdir / '_static' / '_stemmer.js',
                        force=True,
                    )

    def copy_theme_static_files(self, context: dict[str, Any]) -> None:
        def onerror(filename: str, error: Exception) -> None:
            msg = __("Failed to copy a file in the theme's 'static' directory: %s: %r")
            logger.warning(msg, filename, error)

        if self.theme:
            for entry in reversed(self.theme.get_theme_dirs()):
                copy_asset(
                    Path(entry) / 'static',
                    self.outdir / '_static',
                    excluded=DOTFILES,
                    context=context,
                    renderer=self.templates,
                    onerror=onerror,
                    force=True,
                )

    def copy_html_static_files(self, context: dict[str, Any]) -> None:
        def onerror(filename: str, error: Exception) -> None:
            logger.warning(
                __('Failed to copy a file in html_static_file: %s: %r'), filename, error
            )

        excluded = Matcher([*self.config.exclude_patterns, '**/.*'])
        for entry in self.config.html_static_path:
            copy_asset(
                self.confdir / entry,
                self.outdir / '_static',
                excluded=excluded,
                context=context,
                renderer=self.templates,
                onerror=onerror,
                force=True,
            )

    def copy_html_logo(self) -> None:
        if self.config.html_logo and not is_url(self.config.html_logo):
            source_path = self.confdir / self.config.html_logo
            copyfile(
                source_path,
                self.outdir / '_static' / source_path.name,
                force=True,
            )

    def copy_html_favicon(self) -> None:
        if self.config.html_favicon and not is_url(self.config.html_favicon):
            source_path = self.confdir / self.config.html_favicon
            copyfile(
                source_path,
                self.outdir / '_static' / source_path.name,
                force=True,
            )

    def copy_static_files(self) -> None:
        try:
            with progress_message(__('copying static files'), nonl=False):
                ensuredir(self.outdir / '_static')

                # prepare context for templates
                context = self.globalcontext.copy()
                if self.indexer is not None:
                    context.update(self.indexer.context_for_searchtool())

                self.create_pygments_style_file()
                self.copy_translation_js()
                self.copy_stemmer_js()
                self.copy_theme_static_files(context)
                self.copy_html_static_files(context)
                self.copy_html_logo()
                self.copy_html_favicon()
        except OSError as err:
            logger.warning(__('cannot copy static file %r'), err)

    def copy_extra_files(self) -> None:
        """Copy html_extra_path files."""
        try:
            with progress_message(__('copying extra files'), nonl=False):
                excluded = Matcher(self.config.exclude_patterns)
                for extra_path in self.config.html_extra_path:
                    copy_asset(
                        self.confdir / extra_path,
                        self.outdir,
                        excluded=excluded,
                        force=True,
                    )
        except OSError as err:
            logger.warning(__('cannot copy extra file %r'), err)

    def write_buildinfo(self) -> None:
        try:
            self.build_info.dump(self.outdir / '.buildinfo')
        except OSError as exc:
            logger.warning(__('Failed to write build info file: %r'), exc)

    def cleanup(self) -> None:
        # clean up theme stuff
        if self.theme:
            self.theme._cleanup()

    def post_process_images(self, doctree: Node) -> None:
        """Pick the best candidate for an image and link down-scaled images to
        their high resolution version.
        """
        super().post_process_images(doctree)

        if self.config.html_scaled_image_link and self.html_scaled_image_link:
            for node in doctree.findall(nodes.image):
                if not any((key in node) for key in ('scale', 'width', 'height')):
                    # resizing options are not given. scaled image link is available
                    # only for resized images.
                    continue
                if isinstance(node.parent, nodes.reference):
                    # A image having hyperlink target
                    continue
                if 'no-scaled-link' in node['classes']:
                    # scaled image link is disabled for this node
                    continue

                uri = node['uri']
                reference = nodes.reference('', '', internal=True)
                if uri in self.images:
                    reference['refuri'] = posixpath.join(self.imgpath, self.images[uri])
                else:
                    reference['refuri'] = uri
                node.replace_self(reference)
                reference.append(node)

    def load_indexer(self, docnames: Set[str]) -> None:
        assert self.indexer is not None
        keep = set(self.env.all_docs).difference(docnames)
        try:
            searchindexfn = path.join(self.outdir, self.searchindex_filename)
            if self.indexer_dumps_unicode:
                with open(searchindexfn, encoding='utf-8') as ft:
                    self.indexer.load(ft, self.indexer_format)
            else:
                with open(searchindexfn, 'rb') as fb:
                    self.indexer.load(fb, self.indexer_format)
        except (OSError, ValueError):
            if keep:
                logger.warning(
                    __(
                        "search index couldn't be loaded, but not all "
                        'documents will be built: the index will be '
                        'incomplete.'
                    )
                )
        # delete all entries for files that will be rebuilt
        self.indexer.prune(keep)

    def index_page(self, pagename: str, doctree: nodes.document, title: str) -> None:
        # only index pages with title
        if self.indexer is not None and title:
            filename = str(self.env.doc2path(pagename, base=False))
            metadata = self.env.metadata.get(pagename, {})
            if 'no-search' in metadata or 'nosearch' in metadata:
                self.indexer.feed(pagename, filename, '', new_document(''))
            else:
                self.indexer.feed(pagename, filename, title, doctree)

    def _get_local_toctree(
        self, docname: str, collapse: bool = True, **kwargs: Any
    ) -> str:
        if 'includehidden' not in kwargs:
            kwargs['includehidden'] = False
        if kwargs.get('maxdepth') == '':
            kwargs.pop('maxdepth')
        toctree = global_toctree_for_doc(
            self.env, docname, self, collapse=collapse, **kwargs
        )
        return self.render_partial(toctree)['fragment']

    def get_outfilename(self, pagename: str) -> str:
        return path.join(self.outdir, os_path(pagename) + self.out_suffix)

    def add_sidebars(self, pagename: str, ctx: dict[str, Any]) -> None:
        def has_wildcard(pattern: str) -> bool:
            return any(char in pattern for char in '*?[')

        matched = None

        # default sidebars settings for selected theme
        sidebars = list(self.theme.sidebar_templates)

        # user sidebar settings
        html_sidebars = self.get_builder_config('sidebars', 'html')
        msg = __('page %s matches two patterns in html_sidebars: %r and %r')
        for pattern, pat_sidebars in html_sidebars.items():
            if patmatch(pagename, pattern):
                if matched and has_wildcard(pattern):
                    # warn if both patterns contain wildcards
                    if has_wildcard(matched):
                        logger.warning(msg, pagename, matched)
                    # else the already matched pattern is more specific
                    # than the present one, because it contains no wildcard
                    continue
                matched = pattern
                sidebars = pat_sidebars

        ctx['sidebars'] = list(sidebars)

    # --------- these are overwritten by the serialization builder

    def get_target_uri(self, docname: str, typ: str | None = None) -> str:
        return quote(docname) + self.link_suffix

    def handle_page(
        self,
        pagename: str,
        addctx: dict[str, Any],
        templatename: str = 'page.html',
        outfilename: str | None = None,
        event_arg: Any = None,
    ) -> None:
        ctx = self.globalcontext.copy()
        # current_page_name is backwards compatibility
        ctx['pagename'] = ctx['current_page_name'] = pagename
        ctx['encoding'] = self.config.html_output_encoding
        default_baseuri = self.get_target_uri(pagename)
        # in the singlehtml builder, default_baseuri still contains an #anchor
        # part, which relative_uri doesn't really like...
        default_baseuri = default_baseuri.rsplit('#', 1)[0]

        if self.config.html_baseurl:
            ctx['pageurl'] = posixpath.join(
                self.config.html_baseurl, self.get_target_uri(pagename)
            )
        else:
            ctx['pageurl'] = None

        def pathto(
            otheruri: str,
            resource: bool = False,
            baseuri: str = default_baseuri,
        ) -> str:
            if resource and '://' in otheruri:
                # allow non-local resources given by scheme
                return otheruri
            elif not resource:
                otheruri = self.get_target_uri(otheruri)
            uri = relative_uri(baseuri, otheruri) or '#'
            if uri == '#' and not self.allow_sharp_as_current_path:
                uri = baseuri
            return uri

        ctx['pathto'] = pathto

        def hasdoc(name: str) -> bool:
            if name in self.env.all_docs:
                return True
            if name == 'search' and self.search:
                return True
            return name == 'genindex' and self.get_builder_config('use_index', 'html')

        ctx['hasdoc'] = hasdoc

        ctx['toctree'] = lambda **kwargs: self._get_local_toctree(pagename, **kwargs)
        self.add_sidebars(pagename, ctx)
        ctx.update(addctx)

        # 'blah.html' should have content_root = './' not ''.
        ctx['content_root'] = (f'..{SEP}' * default_baseuri.count(SEP)) or f'.{SEP}'

        outdir = self.app.outdir

        def css_tag(css: _CascadingStyleSheet) -> str:
            attrs = [
                f'{key}="{html.escape(value, quote=True)}"'
                for key, value in css.attributes.items()
                if value is not None
            ]
            uri = pathto(os.fspath(css.filename), resource=True)
            # the EPUB format does not allow the use of query components
            # the Windows help compiler requires that css links
            # don't have a query component
            if self.name not in {'epub', 'htmlhelp'}:
                if checksum := _file_checksum(outdir, css.filename):
                    uri += f'?v={checksum}'
            return f'<link {" ".join(sorted(attrs))} href="{uri}" />'

        ctx['css_tag'] = css_tag

        def js_tag(js: _JavaScript | str) -> str:
            if not isinstance(js, _JavaScript):
                # str value (old styled)
                return f'<script src="{pathto(js, resource=True)}"></script>'

            body = js.attributes.get('body', '')
            attrs = [
                f'{key}="{html.escape(value, quote=True)}"'
                for key, value in js.attributes.items()
                if key != 'body' and value is not None
            ]

            if not js.filename:
                if attrs:
                    return f'<script {" ".join(sorted(attrs))}>{body}</script>'
                return f'<script>{body}</script>'

            uri = pathto(os.fspath(js.filename), resource=True)
            if 'MathJax.js?' in os.fspath(js.filename):
                # MathJax v2 reads a ``?config=...`` query parameter,
                # special case this and just skip adding the checksum.
                # https://docs.mathjax.org/en/v2.7-latest/configuration.html#considerations-for-using-combined-configuration-files
                # https://github.com/sphinx-doc/sphinx/issues/11658
                pass
            # the EPUB format does not allow the use of query components
            elif self.name != 'epub':
                if checksum := _file_checksum(outdir, js.filename):
                    uri += f'?v={checksum}'
            if attrs:
                return f'<script {" ".join(sorted(attrs))} src="{uri}"></script>'
            return f'<script src="{uri}"></script>'

        ctx['js_tag'] = js_tag

        # revert _css_files and _js_files
        self._css_files[:] = self._orig_css_files
        self._js_files[:] = self._orig_js_files

        self.update_page_context(pagename, templatename, ctx, event_arg)
        newtmpl = self.app.emit_firstresult(
            'html-page-context', pagename, templatename, ctx, event_arg
        )
        if newtmpl:
            templatename = newtmpl

        # sort JS/CSS before rendering HTML
        try:  # NoQA: SIM105
            # Convert script_files to list to support non-list script_files (refs: #8889)
            ctx['script_files'] = sorted(
                ctx['script_files'], key=lambda js: js.priority
            )
        except AttributeError:
            # Skip sorting if users modifies script_files directly (maybe via `html_context`).
            # refs: #8885
            #
            # Note: priority sorting feature will not work in this case.
            pass

        with contextlib.suppress(AttributeError):
            ctx['css_files'] = sorted(ctx['css_files'], key=lambda css: css.priority)

        try:
            output = self.templates.render(templatename, ctx)
        except UnicodeError:
            logger.warning(
                __(
                    'a Unicode error occurred when rendering the page %s. '
                    'Please make sure all config values that contain '
                    'non-ASCII content are Unicode strings.'
                ),
                pagename,
            )
            return
        except Exception as exc:
            msg = __('An error happened in rendering the page %s.\nReason: %r') % (
                pagename,
                exc,
            )
            raise ThemeError(msg) from exc

        if not outfilename:
            outfilename = self.get_outfilename(pagename)
        # outfilename's path is in general different from self.outdir
        ensuredir(path.dirname(outfilename))
        try:
            with open(
                outfilename, 'w', encoding=ctx['encoding'], errors='xmlcharrefreplace'
            ) as f:
                f.write(output)
        except OSError as err:
            logger.warning(__('error writing file %s: %s'), outfilename, err)
        if self.copysource and ctx.get('sourcename'):
            # copy the source file for the "show source" link
            source_name = path.join(self.outdir, '_sources', os_path(ctx['sourcename']))
            ensuredir(path.dirname(source_name))
            copyfile(self.env.doc2path(pagename), source_name, force=True)

    def update_page_context(
        self, pagename: str, templatename: str, ctx: dict[str, Any], event_arg: Any
    ) -> None:
        pass

    def handle_finish(self) -> None:
        self.finish_tasks.add_task(self.dump_search_index)
        self.finish_tasks.add_task(self.dump_inventory)

    @progress_message(__('dumping object inventory'))
    def dump_inventory(self) -> None:
        InventoryFile.dump(path.join(self.outdir, INVENTORY_FILENAME), self.env, self)

    def dump_search_index(self) -> None:
        if self.indexer is None:
            return

        with progress_message(__('dumping search index in %s') % self.indexer.label()):
            self.indexer.prune(self.env.all_docs)
            searchindexfn = path.join(self.outdir, self.searchindex_filename)
            # first write to a temporary file, so that if dumping fails,
            # the existing index won't be overwritten
            if self.indexer_dumps_unicode:
                with open(searchindexfn + '.tmp', 'w', encoding='utf-8') as ft:
                    self.indexer.dump(ft, self.indexer_format)
            else:
                with open(searchindexfn + '.tmp', 'wb') as fb:
                    self.indexer.dump(fb, self.indexer_format)
            os.replace(searchindexfn + '.tmp', searchindexfn)


def convert_html_css_files(app: Sphinx, config: Config) -> None:
    """Convert string styled html_css_files to tuple styled one."""
    html_css_files: list[tuple[str, dict[str, str]]] = []
    for entry in config.html_css_files:
        if isinstance(entry, str):
            html_css_files.append((entry, {}))
        else:
            try:
                filename, attrs = entry
                html_css_files.append((filename, attrs))
            except Exception:
                logger.warning(__('invalid css_file: %r, ignored'), entry)
                continue

    config.html_css_files = html_css_files


def convert_html_js_files(app: Sphinx, config: Config) -> None:
    """Convert string styled html_js_files to tuple styled one."""
    html_js_files: list[tuple[str, dict[str, str]]] = []
    for entry in config.html_js_files:
        if isinstance(entry, str):
            html_js_files.append((entry, {}))
        else:
            try:
                filename, attrs = entry
                html_js_files.append((filename, attrs))
            except Exception:
                logger.warning(__('invalid js_file: %r, ignored'), entry)
                continue

    config.html_js_files = html_js_files


def setup_resource_paths(
    app: Sphinx,
    pagename: str,
    templatename: str,
    context: dict[str, Any],
    doctree: Node,
) -> None:
    """Set up relative resource paths."""
    pathto = context['pathto']

    # favicon_url
    favicon_url = context.get('favicon_url')
    if favicon_url and not is_url(favicon_url):
        context['favicon_url'] = pathto('_static/' + favicon_url, resource=True)

    # logo_url
    logo_url = context.get('logo_url')
    if logo_url and not is_url(logo_url):
        context['logo_url'] = pathto('_static/' + logo_url, resource=True)


def validate_math_renderer(app: Sphinx) -> None:
    if app.builder.format != 'html':
        return

    name = app.builder.math_renderer_name  # type: ignore[attr-defined]
    if name is None:
        msg = __(
            'Many math_renderers are registered. But no math_renderer is selected.'
        )
        raise ConfigError(msg)
    if name not in app.registry.html_inline_math_renderers:
        raise ConfigError(__('Unknown math_renderer %r is given.') % name)


def validate_html_extra_path(app: Sphinx, config: Config) -> None:
    """Check html_extra_paths setting."""
    for entry in config.html_extra_path[:]:
        extra_path = path.normpath(path.join(app.confdir, entry))
        if not path.exists(extra_path):
            logger.warning(__('html_extra_path entry %r does not exist'), entry)
            config.html_extra_path.remove(entry)
        elif (
            path.splitdrive(app.outdir)[0] == path.splitdrive(extra_path)[0]
            and path.commonpath((app.outdir, extra_path)) == path.normpath(app.outdir)
        ):  # fmt: skip
            logger.warning(
                __('html_extra_path entry %r is placed inside outdir'), entry
            )
            config.html_extra_path.remove(entry)


def validate_html_static_path(app: Sphinx, config: Config) -> None:
    """Check html_static_paths setting."""
    for entry in config.html_static_path[:]:
        static_path = path.normpath(path.join(app.confdir, entry))
        if not path.exists(static_path):
            logger.warning(__('html_static_path entry %r does not exist'), entry)
            config.html_static_path.remove(entry)
        elif (
            path.splitdrive(app.outdir)[0] == path.splitdrive(static_path)[0]
            and path.commonpath((app.outdir, static_path)) == path.normpath(app.outdir)
        ):  # fmt: skip
            logger.warning(
                __('html_static_path entry %r is placed inside outdir'), entry
            )
            config.html_static_path.remove(entry)


def validate_html_logo(app: Sphinx, config: Config) -> None:
    """Check html_logo setting."""
    if (
        config.html_logo
        and not path.isfile(path.join(app.confdir, config.html_logo))
        and not is_url(config.html_logo)
    ):
        logger.warning(__('logo file %r does not exist'), config.html_logo)
        config.html_logo = None


def validate_html_favicon(app: Sphinx, config: Config) -> None:
    """Check html_favicon setting."""
    if (
        config.html_favicon
        and not path.isfile(path.join(app.confdir, config.html_favicon))
        and not is_url(config.html_favicon)
    ):
        logger.warning(__('favicon file %r does not exist'), config.html_favicon)
        config.html_favicon = None


def error_on_html_sidebars_string_values(app: Sphinx, config: Config) -> None:
    """Support removed in Sphinx 2."""
    errors = {}
    for pattern, pat_sidebars in config.html_sidebars.items():
        if isinstance(pat_sidebars, str):
            errors[pattern] = [pat_sidebars]
    if not errors:
        return
    msg = __(
        "Values in 'html_sidebars' must be a list of strings. "
        'At least one pattern has a string value: %s. '
        'Change to `html_sidebars = %r`.'
    )
    bad_patterns = ', '.join(map(repr, errors))
    fixed = config.html_sidebars | errors
    raise ConfigError(msg % (bad_patterns, fixed))


def error_on_html_4(_app: Sphinx, config: Config) -> None:
    """Error on HTML 4."""
    if config.html4_writer:
        msg = __(
            'HTML 4 is no longer supported by Sphinx. '
            '("html4_writer=True" detected in configuration options)',
        )
        raise ConfigError(msg)


def setup(app: Sphinx) -> ExtensionMetadata:
    # builders
    app.add_builder(StandaloneHTMLBuilder)

    # config values
    app.add_config_value('html_theme', 'alabaster', 'html')
    app.add_config_value('html_theme_path', [], 'html')
    app.add_config_value('html_theme_options', {}, 'html')
    app.add_config_value(
        'html_title',
        lambda c: _('%s %s documentation') % (c.project, c.release),
        'html',
        str,
    )
    app.add_config_value('html_short_title', lambda self: self.html_title, 'html')
    app.add_config_value('html_style', None, 'html', {list, str})
    app.add_config_value('html_logo', None, 'html', str)
    app.add_config_value('html_favicon', None, 'html', str)
    app.add_config_value('html_css_files', [], 'html')
    app.add_config_value('html_js_files', [], 'html')
    app.add_config_value('html_static_path', [], 'html')
    app.add_config_value('html_extra_path', [], 'html')
    app.add_config_value('html_last_updated_fmt', None, 'html', str)
    app.add_config_value('html_last_updated_use_utc', False, 'html', types={bool})
    app.add_config_value('html_sidebars', {}, 'html')
    app.add_config_value('html_additional_pages', {}, 'html')
    app.add_config_value('html_domain_indices', True, 'html', types={set, list})
    app.add_config_value('html_permalinks', True, 'html')
    app.add_config_value('html_permalinks_icon', '¶', 'html')
    app.add_config_value('html_use_index', True, 'html')
    app.add_config_value('html_split_index', False, 'html')
    app.add_config_value('html_copy_source', True, 'html')
    app.add_config_value('html_show_sourcelink', True, 'html')
    app.add_config_value('html_sourcelink_suffix', '.txt', 'html')
    app.add_config_value('html_use_opensearch', '', 'html')
    app.add_config_value('html_file_suffix', None, 'html', str)
    app.add_config_value('html_link_suffix', None, 'html', str)
    app.add_config_value('html_show_copyright', True, 'html')
    app.add_config_value('html_show_search_summary', True, 'html')
    app.add_config_value('html_show_sphinx', True, 'html')
    app.add_config_value('html_context', {}, 'html')
    app.add_config_value('html_output_encoding', 'utf-8', 'html')
    app.add_config_value('html_compact_lists', True, 'html')
    app.add_config_value('html_secnumber_suffix', '. ', 'html')
    app.add_config_value('html_search_language', None, 'html', str)
    app.add_config_value('html_search_options', {}, 'html')
    app.add_config_value('html_search_scorer', '', '')
    app.add_config_value('html_scaled_image_link', True, 'html')
    app.add_config_value('html_baseurl', '', 'html')
    # removal is indefinitely on hold (ref: https://github.com/sphinx-doc/sphinx/issues/10265)
    app.add_config_value(
        'html_codeblock_linenos_style', 'inline', 'html', ENUM('table', 'inline')
    )
    app.add_config_value('html_math_renderer', None, 'env')
    app.add_config_value('html4_writer', False, 'html')

    # events
    app.add_event('html-collect-pages')
    app.add_event('html-page-context')

    # event handlers
    app.connect('config-inited', convert_html_css_files, priority=800)
    app.connect('config-inited', convert_html_js_files, priority=800)
    app.connect('config-inited', validate_html_extra_path, priority=800)
    app.connect('config-inited', validate_html_static_path, priority=800)
    app.connect('config-inited', validate_html_logo, priority=800)
    app.connect('config-inited', validate_html_favicon, priority=800)
    app.connect('config-inited', error_on_html_sidebars_string_values, priority=800)
    app.connect('config-inited', error_on_html_4, priority=800)
    app.connect('builder-inited', validate_math_renderer)
    app.connect('html-page-context', setup_resource_paths)

    # load default math renderer
    app.setup_extension('sphinx.ext.mathjax')

    # load transforms for HTML builder
    app.setup_extension('sphinx.builders.html.transforms')

    return {
        'version': 'builtin',
        'parallel_read_safe': True,
        'parallel_write_safe': True,
    }


# deprecated name -> (object to return, canonical path or empty string, removal version)
_DEPRECATED_OBJECTS: dict[str, tuple[Any, str, tuple[int, int]]] = {
    'Stylesheet': (
        _CascadingStyleSheet,
        'sphinx.builders.html._assets._CascadingStyleSheet',
        (9, 0),
    ),
    'JavaScript': (_JavaScript, 'sphinx.builders.html._assets._JavaScript', (9, 0)),
}


def __getattr__(name: str) -> Any:
    if name not in _DEPRECATED_OBJECTS:
        msg = f'module {__name__!r} has no attribute {name!r}'
        raise AttributeError(msg)

    from sphinx.deprecation import _deprecation_warning

    deprecated_object, canonical_name, remove = _DEPRECATED_OBJECTS[name]
    _deprecation_warning(__name__, name, canonical_name, remove=remove)
    return deprecated_object<|MERGE_RESOLUTION|>--- conflicted
+++ resolved
@@ -64,11 +64,7 @@
 from sphinx.writers.html5 import HTML5Translator
 
 if TYPE_CHECKING:
-<<<<<<< HEAD
-    from collections.abc import Iterator, Set
-=======
-    from collections.abc import Iterable, Iterator
->>>>>>> 83519369
+    from collections.abc import Iterator
     from typing import TypeAlias
 
     from docutils.nodes import Node
