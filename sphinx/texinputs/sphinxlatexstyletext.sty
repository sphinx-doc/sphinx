--- conflicted
+++ resolved
@@ -1,11 +1,7 @@
 %% TEXT STYLING
 %
 % change this info string if making any custom modification
-<<<<<<< HEAD
-\ProvidesFile{sphinxlatexstyletext.sty}[2022/06/29 text styling]
-=======
 \ProvidesFile{sphinxlatexstyletext.sty}[2022/07/02 text styling]
->>>>>>> 213c29b3
 
 % Basically everything here consists of macros which are part of the latex
 % markup produced by the Sphinx latex writer
