# -*- coding: utf-8 -*-
"""
    sphinx.registry
    ~~~~~~~~~~~~~~~

    Sphinx component registry.

    :copyright: Copyright 2007-2016 by the Sphinx team, see AUTHORS.
    :license: BSD, see LICENSE for details.
"""
from __future__ import print_function

import traceback
import warnings

from pkg_resources import iter_entry_points
from six import iteritems, itervalues

<<<<<<< HEAD
from sphinx.errors import ExtensionError, SphinxError, VersionRequirementError
from sphinx.extension import Extension
from sphinx.deprecation import RemovedInSphinx30Warning
=======
>>>>>>> 280d2c79
from sphinx.domains import ObjType
from sphinx.domains.std import GenericObject, Target
from sphinx.errors import ExtensionError, SphinxError, VersionRequirementError
from sphinx.extension import Extension
from sphinx.locale import __
from sphinx.parsers import Parser as SphinxParser
from sphinx.roles import XRefRole
<<<<<<< HEAD
=======
from sphinx.util import import_object
>>>>>>> 280d2c79
from sphinx.util import logging
from sphinx.util.console import bold  # type: ignore
from sphinx.util.docutils import directive_helper

if False:
    # For type annotation
    from typing import Any, Callable, Dict, Iterator, List, Type, Union  # NOQA
    from docutils import nodes  # NOQA
    from docutils.io import Input  # NOQA
    from docutils.parsers import Parser  # NOQA
    from docutils.transform import Transform  # NOQA
    from sphinx.application import Sphinx  # NOQA
    from sphinx.builders import Builder  # NOQA
    from sphinx.domains import Domain, Index  # NOQA
    from sphinx.environment import BuildEnvironment  # NOQA
    from sphinx.ext.autodoc import Documenter  # NOQA
    from sphinx.util.typing import RoleFunction  # NOQA

logger = logging.getLogger(__name__)

# list of deprecated extensions. Keys are extension name.
# Values are Sphinx version that merge the extension.
EXTENSION_BLACKLIST = {
    "sphinxjp.themecore": "1.2"
}  # type: Dict[unicode, unicode]


class SphinxComponentRegistry(object):
    def __init__(self):
        self.autodoc_attrgettrs = {}    # type: Dict[Type, Callable[[Any, unicode, Any], Any]]
        self.builders = {}              # type: Dict[unicode, Type[Builder]]
        self.documenters = {}           # type: Dict[unicode, Type[Documenter]]
        self.domains = {}               # type: Dict[unicode, Type[Domain]]
        self.domain_directives = {}     # type: Dict[unicode, Dict[unicode, Any]]
        self.domain_indices = {}        # type: Dict[unicode, List[Type[Index]]]
        self.domain_object_types = {}   # type: Dict[unicode, Dict[unicode, ObjType]]
        self.domain_roles = {}          # type: Dict[unicode, Dict[unicode, Union[RoleFunction, XRefRole]]]  # NOQA
        self.post_transforms = []       # type: List[Type[Transform]]
        self.source_parsers = {}        # type: Dict[unicode, Type[Parser]]
        self.source_inputs = {}         # type: Dict[unicode, Input]
        self.source_suffix = {}         # type: Dict[unicode, unicode]
        self.translators = {}           # type: Dict[unicode, nodes.NodeVisitor]
        self.transforms = []            # type: List[Type[Transform]]

    def add_builder(self, builder):
        # type: (Type[Builder]) -> None
        logger.debug('[app] adding builder: %r', builder)
        if not hasattr(builder, 'name'):
            raise ExtensionError(__('Builder class %s has no "name" attribute') % builder)
        if builder.name in self.builders:
            raise ExtensionError(__('Builder %r already exists (in module %s)') %
                                 (builder.name, self.builders[builder.name].__module__))
        self.builders[builder.name] = builder

    def preload_builder(self, app, name):
        # type: (Sphinx, unicode) -> None
        if name is None:
            return

        if name not in self.builders:
            entry_points = iter_entry_points('sphinx.builders', name)
            try:
                entry_point = next(entry_points)
            except StopIteration:
                raise SphinxError(__('Builder name %s not registered or available'
                                     ' through entry point') % name)

            self.load_extension(app, entry_point.module_name)

    def create_builder(self, app, name):
        # type: (Sphinx, unicode) -> Builder
        if name not in self.builders:
            raise SphinxError(__('Builder name %s not registered') % name)

        return self.builders[name](app)

    def add_domain(self, domain):
        # type: (Type[Domain]) -> None
        logger.debug('[app] adding domain: %r', domain)
        if domain.name in self.domains:
            raise ExtensionError(__('domain %s already registered') % domain.name)
        self.domains[domain.name] = domain

    def has_domain(self, domain):
        # type: (unicode) -> bool
        return domain in self.domains

    def create_domains(self, env):
        # type: (BuildEnvironment) -> Iterator[Domain]
        for DomainClass in itervalues(self.domains):
            domain = DomainClass(env)

            # transplant components added by extensions
            domain.directives.update(self.domain_directives.get(domain.name, {}))
            domain.roles.update(self.domain_roles.get(domain.name, {}))
            domain.indices.extend(self.domain_indices.get(domain.name, []))
            for name, objtype in iteritems(self.domain_object_types.get(domain.name, {})):
                domain.add_object_type(name, objtype)

            yield domain

    def override_domain(self, domain):
        # type: (Type[Domain]) -> None
        logger.debug('[app] overriding domain: %r', domain)
        if domain.name not in self.domains:
            raise ExtensionError(__('domain %s not yet registered') % domain.name)
        if not issubclass(domain, self.domains[domain.name]):
            raise ExtensionError(__('new domain not a subclass of registered %s '
                                    'domain') % domain.name)
        self.domains[domain.name] = domain

    def add_directive_to_domain(self, domain, name, obj,
                                has_content=None, argument_spec=None, **option_spec):
        # type: (unicode, unicode, Any, bool, Any, Any) -> None
        logger.debug('[app] adding directive to domain: %r',
                     (domain, name, obj, has_content, argument_spec, option_spec))
        if domain not in self.domains:
            raise ExtensionError(__('domain %s not yet registered') % domain)
        directives = self.domain_directives.setdefault(domain, {})
        directives[name] = directive_helper(obj, has_content, argument_spec, **option_spec)

    def add_role_to_domain(self, domain, name, role):
        # type: (unicode, unicode, Union[RoleFunction, XRefRole]) -> None
        logger.debug('[app] adding role to domain: %r', (domain, name, role))
        if domain not in self.domains:
            raise ExtensionError(__('domain %s not yet registered') % domain)
        roles = self.domain_roles.setdefault(domain, {})
        roles[name] = role

    def add_index_to_domain(self, domain, index):
        # type: (unicode, Type[Index]) -> None
        logger.debug('[app] adding index to domain: %r', (domain, index))
        if domain not in self.domains:
            raise ExtensionError(__('domain %s not yet registered') % domain)
        indices = self.domain_indices.setdefault(domain, [])
        indices.append(index)

    def add_object_type(self, directivename, rolename, indextemplate='',
                        parse_node=None, ref_nodeclass=None, objname='',
                        doc_field_types=[]):
        # type: (unicode, unicode, unicode, Callable, nodes.Node, unicode, List) -> None
        logger.debug('[app] adding object type: %r',
                     (directivename, rolename, indextemplate, parse_node,
                      ref_nodeclass, objname, doc_field_types))

        # create a subclass of GenericObject as the new directive
        directive = type(directivename,  # type: ignore
                         (GenericObject, object),
                         {'indextemplate': indextemplate,
                          'parse_node': staticmethod(parse_node),
                          'doc_field_types': doc_field_types})

        self.add_directive_to_domain('std', directivename, directive)
        self.add_role_to_domain('std', rolename, XRefRole(innernodeclass=ref_nodeclass))

        object_types = self.domain_object_types.setdefault('std', {})
        object_types[directivename] = ObjType(objname or directivename, rolename)

    def add_crossref_type(self, directivename, rolename, indextemplate='',
                          ref_nodeclass=None, objname=''):
        # type: (unicode, unicode, unicode, nodes.Node, unicode) -> None
        logger.debug('[app] adding crossref type: %r',
                     (directivename, rolename, indextemplate, ref_nodeclass, objname))

        # create a subclass of Target as the new directive
        directive = type(directivename,  # type: ignore
                         (Target, object),
                         {'indextemplate': indextemplate})

        self.add_directive_to_domain('std', directivename, directive)
        self.add_role_to_domain('std', rolename, XRefRole(innernodeclass=ref_nodeclass))

        object_types = self.domain_object_types.setdefault('std', {})
        object_types[directivename] = ObjType(objname or directivename, rolename)

    def add_source_suffix(self, suffix, filetype):
        # type: (unicode, unicode) -> None
        logger.debug('[app] adding source_suffix: %r, %r', suffix, filetype)
        if suffix in self.source_suffix:
            raise ExtensionError(__('source_parser for %r is already registered') % suffix)
        else:
            self.source_suffix[suffix] = filetype

    def add_source_parser(self, suffix, parser):
        # type: (unicode, Type[Parser]) -> None
        logger.debug('[app] adding search source_parser: %r, %r', suffix, parser)
        self.add_source_suffix(suffix, suffix)

        if len(parser.supported) == 0:
            warnings.warn('Old source_parser has been detected. Please fill Parser.supported '
                          'attribute: %s' % parser.__name__,
                          RemovedInSphinx30Warning)

        # create a map from filetype to parser
        for filetype in parser.supported:
            if filetype in self.source_parsers:
                raise ExtensionError(__('source_parser for %r is already registered') %
                                     filetype)
            else:
                self.source_parsers[filetype] = parser

        # also maps suffix to parser
        #
        # This allows parsers not having ``supported`` filetypes.
        self.source_parsers[suffix] = parser

    def get_source_parser(self, filetype):
        # type: (unicode) -> Type[Parser]
        try:
            return self.source_parsers[filetype]
        except KeyError:
            raise SphinxError(__('Source parser for %s not registered') % filetype)

    def get_source_parsers(self):
        # type: () -> Dict[unicode, Parser]
        return self.source_parsers

    def create_source_parser(self, app, filename):
        # type: (Sphinx, unicode) -> Parser
        parser_class = self.get_source_parser(filename)
        parser = parser_class()
        if isinstance(parser, SphinxParser):
            parser.set_application(app)
        return parser

    def add_source_input(self, filetype, input_class):
        # type: (unicode, Type[Input]) -> None
        if filetype in self.source_inputs:
            raise ExtensionError(__('source_input for %r is already registered') % filetype)
        self.source_inputs[filetype] = input_class

    def get_source_input(self, filetype):
        # type: (unicode) -> Type[Input]
        try:
            return self.source_inputs[filetype]
        except KeyError:
            try:
                # use special source_input for unknown filetype
                return self.source_inputs['*']
            except KeyError:
                raise SphinxError(__('source_input for %s not registered') % filetype)

    def add_translator(self, name, translator):
        # type: (unicode, Type[nodes.NodeVisitor]) -> None
        logger.info(bold(__('Change of translator for the %s builder.') % name))
        self.translators[name] = translator

    def get_translator_class(self, builder):
        # type: (Builder) -> Type[nodes.NodeVisitor]
        return self.translators.get(builder.name,
                                    builder.default_translator_class)

    def create_translator(self, builder, document):
        # type: (Builder, nodes.Node) -> nodes.NodeVisitor
        translator_class = self.get_translator_class(builder)
        return translator_class(builder, document)

    def add_transform(self, transform):
        # type: (Type[Transform]) -> None
        logger.debug('[app] adding transform: %r', transform)
        self.transforms.append(transform)

    def get_transforms(self):
        # type: () -> List[Type[Transform]]
        return self.transforms

    def add_post_transform(self, transform):
        # type: (Type[Transform]) -> None
        logger.debug('[app] adding post transform: %r', transform)
        self.post_transforms.append(transform)

    def get_post_transforms(self):
        # type: () -> List[Type[Transform]]
        return self.post_transforms

    def add_documenter(self, objtype, documenter):
        # type: (unicode, Type[Documenter]) -> None
        self.documenters[objtype] = documenter

    def add_autodoc_attrgetter(self, typ, attrgetter):
        # type: (Type, Callable[[Any, unicode, Any], Any]) -> None
        self.autodoc_attrgettrs[typ] = attrgetter

    def load_extension(self, app, extname):
        # type: (Sphinx, unicode) -> None
        """Load a Sphinx extension."""
        if extname in app.extensions:  # alread loaded
            return
        if extname in EXTENSION_BLACKLIST:
            logger.warning(__('the extension %r was already merged with Sphinx since '
                              'version %s; this extension is ignored.'),
                           extname, EXTENSION_BLACKLIST[extname])
            return

        # update loading context
        app._setting_up_extension.append(extname)

        try:
            mod = __import__(extname, None, None, ['setup'])
        except ImportError as err:
            logger.verbose(__('Original exception:\n') + traceback.format_exc())
            raise ExtensionError(__('Could not import extension %s') % extname, err)

        if not hasattr(mod, 'setup'):
            logger.warning(__('extension %r has no setup() function; is it really '
                              'a Sphinx extension module?'), extname)
            metadata = {}  # type: Dict[unicode, Any]
        else:
            try:
                metadata = mod.setup(app)
            except VersionRequirementError as err:
                # add the extension name to the version required
                raise VersionRequirementError(
                    __('The %s extension used by this project needs at least '
                       'Sphinx v%s; it therefore cannot be built with this '
                       'version.') % (extname, err)
                )

        if metadata is None:
            metadata = {}
        elif not isinstance(metadata, dict):
            logger.warning(__('extension %r returned an unsupported object from '
                              'its setup() function; it should return None or a '
                              'metadata dictionary'), extname)

        app.extensions[extname] = Extension(extname, mod, **metadata)
        app._setting_up_extension.pop()

    def get_envversion(self, app):
        # type: (Sphinx) -> Dict[unicode, unicode]
        from sphinx.environment import ENV_VERSION
        envversion = {ext.name: ext.metadata['env_version'] for ext in app.extensions.values()
                      if ext.metadata.get('env_version')}
        envversion['sphinx'] = ENV_VERSION
        return envversion


def merge_source_suffix(app):
    # type: (Sphinx) -> None
    """Merge source_suffix which specified by user and added by extensions."""
    for suffix in app.registry.source_suffix:
        if suffix not in app.config.source_suffix:
            app.config.source_suffix[suffix] = suffix
        elif app.config.source_suffix[suffix] is None:
            # filetype is not specified (default filetype).
            # So it overrides default filetype by extensions setting.
            app.config.source_suffix[suffix] = suffix

    # copy config.source_suffix to registry
    app.registry.source_suffix = app.config.source_suffix


def setup(app):
    # type: (Sphinx) -> Dict[unicode, Any]
    app.connect('builder-inited', merge_source_suffix)

    return {
        'version': 'builtin',
        'parallel_read_safe': True,
        'parallel_write_safe': True,
    }<|MERGE_RESOLUTION|>--- conflicted
+++ resolved
@@ -16,12 +16,7 @@
 from pkg_resources import iter_entry_points
 from six import iteritems, itervalues
 
-<<<<<<< HEAD
-from sphinx.errors import ExtensionError, SphinxError, VersionRequirementError
-from sphinx.extension import Extension
 from sphinx.deprecation import RemovedInSphinx30Warning
-=======
->>>>>>> 280d2c79
 from sphinx.domains import ObjType
 from sphinx.domains.std import GenericObject, Target
 from sphinx.errors import ExtensionError, SphinxError, VersionRequirementError
@@ -29,10 +24,6 @@
 from sphinx.locale import __
 from sphinx.parsers import Parser as SphinxParser
 from sphinx.roles import XRefRole
-<<<<<<< HEAD
-=======
-from sphinx.util import import_object
->>>>>>> 280d2c79
 from sphinx.util import logging
 from sphinx.util.console import bold  # type: ignore
 from sphinx.util.docutils import directive_helper
